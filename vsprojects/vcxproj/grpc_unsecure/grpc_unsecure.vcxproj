<?xml version="1.0" encoding="utf-8"?>
<Project DefaultTargets="Build" ToolsVersion="12.0" xmlns="http://schemas.microsoft.com/developer/msbuild/2003">
  <ItemGroup Label="ProjectConfigurations">
    <ProjectConfiguration Include="Debug-DLL|Win32">
      <Configuration>Debug-DLL</Configuration>
      <Platform>Win32</Platform>
    </ProjectConfiguration>
    <ProjectConfiguration Include="Debug-DLL|x64">
      <Configuration>Debug-DLL</Configuration>
      <Platform>x64</Platform>
    </ProjectConfiguration>
    <ProjectConfiguration Include="Release-DLL|Win32">
      <Configuration>Release-DLL</Configuration>
      <Platform>Win32</Platform>
    </ProjectConfiguration>
    <ProjectConfiguration Include="Release-DLL|x64">
      <Configuration>Release-DLL</Configuration>
      <Platform>x64</Platform>
    </ProjectConfiguration>
    <ProjectConfiguration Include="Debug|Win32">
      <Configuration>Debug</Configuration>
      <Platform>Win32</Platform>
    </ProjectConfiguration>
    <ProjectConfiguration Include="Debug|x64">
      <Configuration>Debug</Configuration>
      <Platform>x64</Platform>
    </ProjectConfiguration>
    <ProjectConfiguration Include="Release|Win32">
      <Configuration>Release</Configuration>
      <Platform>Win32</Platform>
    </ProjectConfiguration>
    <ProjectConfiguration Include="Release|x64">
      <Configuration>Release</Configuration>
      <Platform>x64</Platform>
    </ProjectConfiguration>
  </ItemGroup>
  <PropertyGroup Label="Globals">
    <ProjectGuid>{46CEDFFF-9692-456A-AA24-38B5D6BCF4C5}</ProjectGuid>
    <IgnoreWarnIntDirInTempDetected>true</IgnoreWarnIntDirInTempDetected>
    <IntDir>$(SolutionDir)IntDir\$(MSBuildProjectName)\</IntDir>
  </PropertyGroup>
  <Import Project="$(VCTargetsPath)\Microsoft.Cpp.Default.props" />
  <PropertyGroup Condition="'$(VisualStudioVersion)' == '10.0'" Label="Configuration">
    <PlatformToolset>v100</PlatformToolset>
  </PropertyGroup>
  <PropertyGroup Condition="'$(VisualStudioVersion)' == '11.0'" Label="Configuration">
    <PlatformToolset>v110</PlatformToolset>
  </PropertyGroup>
  <PropertyGroup Condition="'$(VisualStudioVersion)' == '12.0'" Label="Configuration">
    <PlatformToolset>v120</PlatformToolset>
  </PropertyGroup>
  <PropertyGroup Condition="'$(VisualStudioVersion)' == '14.0'" Label="Configuration">
    <PlatformToolset>v140</PlatformToolset>
  </PropertyGroup>
  <PropertyGroup Condition="'$(Configuration)'=='Debug'" Label="Configuration">
    <ConfigurationType>StaticLibrary</ConfigurationType>
    <UseDebugLibraries>true</UseDebugLibraries>
    <CharacterSet>Unicode</CharacterSet>
  </PropertyGroup>
  <PropertyGroup Condition="'$(Configuration)'=='Release'" Label="Configuration">
    <ConfigurationType>StaticLibrary</ConfigurationType>
    <UseDebugLibraries>false</UseDebugLibraries>
    <WholeProgramOptimization>true</WholeProgramOptimization>
    <CharacterSet>Unicode</CharacterSet>
  </PropertyGroup>
  <PropertyGroup Condition="'$(Configuration)'=='Debug-DLL'" Label="Configuration">
    <ConfigurationType>StaticLibrary</ConfigurationType>
    <UseDebugLibraries>true</UseDebugLibraries>
    <CharacterSet>Unicode</CharacterSet>
  </PropertyGroup>
  <PropertyGroup Condition="'$(Configuration)'=='Release-DLL'" Label="Configuration">
    <ConfigurationType>StaticLibrary</ConfigurationType>
    <UseDebugLibraries>false</UseDebugLibraries>
    <WholeProgramOptimization>true</WholeProgramOptimization>
    <CharacterSet>Unicode</CharacterSet>
  </PropertyGroup>
  <Import Project="$(VCTargetsPath)\Microsoft.Cpp.props" />
  <ImportGroup Label="ExtensionSettings">
  </ImportGroup>
  <ImportGroup Label="PropertySheets">
    <Import Project="$(UserRootDir)\Microsoft.Cpp.$(Platform).user.props" Condition="exists('$(UserRootDir)\Microsoft.Cpp.$(Platform).user.props')" Label="LocalAppDataPlatform" />
    <Import Project="$(SolutionDir)\..\vsprojects\global.props" />
    <Import Project="$(SolutionDir)\..\vsprojects\winsock.props" />
  </ImportGroup>
  <PropertyGroup Label="UserMacros" />
  <PropertyGroup Condition="'$(Configuration)'=='Debug'">
    <TargetName>grpc_unsecure</TargetName>
  </PropertyGroup>
  <PropertyGroup Condition="'$(Configuration)'=='Release'">
    <TargetName>grpc_unsecure</TargetName>
  </PropertyGroup>
    <ItemDefinitionGroup Condition="'$(Configuration)|$(Platform)'=='Debug-DLL|Win32'">
    <ClCompile>
      <PrecompiledHeader>NotUsing</PrecompiledHeader>
      <WarningLevel>Level3</WarningLevel>
      <Optimization>Disabled</Optimization>
      <PreprocessorDefinitions>WIN32;_DEBUG;_LIB;%(PreprocessorDefinitions)</PreprocessorDefinitions>
      <SDLCheck>true</SDLCheck>
      <RuntimeLibrary>MultiThreadedDebug</RuntimeLibrary>
      <TreatWarningAsError>true</TreatWarningAsError>
      <DebugInformationFormat Condition="$(Jenkins)">None</DebugInformationFormat>
      <MinimalRebuild Condition="$(Jenkins)">false</MinimalRebuild>
    </ClCompile>
    <Link>
      <SubSystem>Windows</SubSystem>
      <GenerateDebugInformation Condition="!$(Jenkins)">true</GenerateDebugInformation>
      <GenerateDebugInformation Condition="$(Jenkins)">false</GenerateDebugInformation>
    </Link>
  </ItemDefinitionGroup>

    <ItemDefinitionGroup Condition="'$(Configuration)|$(Platform)'=='Debug-DLL|x64'">
    <ClCompile>
      <PrecompiledHeader>NotUsing</PrecompiledHeader>
      <WarningLevel>Level3</WarningLevel>
      <Optimization>Disabled</Optimization>
      <PreprocessorDefinitions>WIN32;_DEBUG;_LIB;%(PreprocessorDefinitions)</PreprocessorDefinitions>
      <SDLCheck>true</SDLCheck>
      <RuntimeLibrary>MultiThreadedDebug</RuntimeLibrary>
      <TreatWarningAsError>true</TreatWarningAsError>
      <DebugInformationFormat Condition="$(Jenkins)">None</DebugInformationFormat>
      <MinimalRebuild Condition="$(Jenkins)">false</MinimalRebuild>
    </ClCompile>
    <Link>
      <SubSystem>Windows</SubSystem>
      <GenerateDebugInformation Condition="!$(Jenkins)">true</GenerateDebugInformation>
      <GenerateDebugInformation Condition="$(Jenkins)">false</GenerateDebugInformation>
    </Link>
  </ItemDefinitionGroup>

    <ItemDefinitionGroup Condition="'$(Configuration)|$(Platform)'=='Release-DLL|Win32'">
    <ClCompile>
      <PrecompiledHeader>NotUsing</PrecompiledHeader>
      <WarningLevel>Level3</WarningLevel>
      <Optimization>MaxSpeed</Optimization>
      <PreprocessorDefinitions>WIN32;NDEBUG;_LIB;%(PreprocessorDefinitions)</PreprocessorDefinitions>
      <FunctionLevelLinking>true</FunctionLevelLinking>
      <IntrinsicFunctions>true</IntrinsicFunctions>
      <SDLCheck>true</SDLCheck>
      <RuntimeLibrary>MultiThreaded</RuntimeLibrary>
      <TreatWarningAsError>true</TreatWarningAsError>
      <DebugInformationFormat Condition="$(Jenkins)">None</DebugInformationFormat>
      <MinimalRebuild Condition="$(Jenkins)">false</MinimalRebuild>
    </ClCompile>
    <Link>
      <SubSystem>Windows</SubSystem>
      <GenerateDebugInformation Condition="!$(Jenkins)">true</GenerateDebugInformation>
      <GenerateDebugInformation Condition="$(Jenkins)">false</GenerateDebugInformation>
      <EnableCOMDATFolding>true</EnableCOMDATFolding>
      <OptimizeReferences>true</OptimizeReferences>
    </Link>
  </ItemDefinitionGroup>

    <ItemDefinitionGroup Condition="'$(Configuration)|$(Platform)'=='Release-DLL|x64'">
    <ClCompile>
      <PrecompiledHeader>NotUsing</PrecompiledHeader>
      <WarningLevel>Level3</WarningLevel>
      <Optimization>MaxSpeed</Optimization>
      <PreprocessorDefinitions>WIN32;NDEBUG;_LIB;%(PreprocessorDefinitions)</PreprocessorDefinitions>
      <FunctionLevelLinking>true</FunctionLevelLinking>
      <IntrinsicFunctions>true</IntrinsicFunctions>
      <SDLCheck>true</SDLCheck>
      <RuntimeLibrary>MultiThreaded</RuntimeLibrary>
      <TreatWarningAsError>true</TreatWarningAsError>
      <DebugInformationFormat Condition="$(Jenkins)">None</DebugInformationFormat>
      <MinimalRebuild Condition="$(Jenkins)">false</MinimalRebuild>
    </ClCompile>
    <Link>
      <SubSystem>Windows</SubSystem>
      <GenerateDebugInformation Condition="!$(Jenkins)">true</GenerateDebugInformation>
      <GenerateDebugInformation Condition="$(Jenkins)">false</GenerateDebugInformation>
      <EnableCOMDATFolding>true</EnableCOMDATFolding>
      <OptimizeReferences>true</OptimizeReferences>
    </Link>
  </ItemDefinitionGroup>

    <ItemDefinitionGroup Condition="'$(Configuration)|$(Platform)'=='Debug|Win32'">
    <ClCompile>
      <PrecompiledHeader>NotUsing</PrecompiledHeader>
      <WarningLevel>Level3</WarningLevel>
      <Optimization>Disabled</Optimization>
      <PreprocessorDefinitions>WIN32;_DEBUG;_LIB;%(PreprocessorDefinitions)</PreprocessorDefinitions>
      <SDLCheck>true</SDLCheck>
      <RuntimeLibrary>MultiThreadedDebug</RuntimeLibrary>
      <TreatWarningAsError>true</TreatWarningAsError>
      <DebugInformationFormat Condition="$(Jenkins)">None</DebugInformationFormat>
      <MinimalRebuild Condition="$(Jenkins)">false</MinimalRebuild>
    </ClCompile>
    <Link>
      <SubSystem>Windows</SubSystem>
      <GenerateDebugInformation Condition="!$(Jenkins)">true</GenerateDebugInformation>
      <GenerateDebugInformation Condition="$(Jenkins)">false</GenerateDebugInformation>
    </Link>
  </ItemDefinitionGroup>

    <ItemDefinitionGroup Condition="'$(Configuration)|$(Platform)'=='Debug|x64'">
    <ClCompile>
      <PrecompiledHeader>NotUsing</PrecompiledHeader>
      <WarningLevel>Level3</WarningLevel>
      <Optimization>Disabled</Optimization>
      <PreprocessorDefinitions>WIN32;_DEBUG;_LIB;%(PreprocessorDefinitions)</PreprocessorDefinitions>
      <SDLCheck>true</SDLCheck>
      <RuntimeLibrary>MultiThreadedDebug</RuntimeLibrary>
      <TreatWarningAsError>true</TreatWarningAsError>
      <DebugInformationFormat Condition="$(Jenkins)">None</DebugInformationFormat>
      <MinimalRebuild Condition="$(Jenkins)">false</MinimalRebuild>
    </ClCompile>
    <Link>
      <SubSystem>Windows</SubSystem>
      <GenerateDebugInformation Condition="!$(Jenkins)">true</GenerateDebugInformation>
      <GenerateDebugInformation Condition="$(Jenkins)">false</GenerateDebugInformation>
    </Link>
  </ItemDefinitionGroup>

    <ItemDefinitionGroup Condition="'$(Configuration)|$(Platform)'=='Release|Win32'">
    <ClCompile>
      <PrecompiledHeader>NotUsing</PrecompiledHeader>
      <WarningLevel>Level3</WarningLevel>
      <Optimization>MaxSpeed</Optimization>
      <PreprocessorDefinitions>WIN32;NDEBUG;_LIB;%(PreprocessorDefinitions)</PreprocessorDefinitions>
      <FunctionLevelLinking>true</FunctionLevelLinking>
      <IntrinsicFunctions>true</IntrinsicFunctions>
      <SDLCheck>true</SDLCheck>
      <RuntimeLibrary>MultiThreaded</RuntimeLibrary>
      <TreatWarningAsError>true</TreatWarningAsError>
      <DebugInformationFormat Condition="$(Jenkins)">None</DebugInformationFormat>
      <MinimalRebuild Condition="$(Jenkins)">false</MinimalRebuild>
    </ClCompile>
    <Link>
      <SubSystem>Windows</SubSystem>
      <GenerateDebugInformation Condition="!$(Jenkins)">true</GenerateDebugInformation>
      <GenerateDebugInformation Condition="$(Jenkins)">false</GenerateDebugInformation>
      <EnableCOMDATFolding>true</EnableCOMDATFolding>
      <OptimizeReferences>true</OptimizeReferences>
    </Link>
  </ItemDefinitionGroup>

    <ItemDefinitionGroup Condition="'$(Configuration)|$(Platform)'=='Release|x64'">
    <ClCompile>
      <PrecompiledHeader>NotUsing</PrecompiledHeader>
      <WarningLevel>Level3</WarningLevel>
      <Optimization>MaxSpeed</Optimization>
      <PreprocessorDefinitions>WIN32;NDEBUG;_LIB;%(PreprocessorDefinitions)</PreprocessorDefinitions>
      <FunctionLevelLinking>true</FunctionLevelLinking>
      <IntrinsicFunctions>true</IntrinsicFunctions>
      <SDLCheck>true</SDLCheck>
      <RuntimeLibrary>MultiThreaded</RuntimeLibrary>
      <TreatWarningAsError>true</TreatWarningAsError>
      <DebugInformationFormat Condition="$(Jenkins)">None</DebugInformationFormat>
      <MinimalRebuild Condition="$(Jenkins)">false</MinimalRebuild>
    </ClCompile>
    <Link>
      <SubSystem>Windows</SubSystem>
      <GenerateDebugInformation Condition="!$(Jenkins)">true</GenerateDebugInformation>
      <GenerateDebugInformation Condition="$(Jenkins)">false</GenerateDebugInformation>
      <EnableCOMDATFolding>true</EnableCOMDATFolding>
      <OptimizeReferences>true</OptimizeReferences>
    </Link>
  </ItemDefinitionGroup>

  <ItemGroup>
    <ClInclude Include="$(SolutionDir)\..\include\grpc\byte_buffer.h" />
    <ClInclude Include="$(SolutionDir)\..\include\grpc\byte_buffer_reader.h" />
    <ClInclude Include="$(SolutionDir)\..\include\grpc\compression.h" />
    <ClInclude Include="$(SolutionDir)\..\include\grpc\grpc.h" />
    <ClInclude Include="$(SolutionDir)\..\include\grpc\status.h" />
    <ClInclude Include="$(SolutionDir)\..\include\grpc\impl\codegen\byte_buffer.h" />
    <ClInclude Include="$(SolutionDir)\..\include\grpc\impl\codegen\byte_buffer_reader.h" />
    <ClInclude Include="$(SolutionDir)\..\include\grpc\impl\codegen\compression_types.h" />
    <ClInclude Include="$(SolutionDir)\..\include\grpc\impl\codegen\connectivity_state.h" />
    <ClInclude Include="$(SolutionDir)\..\include\grpc\impl\codegen\grpc_types.h" />
    <ClInclude Include="$(SolutionDir)\..\include\grpc\impl\codegen\propagation_bits.h" />
    <ClInclude Include="$(SolutionDir)\..\include\grpc\impl\codegen\status.h" />
    <ClInclude Include="$(SolutionDir)\..\include\grpc\impl\codegen\alloc.h" />
    <ClInclude Include="$(SolutionDir)\..\include\grpc\impl\codegen\atm.h" />
    <ClInclude Include="$(SolutionDir)\..\include\grpc\impl\codegen\atm_gcc_atomic.h" />
    <ClInclude Include="$(SolutionDir)\..\include\grpc\impl\codegen\atm_gcc_sync.h" />
    <ClInclude Include="$(SolutionDir)\..\include\grpc\impl\codegen\atm_win32.h" />
    <ClInclude Include="$(SolutionDir)\..\include\grpc\impl\codegen\log.h" />
    <ClInclude Include="$(SolutionDir)\..\include\grpc\impl\codegen\port_platform.h" />
    <ClInclude Include="$(SolutionDir)\..\include\grpc\impl\codegen\slice.h" />
    <ClInclude Include="$(SolutionDir)\..\include\grpc\impl\codegen\slice_buffer.h" />
    <ClInclude Include="$(SolutionDir)\..\include\grpc\impl\codegen\sync.h" />
    <ClInclude Include="$(SolutionDir)\..\include\grpc\impl\codegen\sync_generic.h" />
    <ClInclude Include="$(SolutionDir)\..\include\grpc\impl\codegen\sync_posix.h" />
    <ClInclude Include="$(SolutionDir)\..\include\grpc\impl\codegen\sync_win32.h" />
    <ClInclude Include="$(SolutionDir)\..\include\grpc\impl\codegen\time.h" />
    <ClInclude Include="$(SolutionDir)\..\include\grpc\census.h" />
  </ItemGroup>
  <ItemGroup>
    <ClInclude Include="$(SolutionDir)\..\src\core\lib\channel\channel_args.h" />
    <ClInclude Include="$(SolutionDir)\..\src\core\lib\channel\channel_stack.h" />
    <ClInclude Include="$(SolutionDir)\..\src\core\lib\channel\channel_stack_builder.h" />
    <ClInclude Include="$(SolutionDir)\..\src\core\lib\channel\compress_filter.h" />
    <ClInclude Include="$(SolutionDir)\..\src\core\lib\channel\connected_channel.h" />
    <ClInclude Include="$(SolutionDir)\..\src\core\lib\channel\context.h" />
    <ClInclude Include="$(SolutionDir)\..\src\core\lib\channel\http_client_filter.h" />
    <ClInclude Include="$(SolutionDir)\..\src\core\lib\channel\http_server_filter.h" />
    <ClInclude Include="$(SolutionDir)\..\src\core\lib\compression\algorithm_metadata.h" />
    <ClInclude Include="$(SolutionDir)\..\src\core\lib\compression\message_compress.h" />
    <ClInclude Include="$(SolutionDir)\..\src\core\lib\debug\trace.h" />
    <ClInclude Include="$(SolutionDir)\..\src\core\lib\http\format_request.h" />
    <ClInclude Include="$(SolutionDir)\..\src\core\lib\http\httpcli.h" />
    <ClInclude Include="$(SolutionDir)\..\src\core\lib\http\parser.h" />
    <ClInclude Include="$(SolutionDir)\..\src\core\lib\iomgr\closure.h" />
    <ClInclude Include="$(SolutionDir)\..\src\core\lib\iomgr\endpoint.h" />
    <ClInclude Include="$(SolutionDir)\..\src\core\lib\iomgr\endpoint_pair.h" />
<<<<<<< HEAD
    <ClInclude Include="$(SolutionDir)\..\src\core\lib\iomgr\error.h" />
    <ClInclude Include="$(SolutionDir)\..\src\core\lib\iomgr\ev_poll_and_epoll_posix.h" />
=======
>>>>>>> 5f045384
    <ClInclude Include="$(SolutionDir)\..\src\core\lib\iomgr\ev_poll_posix.h" />
    <ClInclude Include="$(SolutionDir)\..\src\core\lib\iomgr\ev_posix.h" />
    <ClInclude Include="$(SolutionDir)\..\src\core\lib\iomgr\exec_ctx.h" />
    <ClInclude Include="$(SolutionDir)\..\src\core\lib\iomgr\executor.h" />
    <ClInclude Include="$(SolutionDir)\..\src\core\lib\iomgr\iocp_windows.h" />
    <ClInclude Include="$(SolutionDir)\..\src\core\lib\iomgr\iomgr.h" />
    <ClInclude Include="$(SolutionDir)\..\src\core\lib\iomgr\iomgr_internal.h" />
    <ClInclude Include="$(SolutionDir)\..\src\core\lib\iomgr\iomgr_posix.h" />
    <ClInclude Include="$(SolutionDir)\..\src\core\lib\iomgr\load_file.h" />
    <ClInclude Include="$(SolutionDir)\..\src\core\lib\iomgr\pollset.h" />
    <ClInclude Include="$(SolutionDir)\..\src\core\lib\iomgr\pollset_set.h" />
    <ClInclude Include="$(SolutionDir)\..\src\core\lib\iomgr\pollset_set_windows.h" />
    <ClInclude Include="$(SolutionDir)\..\src\core\lib\iomgr\pollset_windows.h" />
    <ClInclude Include="$(SolutionDir)\..\src\core\lib\iomgr\resolve_address.h" />
    <ClInclude Include="$(SolutionDir)\..\src\core\lib\iomgr\sockaddr.h" />
    <ClInclude Include="$(SolutionDir)\..\src\core\lib\iomgr\sockaddr_posix.h" />
    <ClInclude Include="$(SolutionDir)\..\src\core\lib\iomgr\sockaddr_utils.h" />
    <ClInclude Include="$(SolutionDir)\..\src\core\lib\iomgr\sockaddr_win32.h" />
    <ClInclude Include="$(SolutionDir)\..\src\core\lib\iomgr\socket_utils_posix.h" />
    <ClInclude Include="$(SolutionDir)\..\src\core\lib\iomgr\socket_windows.h" />
    <ClInclude Include="$(SolutionDir)\..\src\core\lib\iomgr\tcp_client.h" />
    <ClInclude Include="$(SolutionDir)\..\src\core\lib\iomgr\tcp_posix.h" />
    <ClInclude Include="$(SolutionDir)\..\src\core\lib\iomgr\tcp_server.h" />
    <ClInclude Include="$(SolutionDir)\..\src\core\lib\iomgr\tcp_windows.h" />
    <ClInclude Include="$(SolutionDir)\..\src\core\lib\iomgr\time_averaged_stats.h" />
    <ClInclude Include="$(SolutionDir)\..\src\core\lib\iomgr\timer.h" />
    <ClInclude Include="$(SolutionDir)\..\src\core\lib\iomgr\timer_heap.h" />
    <ClInclude Include="$(SolutionDir)\..\src\core\lib\iomgr\udp_server.h" />
    <ClInclude Include="$(SolutionDir)\..\src\core\lib\iomgr\unix_sockets_posix.h" />
    <ClInclude Include="$(SolutionDir)\..\src\core\lib\iomgr\wakeup_fd_pipe.h" />
    <ClInclude Include="$(SolutionDir)\..\src\core\lib\iomgr\wakeup_fd_posix.h" />
    <ClInclude Include="$(SolutionDir)\..\src\core\lib\iomgr\workqueue.h" />
    <ClInclude Include="$(SolutionDir)\..\src\core\lib\iomgr\workqueue_posix.h" />
    <ClInclude Include="$(SolutionDir)\..\src\core\lib\iomgr\workqueue_windows.h" />
    <ClInclude Include="$(SolutionDir)\..\src\core\lib\json\json.h" />
    <ClInclude Include="$(SolutionDir)\..\src\core\lib\json\json_common.h" />
    <ClInclude Include="$(SolutionDir)\..\src\core\lib\json\json_reader.h" />
    <ClInclude Include="$(SolutionDir)\..\src\core\lib\json\json_writer.h" />
    <ClInclude Include="$(SolutionDir)\..\src\core\lib\surface\api_trace.h" />
    <ClInclude Include="$(SolutionDir)\..\src\core\lib\surface\call.h" />
    <ClInclude Include="$(SolutionDir)\..\src\core\lib\surface\call_test_only.h" />
    <ClInclude Include="$(SolutionDir)\..\src\core\lib\surface\channel.h" />
    <ClInclude Include="$(SolutionDir)\..\src\core\lib\surface\channel_init.h" />
    <ClInclude Include="$(SolutionDir)\..\src\core\lib\surface\channel_stack_type.h" />
    <ClInclude Include="$(SolutionDir)\..\src\core\lib\surface\completion_queue.h" />
    <ClInclude Include="$(SolutionDir)\..\src\core\lib\surface\event_string.h" />
    <ClInclude Include="$(SolutionDir)\..\src\core\lib\surface\init.h" />
    <ClInclude Include="$(SolutionDir)\..\src\core\lib\surface\lame_client.h" />
    <ClInclude Include="$(SolutionDir)\..\src\core\lib\surface\server.h" />
    <ClInclude Include="$(SolutionDir)\..\src\core\lib\surface\surface_trace.h" />
    <ClInclude Include="$(SolutionDir)\..\src\core\lib\transport\byte_stream.h" />
    <ClInclude Include="$(SolutionDir)\..\src\core\lib\transport\connectivity_state.h" />
    <ClInclude Include="$(SolutionDir)\..\src\core\lib\transport\metadata.h" />
    <ClInclude Include="$(SolutionDir)\..\src\core\lib\transport\metadata_batch.h" />
    <ClInclude Include="$(SolutionDir)\..\src\core\lib\transport\static_metadata.h" />
    <ClInclude Include="$(SolutionDir)\..\src\core\lib\transport\transport.h" />
    <ClInclude Include="$(SolutionDir)\..\src\core\lib\transport\transport_impl.h" />
    <ClInclude Include="$(SolutionDir)\..\src\core\ext\transport\chttp2\transport\bin_encoder.h" />
    <ClInclude Include="$(SolutionDir)\..\src\core\ext\transport\chttp2\transport\chttp2_transport.h" />
    <ClInclude Include="$(SolutionDir)\..\src\core\ext\transport\chttp2\transport\frame.h" />
    <ClInclude Include="$(SolutionDir)\..\src\core\ext\transport\chttp2\transport\frame_data.h" />
    <ClInclude Include="$(SolutionDir)\..\src\core\ext\transport\chttp2\transport\frame_goaway.h" />
    <ClInclude Include="$(SolutionDir)\..\src\core\ext\transport\chttp2\transport\frame_ping.h" />
    <ClInclude Include="$(SolutionDir)\..\src\core\ext\transport\chttp2\transport\frame_rst_stream.h" />
    <ClInclude Include="$(SolutionDir)\..\src\core\ext\transport\chttp2\transport\frame_settings.h" />
    <ClInclude Include="$(SolutionDir)\..\src\core\ext\transport\chttp2\transport\frame_window_update.h" />
    <ClInclude Include="$(SolutionDir)\..\src\core\ext\transport\chttp2\transport\hpack_encoder.h" />
    <ClInclude Include="$(SolutionDir)\..\src\core\ext\transport\chttp2\transport\hpack_parser.h" />
    <ClInclude Include="$(SolutionDir)\..\src\core\ext\transport\chttp2\transport\hpack_table.h" />
    <ClInclude Include="$(SolutionDir)\..\src\core\ext\transport\chttp2\transport\http2_errors.h" />
    <ClInclude Include="$(SolutionDir)\..\src\core\ext\transport\chttp2\transport\huffsyms.h" />
    <ClInclude Include="$(SolutionDir)\..\src\core\ext\transport\chttp2\transport\incoming_metadata.h" />
    <ClInclude Include="$(SolutionDir)\..\src\core\ext\transport\chttp2\transport\internal.h" />
    <ClInclude Include="$(SolutionDir)\..\src\core\ext\transport\chttp2\transport\status_conversion.h" />
    <ClInclude Include="$(SolutionDir)\..\src\core\ext\transport\chttp2\transport\stream_map.h" />
    <ClInclude Include="$(SolutionDir)\..\src\core\ext\transport\chttp2\transport\timeout_encoding.h" />
    <ClInclude Include="$(SolutionDir)\..\src\core\ext\transport\chttp2\transport\varint.h" />
    <ClInclude Include="$(SolutionDir)\..\src\core\ext\transport\chttp2\alpn\alpn.h" />
    <ClInclude Include="$(SolutionDir)\..\src\core\ext\client_config\client_channel.h" />
    <ClInclude Include="$(SolutionDir)\..\src\core\ext\client_config\client_channel_factory.h" />
    <ClInclude Include="$(SolutionDir)\..\src\core\ext\client_config\client_config.h" />
    <ClInclude Include="$(SolutionDir)\..\src\core\ext\client_config\connector.h" />
    <ClInclude Include="$(SolutionDir)\..\src\core\ext\client_config\initial_connect_string.h" />
    <ClInclude Include="$(SolutionDir)\..\src\core\ext\client_config\lb_policy.h" />
    <ClInclude Include="$(SolutionDir)\..\src\core\ext\client_config\lb_policy_factory.h" />
    <ClInclude Include="$(SolutionDir)\..\src\core\ext\client_config\lb_policy_registry.h" />
    <ClInclude Include="$(SolutionDir)\..\src\core\ext\client_config\parse_address.h" />
    <ClInclude Include="$(SolutionDir)\..\src\core\ext\client_config\resolver.h" />
    <ClInclude Include="$(SolutionDir)\..\src\core\ext\client_config\resolver_factory.h" />
    <ClInclude Include="$(SolutionDir)\..\src\core\ext\client_config\resolver_registry.h" />
    <ClInclude Include="$(SolutionDir)\..\src\core\ext\client_config\subchannel.h" />
    <ClInclude Include="$(SolutionDir)\..\src\core\ext\client_config\subchannel_call_holder.h" />
    <ClInclude Include="$(SolutionDir)\..\src\core\ext\client_config\subchannel_index.h" />
    <ClInclude Include="$(SolutionDir)\..\src\core\ext\client_config\uri_parser.h" />
    <ClInclude Include="$(SolutionDir)\..\src\core\ext\lb_policy\grpclb\load_balancer_api.h" />
    <ClInclude Include="$(SolutionDir)\..\src\core\ext\lb_policy\grpclb\proto\grpc\lb\v1\load_balancer.pb.h" />
    <ClInclude Include="$(SolutionDir)\..\third_party\nanopb\pb.h" />
    <ClInclude Include="$(SolutionDir)\..\third_party\nanopb\pb_common.h" />
    <ClInclude Include="$(SolutionDir)\..\third_party\nanopb\pb_decode.h" />
    <ClInclude Include="$(SolutionDir)\..\third_party\nanopb\pb_encode.h" />
    <ClInclude Include="$(SolutionDir)\..\src\core\ext\census\aggregation.h" />
    <ClInclude Include="$(SolutionDir)\..\src\core\ext\census\census_interface.h" />
    <ClInclude Include="$(SolutionDir)\..\src\core\ext\census\census_rpc_stats.h" />
    <ClInclude Include="$(SolutionDir)\..\src\core\ext\census\grpc_filter.h" />
    <ClInclude Include="$(SolutionDir)\..\src\core\ext\census\mlog.h" />
    <ClInclude Include="$(SolutionDir)\..\src\core\ext\census\rpc_metric_id.h" />
  </ItemGroup>
  <ItemGroup>
    <ClCompile Include="$(SolutionDir)\..\src\core\lib\surface\init.c">
    </ClCompile>
    <ClCompile Include="$(SolutionDir)\..\src\core\lib\surface\init_unsecure.c">
    </ClCompile>
    <ClCompile Include="$(SolutionDir)\..\src\core\lib\channel\channel_args.c">
    </ClCompile>
    <ClCompile Include="$(SolutionDir)\..\src\core\lib\channel\channel_stack.c">
    </ClCompile>
    <ClCompile Include="$(SolutionDir)\..\src\core\lib\channel\channel_stack_builder.c">
    </ClCompile>
    <ClCompile Include="$(SolutionDir)\..\src\core\lib\channel\compress_filter.c">
    </ClCompile>
    <ClCompile Include="$(SolutionDir)\..\src\core\lib\channel\connected_channel.c">
    </ClCompile>
    <ClCompile Include="$(SolutionDir)\..\src\core\lib\channel\http_client_filter.c">
    </ClCompile>
    <ClCompile Include="$(SolutionDir)\..\src\core\lib\channel\http_server_filter.c">
    </ClCompile>
    <ClCompile Include="$(SolutionDir)\..\src\core\lib\compression\compression_algorithm.c">
    </ClCompile>
    <ClCompile Include="$(SolutionDir)\..\src\core\lib\compression\message_compress.c">
    </ClCompile>
    <ClCompile Include="$(SolutionDir)\..\src\core\lib\debug\trace.c">
    </ClCompile>
    <ClCompile Include="$(SolutionDir)\..\src\core\lib\http\format_request.c">
    </ClCompile>
    <ClCompile Include="$(SolutionDir)\..\src\core\lib\http\httpcli.c">
    </ClCompile>
    <ClCompile Include="$(SolutionDir)\..\src\core\lib\http\parser.c">
    </ClCompile>
    <ClCompile Include="$(SolutionDir)\..\src\core\lib\iomgr\closure.c">
    </ClCompile>
    <ClCompile Include="$(SolutionDir)\..\src\core\lib\iomgr\endpoint.c">
    </ClCompile>
    <ClCompile Include="$(SolutionDir)\..\src\core\lib\iomgr\endpoint_pair_posix.c">
    </ClCompile>
    <ClCompile Include="$(SolutionDir)\..\src\core\lib\iomgr\endpoint_pair_windows.c">
    </ClCompile>
<<<<<<< HEAD
    <ClCompile Include="$(SolutionDir)\..\src\core\lib\iomgr\error.c">
    </ClCompile>
    <ClCompile Include="$(SolutionDir)\..\src\core\lib\iomgr\ev_poll_and_epoll_posix.c">
    </ClCompile>
=======
>>>>>>> 5f045384
    <ClCompile Include="$(SolutionDir)\..\src\core\lib\iomgr\ev_poll_posix.c">
    </ClCompile>
    <ClCompile Include="$(SolutionDir)\..\src\core\lib\iomgr\ev_posix.c">
    </ClCompile>
    <ClCompile Include="$(SolutionDir)\..\src\core\lib\iomgr\exec_ctx.c">
    </ClCompile>
    <ClCompile Include="$(SolutionDir)\..\src\core\lib\iomgr\executor.c">
    </ClCompile>
    <ClCompile Include="$(SolutionDir)\..\src\core\lib\iomgr\iocp_windows.c">
    </ClCompile>
    <ClCompile Include="$(SolutionDir)\..\src\core\lib\iomgr\iomgr.c">
    </ClCompile>
    <ClCompile Include="$(SolutionDir)\..\src\core\lib\iomgr\iomgr_posix.c">
    </ClCompile>
    <ClCompile Include="$(SolutionDir)\..\src\core\lib\iomgr\iomgr_windows.c">
    </ClCompile>
    <ClCompile Include="$(SolutionDir)\..\src\core\lib\iomgr\load_file.c">
    </ClCompile>
    <ClCompile Include="$(SolutionDir)\..\src\core\lib\iomgr\pollset_set_windows.c">
    </ClCompile>
    <ClCompile Include="$(SolutionDir)\..\src\core\lib\iomgr\pollset_windows.c">
    </ClCompile>
    <ClCompile Include="$(SolutionDir)\..\src\core\lib\iomgr\resolve_address_posix.c">
    </ClCompile>
    <ClCompile Include="$(SolutionDir)\..\src\core\lib\iomgr\resolve_address_windows.c">
    </ClCompile>
    <ClCompile Include="$(SolutionDir)\..\src\core\lib\iomgr\sockaddr_utils.c">
    </ClCompile>
    <ClCompile Include="$(SolutionDir)\..\src\core\lib\iomgr\socket_utils_common_posix.c">
    </ClCompile>
    <ClCompile Include="$(SolutionDir)\..\src\core\lib\iomgr\socket_utils_linux.c">
    </ClCompile>
    <ClCompile Include="$(SolutionDir)\..\src\core\lib\iomgr\socket_utils_posix.c">
    </ClCompile>
    <ClCompile Include="$(SolutionDir)\..\src\core\lib\iomgr\socket_windows.c">
    </ClCompile>
    <ClCompile Include="$(SolutionDir)\..\src\core\lib\iomgr\tcp_client_posix.c">
    </ClCompile>
    <ClCompile Include="$(SolutionDir)\..\src\core\lib\iomgr\tcp_client_windows.c">
    </ClCompile>
    <ClCompile Include="$(SolutionDir)\..\src\core\lib\iomgr\tcp_posix.c">
    </ClCompile>
    <ClCompile Include="$(SolutionDir)\..\src\core\lib\iomgr\tcp_server_posix.c">
    </ClCompile>
    <ClCompile Include="$(SolutionDir)\..\src\core\lib\iomgr\tcp_server_windows.c">
    </ClCompile>
    <ClCompile Include="$(SolutionDir)\..\src\core\lib\iomgr\tcp_windows.c">
    </ClCompile>
    <ClCompile Include="$(SolutionDir)\..\src\core\lib\iomgr\time_averaged_stats.c">
    </ClCompile>
    <ClCompile Include="$(SolutionDir)\..\src\core\lib\iomgr\timer.c">
    </ClCompile>
    <ClCompile Include="$(SolutionDir)\..\src\core\lib\iomgr\timer_heap.c">
    </ClCompile>
    <ClCompile Include="$(SolutionDir)\..\src\core\lib\iomgr\udp_server.c">
    </ClCompile>
    <ClCompile Include="$(SolutionDir)\..\src\core\lib\iomgr\unix_sockets_posix.c">
    </ClCompile>
    <ClCompile Include="$(SolutionDir)\..\src\core\lib\iomgr\unix_sockets_posix_noop.c">
    </ClCompile>
    <ClCompile Include="$(SolutionDir)\..\src\core\lib\iomgr\wakeup_fd_eventfd.c">
    </ClCompile>
    <ClCompile Include="$(SolutionDir)\..\src\core\lib\iomgr\wakeup_fd_nospecial.c">
    </ClCompile>
    <ClCompile Include="$(SolutionDir)\..\src\core\lib\iomgr\wakeup_fd_pipe.c">
    </ClCompile>
    <ClCompile Include="$(SolutionDir)\..\src\core\lib\iomgr\wakeup_fd_posix.c">
    </ClCompile>
    <ClCompile Include="$(SolutionDir)\..\src\core\lib\iomgr\workqueue_posix.c">
    </ClCompile>
    <ClCompile Include="$(SolutionDir)\..\src\core\lib\iomgr\workqueue_windows.c">
    </ClCompile>
    <ClCompile Include="$(SolutionDir)\..\src\core\lib\json\json.c">
    </ClCompile>
    <ClCompile Include="$(SolutionDir)\..\src\core\lib\json\json_reader.c">
    </ClCompile>
    <ClCompile Include="$(SolutionDir)\..\src\core\lib\json\json_string.c">
    </ClCompile>
    <ClCompile Include="$(SolutionDir)\..\src\core\lib\json\json_writer.c">
    </ClCompile>
    <ClCompile Include="$(SolutionDir)\..\src\core\lib\surface\alarm.c">
    </ClCompile>
    <ClCompile Include="$(SolutionDir)\..\src\core\lib\surface\api_trace.c">
    </ClCompile>
    <ClCompile Include="$(SolutionDir)\..\src\core\lib\surface\byte_buffer.c">
    </ClCompile>
    <ClCompile Include="$(SolutionDir)\..\src\core\lib\surface\byte_buffer_reader.c">
    </ClCompile>
    <ClCompile Include="$(SolutionDir)\..\src\core\lib\surface\call.c">
    </ClCompile>
    <ClCompile Include="$(SolutionDir)\..\src\core\lib\surface\call_details.c">
    </ClCompile>
    <ClCompile Include="$(SolutionDir)\..\src\core\lib\surface\call_log_batch.c">
    </ClCompile>
    <ClCompile Include="$(SolutionDir)\..\src\core\lib\surface\channel.c">
    </ClCompile>
    <ClCompile Include="$(SolutionDir)\..\src\core\lib\surface\channel_init.c">
    </ClCompile>
    <ClCompile Include="$(SolutionDir)\..\src\core\lib\surface\channel_ping.c">
    </ClCompile>
    <ClCompile Include="$(SolutionDir)\..\src\core\lib\surface\channel_stack_type.c">
    </ClCompile>
    <ClCompile Include="$(SolutionDir)\..\src\core\lib\surface\completion_queue.c">
    </ClCompile>
    <ClCompile Include="$(SolutionDir)\..\src\core\lib\surface\event_string.c">
    </ClCompile>
    <ClCompile Include="$(SolutionDir)\..\src\core\lib\surface\lame_client.c">
    </ClCompile>
    <ClCompile Include="$(SolutionDir)\..\src\core\lib\surface\metadata_array.c">
    </ClCompile>
    <ClCompile Include="$(SolutionDir)\..\src\core\lib\surface\server.c">
    </ClCompile>
    <ClCompile Include="$(SolutionDir)\..\src\core\lib\surface\validate_metadata.c">
    </ClCompile>
    <ClCompile Include="$(SolutionDir)\..\src\core\lib\surface\version.c">
    </ClCompile>
    <ClCompile Include="$(SolutionDir)\..\src\core\lib\transport\byte_stream.c">
    </ClCompile>
    <ClCompile Include="$(SolutionDir)\..\src\core\lib\transport\connectivity_state.c">
    </ClCompile>
    <ClCompile Include="$(SolutionDir)\..\src\core\lib\transport\metadata.c">
    </ClCompile>
    <ClCompile Include="$(SolutionDir)\..\src\core\lib\transport\metadata_batch.c">
    </ClCompile>
    <ClCompile Include="$(SolutionDir)\..\src\core\lib\transport\static_metadata.c">
    </ClCompile>
    <ClCompile Include="$(SolutionDir)\..\src\core\lib\transport\transport.c">
    </ClCompile>
    <ClCompile Include="$(SolutionDir)\..\src\core\lib\transport\transport_op_string.c">
    </ClCompile>
    <ClCompile Include="$(SolutionDir)\..\src\core\ext\transport\chttp2\server\insecure\server_chttp2.c">
    </ClCompile>
    <ClCompile Include="$(SolutionDir)\..\src\core\ext\transport\chttp2\transport\bin_encoder.c">
    </ClCompile>
    <ClCompile Include="$(SolutionDir)\..\src\core\ext\transport\chttp2\transport\chttp2_plugin.c">
    </ClCompile>
    <ClCompile Include="$(SolutionDir)\..\src\core\ext\transport\chttp2\transport\chttp2_transport.c">
    </ClCompile>
    <ClCompile Include="$(SolutionDir)\..\src\core\ext\transport\chttp2\transport\frame_data.c">
    </ClCompile>
    <ClCompile Include="$(SolutionDir)\..\src\core\ext\transport\chttp2\transport\frame_goaway.c">
    </ClCompile>
    <ClCompile Include="$(SolutionDir)\..\src\core\ext\transport\chttp2\transport\frame_ping.c">
    </ClCompile>
    <ClCompile Include="$(SolutionDir)\..\src\core\ext\transport\chttp2\transport\frame_rst_stream.c">
    </ClCompile>
    <ClCompile Include="$(SolutionDir)\..\src\core\ext\transport\chttp2\transport\frame_settings.c">
    </ClCompile>
    <ClCompile Include="$(SolutionDir)\..\src\core\ext\transport\chttp2\transport\frame_window_update.c">
    </ClCompile>
    <ClCompile Include="$(SolutionDir)\..\src\core\ext\transport\chttp2\transport\hpack_encoder.c">
    </ClCompile>
    <ClCompile Include="$(SolutionDir)\..\src\core\ext\transport\chttp2\transport\hpack_parser.c">
    </ClCompile>
    <ClCompile Include="$(SolutionDir)\..\src\core\ext\transport\chttp2\transport\hpack_table.c">
    </ClCompile>
    <ClCompile Include="$(SolutionDir)\..\src\core\ext\transport\chttp2\transport\huffsyms.c">
    </ClCompile>
    <ClCompile Include="$(SolutionDir)\..\src\core\ext\transport\chttp2\transport\incoming_metadata.c">
    </ClCompile>
    <ClCompile Include="$(SolutionDir)\..\src\core\ext\transport\chttp2\transport\parsing.c">
    </ClCompile>
    <ClCompile Include="$(SolutionDir)\..\src\core\ext\transport\chttp2\transport\status_conversion.c">
    </ClCompile>
    <ClCompile Include="$(SolutionDir)\..\src\core\ext\transport\chttp2\transport\stream_lists.c">
    </ClCompile>
    <ClCompile Include="$(SolutionDir)\..\src\core\ext\transport\chttp2\transport\stream_map.c">
    </ClCompile>
    <ClCompile Include="$(SolutionDir)\..\src\core\ext\transport\chttp2\transport\timeout_encoding.c">
    </ClCompile>
    <ClCompile Include="$(SolutionDir)\..\src\core\ext\transport\chttp2\transport\varint.c">
    </ClCompile>
    <ClCompile Include="$(SolutionDir)\..\src\core\ext\transport\chttp2\transport\writing.c">
    </ClCompile>
    <ClCompile Include="$(SolutionDir)\..\src\core\ext\transport\chttp2\alpn\alpn.c">
    </ClCompile>
    <ClCompile Include="$(SolutionDir)\..\src\core\ext\transport\chttp2\client\insecure\channel_create.c">
    </ClCompile>
    <ClCompile Include="$(SolutionDir)\..\src\core\ext\client_config\channel_connectivity.c">
    </ClCompile>
    <ClCompile Include="$(SolutionDir)\..\src\core\ext\client_config\client_channel.c">
    </ClCompile>
    <ClCompile Include="$(SolutionDir)\..\src\core\ext\client_config\client_channel_factory.c">
    </ClCompile>
    <ClCompile Include="$(SolutionDir)\..\src\core\ext\client_config\client_config.c">
    </ClCompile>
    <ClCompile Include="$(SolutionDir)\..\src\core\ext\client_config\client_config_plugin.c">
    </ClCompile>
    <ClCompile Include="$(SolutionDir)\..\src\core\ext\client_config\connector.c">
    </ClCompile>
    <ClCompile Include="$(SolutionDir)\..\src\core\ext\client_config\default_initial_connect_string.c">
    </ClCompile>
    <ClCompile Include="$(SolutionDir)\..\src\core\ext\client_config\initial_connect_string.c">
    </ClCompile>
    <ClCompile Include="$(SolutionDir)\..\src\core\ext\client_config\lb_policy.c">
    </ClCompile>
    <ClCompile Include="$(SolutionDir)\..\src\core\ext\client_config\lb_policy_factory.c">
    </ClCompile>
    <ClCompile Include="$(SolutionDir)\..\src\core\ext\client_config\lb_policy_registry.c">
    </ClCompile>
    <ClCompile Include="$(SolutionDir)\..\src\core\ext\client_config\parse_address.c">
    </ClCompile>
    <ClCompile Include="$(SolutionDir)\..\src\core\ext\client_config\resolver.c">
    </ClCompile>
    <ClCompile Include="$(SolutionDir)\..\src\core\ext\client_config\resolver_factory.c">
    </ClCompile>
    <ClCompile Include="$(SolutionDir)\..\src\core\ext\client_config\resolver_registry.c">
    </ClCompile>
    <ClCompile Include="$(SolutionDir)\..\src\core\ext\client_config\subchannel.c">
    </ClCompile>
    <ClCompile Include="$(SolutionDir)\..\src\core\ext\client_config\subchannel_call_holder.c">
    </ClCompile>
    <ClCompile Include="$(SolutionDir)\..\src\core\ext\client_config\subchannel_index.c">
    </ClCompile>
    <ClCompile Include="$(SolutionDir)\..\src\core\ext\client_config\uri_parser.c">
    </ClCompile>
    <ClCompile Include="$(SolutionDir)\..\src\core\ext\resolver\dns\native\dns_resolver.c">
    </ClCompile>
    <ClCompile Include="$(SolutionDir)\..\src\core\ext\resolver\sockaddr\sockaddr_resolver.c">
    </ClCompile>
    <ClCompile Include="$(SolutionDir)\..\src\core\ext\lb_policy\grpclb\load_balancer_api.c">
    </ClCompile>
    <ClCompile Include="$(SolutionDir)\..\src\core\ext\lb_policy\grpclb\proto\grpc\lb\v1\load_balancer.pb.c">
    </ClCompile>
    <ClCompile Include="$(SolutionDir)\..\third_party\nanopb\pb_common.c">
    </ClCompile>
    <ClCompile Include="$(SolutionDir)\..\third_party\nanopb\pb_decode.c">
    </ClCompile>
    <ClCompile Include="$(SolutionDir)\..\third_party\nanopb\pb_encode.c">
    </ClCompile>
    <ClCompile Include="$(SolutionDir)\..\src\core\ext\lb_policy\pick_first\pick_first.c">
    </ClCompile>
    <ClCompile Include="$(SolutionDir)\..\src\core\ext\lb_policy\round_robin\round_robin.c">
    </ClCompile>
    <ClCompile Include="$(SolutionDir)\..\src\core\ext\census\context.c">
    </ClCompile>
    <ClCompile Include="$(SolutionDir)\..\src\core\ext\census\grpc_context.c">
    </ClCompile>
    <ClCompile Include="$(SolutionDir)\..\src\core\ext\census\grpc_filter.c">
    </ClCompile>
    <ClCompile Include="$(SolutionDir)\..\src\core\ext\census\grpc_plugin.c">
    </ClCompile>
    <ClCompile Include="$(SolutionDir)\..\src\core\ext\census\initialize.c">
    </ClCompile>
    <ClCompile Include="$(SolutionDir)\..\src\core\ext\census\mlog.c">
    </ClCompile>
    <ClCompile Include="$(SolutionDir)\..\src\core\ext\census\operation.c">
    </ClCompile>
    <ClCompile Include="$(SolutionDir)\..\src\core\ext\census\placeholders.c">
    </ClCompile>
    <ClCompile Include="$(SolutionDir)\..\src\core\ext\census\tracing.c">
    </ClCompile>
    <ClCompile Include="$(SolutionDir)\..\src\core\plugin_registry\grpc_unsecure_plugin_registry.c">
    </ClCompile>
  </ItemGroup>
  <ItemGroup>
    <ProjectReference Include="$(SolutionDir)\..\vsprojects\vcxproj\.\gpr\gpr.vcxproj">
      <Project>{B23D3D1A-9438-4EDA-BEB6-9A0A03D17792}</Project>
    </ProjectReference>
  </ItemGroup>
  <Import Project="$(VCTargetsPath)\Microsoft.Cpp.targets" />
  <ImportGroup Label="ExtensionTargets">
  </ImportGroup>
  <Target Name="EnsureNuGetPackageBuildImports" BeforeTargets="PrepareForBuild">
    <PropertyGroup>
      <ErrorText>This project references NuGet package(s) that are missing on this computer. Enable NuGet Package Restore to download them.  For more information, see http://go.microsoft.com/fwlink/?LinkID=322105. The missing file is {0}.</ErrorText>
    </PropertyGroup>
  </Target>
</Project>
<|MERGE_RESOLUTION|>--- conflicted
+++ resolved
@@ -304,11 +304,7 @@
     <ClInclude Include="$(SolutionDir)\..\src\core\lib\iomgr\closure.h" />
     <ClInclude Include="$(SolutionDir)\..\src\core\lib\iomgr\endpoint.h" />
     <ClInclude Include="$(SolutionDir)\..\src\core\lib\iomgr\endpoint_pair.h" />
-<<<<<<< HEAD
     <ClInclude Include="$(SolutionDir)\..\src\core\lib\iomgr\error.h" />
-    <ClInclude Include="$(SolutionDir)\..\src\core\lib\iomgr\ev_poll_and_epoll_posix.h" />
-=======
->>>>>>> 5f045384
     <ClInclude Include="$(SolutionDir)\..\src\core\lib\iomgr\ev_poll_posix.h" />
     <ClInclude Include="$(SolutionDir)\..\src\core\lib\iomgr\ev_posix.h" />
     <ClInclude Include="$(SolutionDir)\..\src\core\lib\iomgr\exec_ctx.h" />
@@ -455,13 +451,8 @@
     </ClCompile>
     <ClCompile Include="$(SolutionDir)\..\src\core\lib\iomgr\endpoint_pair_windows.c">
     </ClCompile>
-<<<<<<< HEAD
     <ClCompile Include="$(SolutionDir)\..\src\core\lib\iomgr\error.c">
     </ClCompile>
-    <ClCompile Include="$(SolutionDir)\..\src\core\lib\iomgr\ev_poll_and_epoll_posix.c">
-    </ClCompile>
-=======
->>>>>>> 5f045384
     <ClCompile Include="$(SolutionDir)\..\src\core\lib\iomgr\ev_poll_posix.c">
     </ClCompile>
     <ClCompile Include="$(SolutionDir)\..\src\core\lib\iomgr\ev_posix.c">
