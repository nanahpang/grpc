<?xml version="1.0" encoding="utf-8"?>
<Project ToolsVersion="4.0" xmlns="http://schemas.microsoft.com/developer/msbuild/2003">
  <ItemGroup>
    <ClCompile Include="$(SolutionDir)\..\src\core\lib\surface\init.c">
      <Filter>src\core\lib\surface</Filter>
    </ClCompile>
    <ClCompile Include="$(SolutionDir)\..\src\core\lib\channel\channel_args.c">
      <Filter>src\core\lib\channel</Filter>
    </ClCompile>
    <ClCompile Include="$(SolutionDir)\..\src\core\lib\channel\channel_stack.c">
      <Filter>src\core\lib\channel</Filter>
    </ClCompile>
    <ClCompile Include="$(SolutionDir)\..\src\core\lib\channel\channel_stack_builder.c">
      <Filter>src\core\lib\channel</Filter>
    </ClCompile>
    <ClCompile Include="$(SolutionDir)\..\src\core\lib\channel\compress_filter.c">
      <Filter>src\core\lib\channel</Filter>
    </ClCompile>
    <ClCompile Include="$(SolutionDir)\..\src\core\lib\channel\connected_channel.c">
      <Filter>src\core\lib\channel</Filter>
    </ClCompile>
    <ClCompile Include="$(SolutionDir)\..\src\core\lib\channel\http_client_filter.c">
      <Filter>src\core\lib\channel</Filter>
    </ClCompile>
    <ClCompile Include="$(SolutionDir)\..\src\core\lib\channel\http_server_filter.c">
      <Filter>src\core\lib\channel</Filter>
    </ClCompile>
    <ClCompile Include="$(SolutionDir)\..\src\core\lib\compression\compression.c">
      <Filter>src\core\lib\compression</Filter>
    </ClCompile>
    <ClCompile Include="$(SolutionDir)\..\src\core\lib\compression\message_compress.c">
      <Filter>src\core\lib\compression</Filter>
    </ClCompile>
    <ClCompile Include="$(SolutionDir)\..\src\core\lib\debug\trace.c">
      <Filter>src\core\lib\debug</Filter>
    </ClCompile>
    <ClCompile Include="$(SolutionDir)\..\src\core\lib\http\format_request.c">
      <Filter>src\core\lib\http</Filter>
    </ClCompile>
    <ClCompile Include="$(SolutionDir)\..\src\core\lib\http\httpcli.c">
      <Filter>src\core\lib\http</Filter>
    </ClCompile>
    <ClCompile Include="$(SolutionDir)\..\src\core\lib\http\parser.c">
      <Filter>src\core\lib\http</Filter>
    </ClCompile>
    <ClCompile Include="$(SolutionDir)\..\src\core\lib\iomgr\closure.c">
      <Filter>src\core\lib\iomgr</Filter>
    </ClCompile>
    <ClCompile Include="$(SolutionDir)\..\src\core\lib\iomgr\endpoint.c">
      <Filter>src\core\lib\iomgr</Filter>
    </ClCompile>
    <ClCompile Include="$(SolutionDir)\..\src\core\lib\iomgr\endpoint_pair_posix.c">
      <Filter>src\core\lib\iomgr</Filter>
    </ClCompile>
    <ClCompile Include="$(SolutionDir)\..\src\core\lib\iomgr\endpoint_pair_windows.c">
      <Filter>src\core\lib\iomgr</Filter>
    </ClCompile>
<<<<<<< HEAD
    <ClCompile Include="$(SolutionDir)\..\src\core\lib\iomgr\ev_epoll_linux.c">
=======
    <ClCompile Include="$(SolutionDir)\..\src\core\lib\iomgr\error.c">
>>>>>>> 5988716d
      <Filter>src\core\lib\iomgr</Filter>
    </ClCompile>
    <ClCompile Include="$(SolutionDir)\..\src\core\lib\iomgr\ev_poll_and_epoll_posix.c">
      <Filter>src\core\lib\iomgr</Filter>
    </ClCompile>
    <ClCompile Include="$(SolutionDir)\..\src\core\lib\iomgr\ev_poll_posix.c">
      <Filter>src\core\lib\iomgr</Filter>
    </ClCompile>
    <ClCompile Include="$(SolutionDir)\..\src\core\lib\iomgr\ev_posix.c">
      <Filter>src\core\lib\iomgr</Filter>
    </ClCompile>
    <ClCompile Include="$(SolutionDir)\..\src\core\lib\iomgr\exec_ctx.c">
      <Filter>src\core\lib\iomgr</Filter>
    </ClCompile>
    <ClCompile Include="$(SolutionDir)\..\src\core\lib\iomgr\executor.c">
      <Filter>src\core\lib\iomgr</Filter>
    </ClCompile>
    <ClCompile Include="$(SolutionDir)\..\src\core\lib\iomgr\iocp_windows.c">
      <Filter>src\core\lib\iomgr</Filter>
    </ClCompile>
    <ClCompile Include="$(SolutionDir)\..\src\core\lib\iomgr\iomgr.c">
      <Filter>src\core\lib\iomgr</Filter>
    </ClCompile>
    <ClCompile Include="$(SolutionDir)\..\src\core\lib\iomgr\iomgr_posix.c">
      <Filter>src\core\lib\iomgr</Filter>
    </ClCompile>
    <ClCompile Include="$(SolutionDir)\..\src\core\lib\iomgr\iomgr_windows.c">
      <Filter>src\core\lib\iomgr</Filter>
    </ClCompile>
    <ClCompile Include="$(SolutionDir)\..\src\core\lib\iomgr\load_file.c">
      <Filter>src\core\lib\iomgr</Filter>
    </ClCompile>
    <ClCompile Include="$(SolutionDir)\..\src\core\lib\iomgr\polling_entity.c">
      <Filter>src\core\lib\iomgr</Filter>
    </ClCompile>
    <ClCompile Include="$(SolutionDir)\..\src\core\lib\iomgr\pollset_set_windows.c">
      <Filter>src\core\lib\iomgr</Filter>
    </ClCompile>
    <ClCompile Include="$(SolutionDir)\..\src\core\lib\iomgr\pollset_windows.c">
      <Filter>src\core\lib\iomgr</Filter>
    </ClCompile>
    <ClCompile Include="$(SolutionDir)\..\src\core\lib\iomgr\resolve_address_posix.c">
      <Filter>src\core\lib\iomgr</Filter>
    </ClCompile>
    <ClCompile Include="$(SolutionDir)\..\src\core\lib\iomgr\resolve_address_windows.c">
      <Filter>src\core\lib\iomgr</Filter>
    </ClCompile>
    <ClCompile Include="$(SolutionDir)\..\src\core\lib\iomgr\sockaddr_utils.c">
      <Filter>src\core\lib\iomgr</Filter>
    </ClCompile>
    <ClCompile Include="$(SolutionDir)\..\src\core\lib\iomgr\socket_utils_common_posix.c">
      <Filter>src\core\lib\iomgr</Filter>
    </ClCompile>
    <ClCompile Include="$(SolutionDir)\..\src\core\lib\iomgr\socket_utils_linux.c">
      <Filter>src\core\lib\iomgr</Filter>
    </ClCompile>
    <ClCompile Include="$(SolutionDir)\..\src\core\lib\iomgr\socket_utils_posix.c">
      <Filter>src\core\lib\iomgr</Filter>
    </ClCompile>
    <ClCompile Include="$(SolutionDir)\..\src\core\lib\iomgr\socket_windows.c">
      <Filter>src\core\lib\iomgr</Filter>
    </ClCompile>
    <ClCompile Include="$(SolutionDir)\..\src\core\lib\iomgr\tcp_client_posix.c">
      <Filter>src\core\lib\iomgr</Filter>
    </ClCompile>
    <ClCompile Include="$(SolutionDir)\..\src\core\lib\iomgr\tcp_client_windows.c">
      <Filter>src\core\lib\iomgr</Filter>
    </ClCompile>
    <ClCompile Include="$(SolutionDir)\..\src\core\lib\iomgr\tcp_posix.c">
      <Filter>src\core\lib\iomgr</Filter>
    </ClCompile>
    <ClCompile Include="$(SolutionDir)\..\src\core\lib\iomgr\tcp_server_posix.c">
      <Filter>src\core\lib\iomgr</Filter>
    </ClCompile>
    <ClCompile Include="$(SolutionDir)\..\src\core\lib\iomgr\tcp_server_windows.c">
      <Filter>src\core\lib\iomgr</Filter>
    </ClCompile>
    <ClCompile Include="$(SolutionDir)\..\src\core\lib\iomgr\tcp_windows.c">
      <Filter>src\core\lib\iomgr</Filter>
    </ClCompile>
    <ClCompile Include="$(SolutionDir)\..\src\core\lib\iomgr\time_averaged_stats.c">
      <Filter>src\core\lib\iomgr</Filter>
    </ClCompile>
    <ClCompile Include="$(SolutionDir)\..\src\core\lib\iomgr\timer.c">
      <Filter>src\core\lib\iomgr</Filter>
    </ClCompile>
    <ClCompile Include="$(SolutionDir)\..\src\core\lib\iomgr\timer_heap.c">
      <Filter>src\core\lib\iomgr</Filter>
    </ClCompile>
    <ClCompile Include="$(SolutionDir)\..\src\core\lib\iomgr\udp_server.c">
      <Filter>src\core\lib\iomgr</Filter>
    </ClCompile>
    <ClCompile Include="$(SolutionDir)\..\src\core\lib\iomgr\unix_sockets_posix.c">
      <Filter>src\core\lib\iomgr</Filter>
    </ClCompile>
    <ClCompile Include="$(SolutionDir)\..\src\core\lib\iomgr\unix_sockets_posix_noop.c">
      <Filter>src\core\lib\iomgr</Filter>
    </ClCompile>
    <ClCompile Include="$(SolutionDir)\..\src\core\lib\iomgr\wakeup_fd_eventfd.c">
      <Filter>src\core\lib\iomgr</Filter>
    </ClCompile>
    <ClCompile Include="$(SolutionDir)\..\src\core\lib\iomgr\wakeup_fd_nospecial.c">
      <Filter>src\core\lib\iomgr</Filter>
    </ClCompile>
    <ClCompile Include="$(SolutionDir)\..\src\core\lib\iomgr\wakeup_fd_pipe.c">
      <Filter>src\core\lib\iomgr</Filter>
    </ClCompile>
    <ClCompile Include="$(SolutionDir)\..\src\core\lib\iomgr\wakeup_fd_posix.c">
      <Filter>src\core\lib\iomgr</Filter>
    </ClCompile>
    <ClCompile Include="$(SolutionDir)\..\src\core\lib\iomgr\workqueue_posix.c">
      <Filter>src\core\lib\iomgr</Filter>
    </ClCompile>
    <ClCompile Include="$(SolutionDir)\..\src\core\lib\iomgr\workqueue_windows.c">
      <Filter>src\core\lib\iomgr</Filter>
    </ClCompile>
    <ClCompile Include="$(SolutionDir)\..\src\core\lib\json\json.c">
      <Filter>src\core\lib\json</Filter>
    </ClCompile>
    <ClCompile Include="$(SolutionDir)\..\src\core\lib\json\json_reader.c">
      <Filter>src\core\lib\json</Filter>
    </ClCompile>
    <ClCompile Include="$(SolutionDir)\..\src\core\lib\json\json_string.c">
      <Filter>src\core\lib\json</Filter>
    </ClCompile>
    <ClCompile Include="$(SolutionDir)\..\src\core\lib\json\json_writer.c">
      <Filter>src\core\lib\json</Filter>
    </ClCompile>
    <ClCompile Include="$(SolutionDir)\..\src\core\lib\surface\alarm.c">
      <Filter>src\core\lib\surface</Filter>
    </ClCompile>
    <ClCompile Include="$(SolutionDir)\..\src\core\lib\surface\api_trace.c">
      <Filter>src\core\lib\surface</Filter>
    </ClCompile>
    <ClCompile Include="$(SolutionDir)\..\src\core\lib\surface\byte_buffer.c">
      <Filter>src\core\lib\surface</Filter>
    </ClCompile>
    <ClCompile Include="$(SolutionDir)\..\src\core\lib\surface\byte_buffer_reader.c">
      <Filter>src\core\lib\surface</Filter>
    </ClCompile>
    <ClCompile Include="$(SolutionDir)\..\src\core\lib\surface\call.c">
      <Filter>src\core\lib\surface</Filter>
    </ClCompile>
    <ClCompile Include="$(SolutionDir)\..\src\core\lib\surface\call_details.c">
      <Filter>src\core\lib\surface</Filter>
    </ClCompile>
    <ClCompile Include="$(SolutionDir)\..\src\core\lib\surface\call_log_batch.c">
      <Filter>src\core\lib\surface</Filter>
    </ClCompile>
    <ClCompile Include="$(SolutionDir)\..\src\core\lib\surface\channel.c">
      <Filter>src\core\lib\surface</Filter>
    </ClCompile>
    <ClCompile Include="$(SolutionDir)\..\src\core\lib\surface\channel_init.c">
      <Filter>src\core\lib\surface</Filter>
    </ClCompile>
    <ClCompile Include="$(SolutionDir)\..\src\core\lib\surface\channel_ping.c">
      <Filter>src\core\lib\surface</Filter>
    </ClCompile>
    <ClCompile Include="$(SolutionDir)\..\src\core\lib\surface\channel_stack_type.c">
      <Filter>src\core\lib\surface</Filter>
    </ClCompile>
    <ClCompile Include="$(SolutionDir)\..\src\core\lib\surface\completion_queue.c">
      <Filter>src\core\lib\surface</Filter>
    </ClCompile>
    <ClCompile Include="$(SolutionDir)\..\src\core\lib\surface\event_string.c">
      <Filter>src\core\lib\surface</Filter>
    </ClCompile>
    <ClCompile Include="$(SolutionDir)\..\src\core\lib\surface\lame_client.c">
      <Filter>src\core\lib\surface</Filter>
    </ClCompile>
    <ClCompile Include="$(SolutionDir)\..\src\core\lib\surface\metadata_array.c">
      <Filter>src\core\lib\surface</Filter>
    </ClCompile>
    <ClCompile Include="$(SolutionDir)\..\src\core\lib\surface\server.c">
      <Filter>src\core\lib\surface</Filter>
    </ClCompile>
    <ClCompile Include="$(SolutionDir)\..\src\core\lib\surface\validate_metadata.c">
      <Filter>src\core\lib\surface</Filter>
    </ClCompile>
    <ClCompile Include="$(SolutionDir)\..\src\core\lib\surface\version.c">
      <Filter>src\core\lib\surface</Filter>
    </ClCompile>
    <ClCompile Include="$(SolutionDir)\..\src\core\lib\transport\byte_stream.c">
      <Filter>src\core\lib\transport</Filter>
    </ClCompile>
    <ClCompile Include="$(SolutionDir)\..\src\core\lib\transport\connectivity_state.c">
      <Filter>src\core\lib\transport</Filter>
    </ClCompile>
    <ClCompile Include="$(SolutionDir)\..\src\core\lib\transport\metadata.c">
      <Filter>src\core\lib\transport</Filter>
    </ClCompile>
    <ClCompile Include="$(SolutionDir)\..\src\core\lib\transport\metadata_batch.c">
      <Filter>src\core\lib\transport</Filter>
    </ClCompile>
    <ClCompile Include="$(SolutionDir)\..\src\core\lib\transport\static_metadata.c">
      <Filter>src\core\lib\transport</Filter>
    </ClCompile>
    <ClCompile Include="$(SolutionDir)\..\src\core\lib\transport\transport.c">
      <Filter>src\core\lib\transport</Filter>
    </ClCompile>
    <ClCompile Include="$(SolutionDir)\..\src\core\lib\transport\transport_op_string.c">
      <Filter>src\core\lib\transport</Filter>
    </ClCompile>
    <ClCompile Include="$(SolutionDir)\..\src\core\ext\transport\chttp2\server\secure\server_secure_chttp2.c">
      <Filter>src\core\ext\transport\chttp2\server\secure</Filter>
    </ClCompile>
    <ClCompile Include="$(SolutionDir)\..\src\core\ext\transport\chttp2\transport\bin_decoder.c">
      <Filter>src\core\ext\transport\chttp2\transport</Filter>
    </ClCompile>
    <ClCompile Include="$(SolutionDir)\..\src\core\ext\transport\chttp2\transport\bin_encoder.c">
      <Filter>src\core\ext\transport\chttp2\transport</Filter>
    </ClCompile>
    <ClCompile Include="$(SolutionDir)\..\src\core\ext\transport\chttp2\transport\chttp2_plugin.c">
      <Filter>src\core\ext\transport\chttp2\transport</Filter>
    </ClCompile>
    <ClCompile Include="$(SolutionDir)\..\src\core\ext\transport\chttp2\transport\chttp2_transport.c">
      <Filter>src\core\ext\transport\chttp2\transport</Filter>
    </ClCompile>
    <ClCompile Include="$(SolutionDir)\..\src\core\ext\transport\chttp2\transport\frame_data.c">
      <Filter>src\core\ext\transport\chttp2\transport</Filter>
    </ClCompile>
    <ClCompile Include="$(SolutionDir)\..\src\core\ext\transport\chttp2\transport\frame_goaway.c">
      <Filter>src\core\ext\transport\chttp2\transport</Filter>
    </ClCompile>
    <ClCompile Include="$(SolutionDir)\..\src\core\ext\transport\chttp2\transport\frame_ping.c">
      <Filter>src\core\ext\transport\chttp2\transport</Filter>
    </ClCompile>
    <ClCompile Include="$(SolutionDir)\..\src\core\ext\transport\chttp2\transport\frame_rst_stream.c">
      <Filter>src\core\ext\transport\chttp2\transport</Filter>
    </ClCompile>
    <ClCompile Include="$(SolutionDir)\..\src\core\ext\transport\chttp2\transport\frame_settings.c">
      <Filter>src\core\ext\transport\chttp2\transport</Filter>
    </ClCompile>
    <ClCompile Include="$(SolutionDir)\..\src\core\ext\transport\chttp2\transport\frame_window_update.c">
      <Filter>src\core\ext\transport\chttp2\transport</Filter>
    </ClCompile>
    <ClCompile Include="$(SolutionDir)\..\src\core\ext\transport\chttp2\transport\hpack_encoder.c">
      <Filter>src\core\ext\transport\chttp2\transport</Filter>
    </ClCompile>
    <ClCompile Include="$(SolutionDir)\..\src\core\ext\transport\chttp2\transport\hpack_parser.c">
      <Filter>src\core\ext\transport\chttp2\transport</Filter>
    </ClCompile>
    <ClCompile Include="$(SolutionDir)\..\src\core\ext\transport\chttp2\transport\hpack_table.c">
      <Filter>src\core\ext\transport\chttp2\transport</Filter>
    </ClCompile>
    <ClCompile Include="$(SolutionDir)\..\src\core\ext\transport\chttp2\transport\huffsyms.c">
      <Filter>src\core\ext\transport\chttp2\transport</Filter>
    </ClCompile>
    <ClCompile Include="$(SolutionDir)\..\src\core\ext\transport\chttp2\transport\incoming_metadata.c">
      <Filter>src\core\ext\transport\chttp2\transport</Filter>
    </ClCompile>
    <ClCompile Include="$(SolutionDir)\..\src\core\ext\transport\chttp2\transport\parsing.c">
      <Filter>src\core\ext\transport\chttp2\transport</Filter>
    </ClCompile>
    <ClCompile Include="$(SolutionDir)\..\src\core\ext\transport\chttp2\transport\status_conversion.c">
      <Filter>src\core\ext\transport\chttp2\transport</Filter>
    </ClCompile>
    <ClCompile Include="$(SolutionDir)\..\src\core\ext\transport\chttp2\transport\stream_lists.c">
      <Filter>src\core\ext\transport\chttp2\transport</Filter>
    </ClCompile>
    <ClCompile Include="$(SolutionDir)\..\src\core\ext\transport\chttp2\transport\stream_map.c">
      <Filter>src\core\ext\transport\chttp2\transport</Filter>
    </ClCompile>
    <ClCompile Include="$(SolutionDir)\..\src\core\ext\transport\chttp2\transport\timeout_encoding.c">
      <Filter>src\core\ext\transport\chttp2\transport</Filter>
    </ClCompile>
    <ClCompile Include="$(SolutionDir)\..\src\core\ext\transport\chttp2\transport\varint.c">
      <Filter>src\core\ext\transport\chttp2\transport</Filter>
    </ClCompile>
    <ClCompile Include="$(SolutionDir)\..\src\core\ext\transport\chttp2\transport\writing.c">
      <Filter>src\core\ext\transport\chttp2\transport</Filter>
    </ClCompile>
    <ClCompile Include="$(SolutionDir)\..\src\core\ext\transport\chttp2\alpn\alpn.c">
      <Filter>src\core\ext\transport\chttp2\alpn</Filter>
    </ClCompile>
    <ClCompile Include="$(SolutionDir)\..\src\core\lib\http\httpcli_security_connector.c">
      <Filter>src\core\lib\http</Filter>
    </ClCompile>
    <ClCompile Include="$(SolutionDir)\..\src\core\lib\security\context\security_context.c">
      <Filter>src\core\lib\security\context</Filter>
    </ClCompile>
    <ClCompile Include="$(SolutionDir)\..\src\core\lib\security\credentials\composite\composite_credentials.c">
      <Filter>src\core\lib\security\credentials\composite</Filter>
    </ClCompile>
    <ClCompile Include="$(SolutionDir)\..\src\core\lib\security\credentials\credentials.c">
      <Filter>src\core\lib\security\credentials</Filter>
    </ClCompile>
    <ClCompile Include="$(SolutionDir)\..\src\core\lib\security\credentials\credentials_metadata.c">
      <Filter>src\core\lib\security\credentials</Filter>
    </ClCompile>
    <ClCompile Include="$(SolutionDir)\..\src\core\lib\security\credentials\fake\fake_credentials.c">
      <Filter>src\core\lib\security\credentials\fake</Filter>
    </ClCompile>
    <ClCompile Include="$(SolutionDir)\..\src\core\lib\security\credentials\google_default\credentials_posix.c">
      <Filter>src\core\lib\security\credentials\google_default</Filter>
    </ClCompile>
    <ClCompile Include="$(SolutionDir)\..\src\core\lib\security\credentials\google_default\credentials_windows.c">
      <Filter>src\core\lib\security\credentials\google_default</Filter>
    </ClCompile>
    <ClCompile Include="$(SolutionDir)\..\src\core\lib\security\credentials\google_default\google_default_credentials.c">
      <Filter>src\core\lib\security\credentials\google_default</Filter>
    </ClCompile>
    <ClCompile Include="$(SolutionDir)\..\src\core\lib\security\credentials\iam\iam_credentials.c">
      <Filter>src\core\lib\security\credentials\iam</Filter>
    </ClCompile>
    <ClCompile Include="$(SolutionDir)\..\src\core\lib\security\credentials\jwt\json_token.c">
      <Filter>src\core\lib\security\credentials\jwt</Filter>
    </ClCompile>
    <ClCompile Include="$(SolutionDir)\..\src\core\lib\security\credentials\jwt\jwt_credentials.c">
      <Filter>src\core\lib\security\credentials\jwt</Filter>
    </ClCompile>
    <ClCompile Include="$(SolutionDir)\..\src\core\lib\security\credentials\jwt\jwt_verifier.c">
      <Filter>src\core\lib\security\credentials\jwt</Filter>
    </ClCompile>
    <ClCompile Include="$(SolutionDir)\..\src\core\lib\security\credentials\oauth2\oauth2_credentials.c">
      <Filter>src\core\lib\security\credentials\oauth2</Filter>
    </ClCompile>
    <ClCompile Include="$(SolutionDir)\..\src\core\lib\security\credentials\plugin\plugin_credentials.c">
      <Filter>src\core\lib\security\credentials\plugin</Filter>
    </ClCompile>
    <ClCompile Include="$(SolutionDir)\..\src\core\lib\security\credentials\ssl\ssl_credentials.c">
      <Filter>src\core\lib\security\credentials\ssl</Filter>
    </ClCompile>
    <ClCompile Include="$(SolutionDir)\..\src\core\lib\security\transport\client_auth_filter.c">
      <Filter>src\core\lib\security\transport</Filter>
    </ClCompile>
    <ClCompile Include="$(SolutionDir)\..\src\core\lib\security\transport\handshake.c">
      <Filter>src\core\lib\security\transport</Filter>
    </ClCompile>
    <ClCompile Include="$(SolutionDir)\..\src\core\lib\security\transport\secure_endpoint.c">
      <Filter>src\core\lib\security\transport</Filter>
    </ClCompile>
    <ClCompile Include="$(SolutionDir)\..\src\core\lib\security\transport\security_connector.c">
      <Filter>src\core\lib\security\transport</Filter>
    </ClCompile>
    <ClCompile Include="$(SolutionDir)\..\src\core\lib\security\transport\server_auth_filter.c">
      <Filter>src\core\lib\security\transport</Filter>
    </ClCompile>
    <ClCompile Include="$(SolutionDir)\..\src\core\lib\security\transport\tsi_error.c">
      <Filter>src\core\lib\security\transport</Filter>
    </ClCompile>
    <ClCompile Include="$(SolutionDir)\..\src\core\lib\security\util\b64.c">
      <Filter>src\core\lib\security\util</Filter>
    </ClCompile>
    <ClCompile Include="$(SolutionDir)\..\src\core\lib\security\util\json_util.c">
      <Filter>src\core\lib\security\util</Filter>
    </ClCompile>
    <ClCompile Include="$(SolutionDir)\..\src\core\lib\surface\init_secure.c">
      <Filter>src\core\lib\surface</Filter>
    </ClCompile>
    <ClCompile Include="$(SolutionDir)\..\src\core\lib\tsi\fake_transport_security.c">
      <Filter>src\core\lib\tsi</Filter>
    </ClCompile>
    <ClCompile Include="$(SolutionDir)\..\src\core\lib\tsi\ssl_transport_security.c">
      <Filter>src\core\lib\tsi</Filter>
    </ClCompile>
    <ClCompile Include="$(SolutionDir)\..\src\core\lib\tsi\transport_security.c">
      <Filter>src\core\lib\tsi</Filter>
    </ClCompile>
    <ClCompile Include="$(SolutionDir)\..\src\core\ext\transport\chttp2\client\secure\secure_channel_create.c">
      <Filter>src\core\ext\transport\chttp2\client\secure</Filter>
    </ClCompile>
    <ClCompile Include="$(SolutionDir)\..\src\core\ext\client_config\channel_connectivity.c">
      <Filter>src\core\ext\client_config</Filter>
    </ClCompile>
    <ClCompile Include="$(SolutionDir)\..\src\core\ext\client_config\client_channel.c">
      <Filter>src\core\ext\client_config</Filter>
    </ClCompile>
    <ClCompile Include="$(SolutionDir)\..\src\core\ext\client_config\client_channel_factory.c">
      <Filter>src\core\ext\client_config</Filter>
    </ClCompile>
    <ClCompile Include="$(SolutionDir)\..\src\core\ext\client_config\client_config.c">
      <Filter>src\core\ext\client_config</Filter>
    </ClCompile>
    <ClCompile Include="$(SolutionDir)\..\src\core\ext\client_config\client_config_plugin.c">
      <Filter>src\core\ext\client_config</Filter>
    </ClCompile>
    <ClCompile Include="$(SolutionDir)\..\src\core\ext\client_config\connector.c">
      <Filter>src\core\ext\client_config</Filter>
    </ClCompile>
    <ClCompile Include="$(SolutionDir)\..\src\core\ext\client_config\default_initial_connect_string.c">
      <Filter>src\core\ext\client_config</Filter>
    </ClCompile>
    <ClCompile Include="$(SolutionDir)\..\src\core\ext\client_config\initial_connect_string.c">
      <Filter>src\core\ext\client_config</Filter>
    </ClCompile>
    <ClCompile Include="$(SolutionDir)\..\src\core\ext\client_config\lb_policy.c">
      <Filter>src\core\ext\client_config</Filter>
    </ClCompile>
    <ClCompile Include="$(SolutionDir)\..\src\core\ext\client_config\lb_policy_factory.c">
      <Filter>src\core\ext\client_config</Filter>
    </ClCompile>
    <ClCompile Include="$(SolutionDir)\..\src\core\ext\client_config\lb_policy_registry.c">
      <Filter>src\core\ext\client_config</Filter>
    </ClCompile>
    <ClCompile Include="$(SolutionDir)\..\src\core\ext\client_config\parse_address.c">
      <Filter>src\core\ext\client_config</Filter>
    </ClCompile>
    <ClCompile Include="$(SolutionDir)\..\src\core\ext\client_config\resolver.c">
      <Filter>src\core\ext\client_config</Filter>
    </ClCompile>
    <ClCompile Include="$(SolutionDir)\..\src\core\ext\client_config\resolver_factory.c">
      <Filter>src\core\ext\client_config</Filter>
    </ClCompile>
    <ClCompile Include="$(SolutionDir)\..\src\core\ext\client_config\resolver_registry.c">
      <Filter>src\core\ext\client_config</Filter>
    </ClCompile>
    <ClCompile Include="$(SolutionDir)\..\src\core\ext\client_config\subchannel.c">
      <Filter>src\core\ext\client_config</Filter>
    </ClCompile>
    <ClCompile Include="$(SolutionDir)\..\src\core\ext\client_config\subchannel_call_holder.c">
      <Filter>src\core\ext\client_config</Filter>
    </ClCompile>
    <ClCompile Include="$(SolutionDir)\..\src\core\ext\client_config\subchannel_index.c">
      <Filter>src\core\ext\client_config</Filter>
    </ClCompile>
    <ClCompile Include="$(SolutionDir)\..\src\core\ext\client_config\uri_parser.c">
      <Filter>src\core\ext\client_config</Filter>
    </ClCompile>
    <ClCompile Include="$(SolutionDir)\..\src\core\ext\transport\chttp2\server\insecure\server_chttp2.c">
      <Filter>src\core\ext\transport\chttp2\server\insecure</Filter>
    </ClCompile>
    <ClCompile Include="$(SolutionDir)\..\src\core\ext\transport\chttp2\server\insecure\server_chttp2_posix.c">
      <Filter>src\core\ext\transport\chttp2\server\insecure</Filter>
    </ClCompile>
    <ClCompile Include="$(SolutionDir)\..\src\core\ext\transport\chttp2\client\insecure\channel_create.c">
      <Filter>src\core\ext\transport\chttp2\client\insecure</Filter>
    </ClCompile>
    <ClCompile Include="$(SolutionDir)\..\src\core\ext\transport\chttp2\client\insecure\channel_create_posix.c">
      <Filter>src\core\ext\transport\chttp2\client\insecure</Filter>
    </ClCompile>
    <ClCompile Include="$(SolutionDir)\..\src\core\ext\lb_policy\grpclb\load_balancer_api.c">
      <Filter>src\core\ext\lb_policy\grpclb</Filter>
    </ClCompile>
    <ClCompile Include="$(SolutionDir)\..\src\core\ext\lb_policy\grpclb\proto\grpc\lb\v1\load_balancer.pb.c">
      <Filter>src\core\ext\lb_policy\grpclb\proto\grpc\lb\v1</Filter>
    </ClCompile>
    <ClCompile Include="$(SolutionDir)\..\third_party\nanopb\pb_common.c">
      <Filter>third_party\nanopb</Filter>
    </ClCompile>
    <ClCompile Include="$(SolutionDir)\..\third_party\nanopb\pb_decode.c">
      <Filter>third_party\nanopb</Filter>
    </ClCompile>
    <ClCompile Include="$(SolutionDir)\..\third_party\nanopb\pb_encode.c">
      <Filter>third_party\nanopb</Filter>
    </ClCompile>
    <ClCompile Include="$(SolutionDir)\..\src\core\ext\lb_policy\pick_first\pick_first.c">
      <Filter>src\core\ext\lb_policy\pick_first</Filter>
    </ClCompile>
    <ClCompile Include="$(SolutionDir)\..\src\core\ext\lb_policy\round_robin\round_robin.c">
      <Filter>src\core\ext\lb_policy\round_robin</Filter>
    </ClCompile>
    <ClCompile Include="$(SolutionDir)\..\src\core\ext\resolver\dns\native\dns_resolver.c">
      <Filter>src\core\ext\resolver\dns\native</Filter>
    </ClCompile>
    <ClCompile Include="$(SolutionDir)\..\src\core\ext\resolver\sockaddr\sockaddr_resolver.c">
      <Filter>src\core\ext\resolver\sockaddr</Filter>
    </ClCompile>
    <ClCompile Include="$(SolutionDir)\..\src\core\ext\load_reporting\load_reporting.c">
      <Filter>src\core\ext\load_reporting</Filter>
    </ClCompile>
    <ClCompile Include="$(SolutionDir)\..\src\core\ext\load_reporting\load_reporting_filter.c">
      <Filter>src\core\ext\load_reporting</Filter>
    </ClCompile>
    <ClCompile Include="$(SolutionDir)\..\src\core\ext\census\context.c">
      <Filter>src\core\ext\census</Filter>
    </ClCompile>
    <ClCompile Include="$(SolutionDir)\..\src\core\ext\census\gen\census.pb.c">
      <Filter>src\core\ext\census\gen</Filter>
    </ClCompile>
    <ClCompile Include="$(SolutionDir)\..\src\core\ext\census\grpc_context.c">
      <Filter>src\core\ext\census</Filter>
    </ClCompile>
    <ClCompile Include="$(SolutionDir)\..\src\core\ext\census\grpc_filter.c">
      <Filter>src\core\ext\census</Filter>
    </ClCompile>
    <ClCompile Include="$(SolutionDir)\..\src\core\ext\census\grpc_plugin.c">
      <Filter>src\core\ext\census</Filter>
    </ClCompile>
    <ClCompile Include="$(SolutionDir)\..\src\core\ext\census\initialize.c">
      <Filter>src\core\ext\census</Filter>
    </ClCompile>
    <ClCompile Include="$(SolutionDir)\..\src\core\ext\census\mlog.c">
      <Filter>src\core\ext\census</Filter>
    </ClCompile>
    <ClCompile Include="$(SolutionDir)\..\src\core\ext\census\operation.c">
      <Filter>src\core\ext\census</Filter>
    </ClCompile>
    <ClCompile Include="$(SolutionDir)\..\src\core\ext\census\placeholders.c">
      <Filter>src\core\ext\census</Filter>
    </ClCompile>
    <ClCompile Include="$(SolutionDir)\..\src\core\ext\census\tracing.c">
      <Filter>src\core\ext\census</Filter>
    </ClCompile>
    <ClCompile Include="$(SolutionDir)\..\src\core\plugin_registry\grpc_plugin_registry.c">
      <Filter>src\core\plugin_registry</Filter>
    </ClCompile>
  </ItemGroup>
  <ItemGroup>
    <ClInclude Include="$(SolutionDir)\..\include\grpc\byte_buffer.h">
      <Filter>include\grpc</Filter>
    </ClInclude>
    <ClInclude Include="$(SolutionDir)\..\include\grpc\byte_buffer_reader.h">
      <Filter>include\grpc</Filter>
    </ClInclude>
    <ClInclude Include="$(SolutionDir)\..\include\grpc\compression.h">
      <Filter>include\grpc</Filter>
    </ClInclude>
    <ClInclude Include="$(SolutionDir)\..\include\grpc\grpc.h">
      <Filter>include\grpc</Filter>
    </ClInclude>
    <ClInclude Include="$(SolutionDir)\..\include\grpc\grpc_posix.h">
      <Filter>include\grpc</Filter>
    </ClInclude>
    <ClInclude Include="$(SolutionDir)\..\include\grpc\status.h">
      <Filter>include\grpc</Filter>
    </ClInclude>
    <ClInclude Include="$(SolutionDir)\..\include\grpc\impl\codegen\byte_buffer.h">
      <Filter>include\grpc\impl\codegen</Filter>
    </ClInclude>
    <ClInclude Include="$(SolutionDir)\..\include\grpc\impl\codegen\byte_buffer_reader.h">
      <Filter>include\grpc\impl\codegen</Filter>
    </ClInclude>
    <ClInclude Include="$(SolutionDir)\..\include\grpc\impl\codegen\compression_types.h">
      <Filter>include\grpc\impl\codegen</Filter>
    </ClInclude>
    <ClInclude Include="$(SolutionDir)\..\include\grpc\impl\codegen\connectivity_state.h">
      <Filter>include\grpc\impl\codegen</Filter>
    </ClInclude>
    <ClInclude Include="$(SolutionDir)\..\include\grpc\impl\codegen\grpc_types.h">
      <Filter>include\grpc\impl\codegen</Filter>
    </ClInclude>
    <ClInclude Include="$(SolutionDir)\..\include\grpc\impl\codegen\propagation_bits.h">
      <Filter>include\grpc\impl\codegen</Filter>
    </ClInclude>
    <ClInclude Include="$(SolutionDir)\..\include\grpc\impl\codegen\status.h">
      <Filter>include\grpc\impl\codegen</Filter>
    </ClInclude>
    <ClInclude Include="$(SolutionDir)\..\include\grpc\impl\codegen\alloc.h">
      <Filter>include\grpc\impl\codegen</Filter>
    </ClInclude>
    <ClInclude Include="$(SolutionDir)\..\include\grpc\impl\codegen\atm.h">
      <Filter>include\grpc\impl\codegen</Filter>
    </ClInclude>
    <ClInclude Include="$(SolutionDir)\..\include\grpc\impl\codegen\atm_gcc_atomic.h">
      <Filter>include\grpc\impl\codegen</Filter>
    </ClInclude>
    <ClInclude Include="$(SolutionDir)\..\include\grpc\impl\codegen\atm_gcc_sync.h">
      <Filter>include\grpc\impl\codegen</Filter>
    </ClInclude>
    <ClInclude Include="$(SolutionDir)\..\include\grpc\impl\codegen\atm_windows.h">
      <Filter>include\grpc\impl\codegen</Filter>
    </ClInclude>
    <ClInclude Include="$(SolutionDir)\..\include\grpc\impl\codegen\log.h">
      <Filter>include\grpc\impl\codegen</Filter>
    </ClInclude>
    <ClInclude Include="$(SolutionDir)\..\include\grpc\impl\codegen\port_platform.h">
      <Filter>include\grpc\impl\codegen</Filter>
    </ClInclude>
    <ClInclude Include="$(SolutionDir)\..\include\grpc\impl\codegen\slice.h">
      <Filter>include\grpc\impl\codegen</Filter>
    </ClInclude>
    <ClInclude Include="$(SolutionDir)\..\include\grpc\impl\codegen\slice_buffer.h">
      <Filter>include\grpc\impl\codegen</Filter>
    </ClInclude>
    <ClInclude Include="$(SolutionDir)\..\include\grpc\impl\codegen\sync.h">
      <Filter>include\grpc\impl\codegen</Filter>
    </ClInclude>
    <ClInclude Include="$(SolutionDir)\..\include\grpc\impl\codegen\sync_generic.h">
      <Filter>include\grpc\impl\codegen</Filter>
    </ClInclude>
    <ClInclude Include="$(SolutionDir)\..\include\grpc\impl\codegen\sync_posix.h">
      <Filter>include\grpc\impl\codegen</Filter>
    </ClInclude>
    <ClInclude Include="$(SolutionDir)\..\include\grpc\impl\codegen\sync_windows.h">
      <Filter>include\grpc\impl\codegen</Filter>
    </ClInclude>
    <ClInclude Include="$(SolutionDir)\..\include\grpc\impl\codegen\time.h">
      <Filter>include\grpc\impl\codegen</Filter>
    </ClInclude>
    <ClInclude Include="$(SolutionDir)\..\include\grpc\grpc_security.h">
      <Filter>include\grpc</Filter>
    </ClInclude>
    <ClInclude Include="$(SolutionDir)\..\include\grpc\grpc_security_constants.h">
      <Filter>include\grpc</Filter>
    </ClInclude>
    <ClInclude Include="$(SolutionDir)\..\include\grpc\census.h">
      <Filter>include\grpc</Filter>
    </ClInclude>
  </ItemGroup>
  <ItemGroup>
    <ClInclude Include="$(SolutionDir)\..\src\core\lib\channel\channel_args.h">
      <Filter>src\core\lib\channel</Filter>
    </ClInclude>
    <ClInclude Include="$(SolutionDir)\..\src\core\lib\channel\channel_stack.h">
      <Filter>src\core\lib\channel</Filter>
    </ClInclude>
    <ClInclude Include="$(SolutionDir)\..\src\core\lib\channel\channel_stack_builder.h">
      <Filter>src\core\lib\channel</Filter>
    </ClInclude>
    <ClInclude Include="$(SolutionDir)\..\src\core\lib\channel\compress_filter.h">
      <Filter>src\core\lib\channel</Filter>
    </ClInclude>
    <ClInclude Include="$(SolutionDir)\..\src\core\lib\channel\connected_channel.h">
      <Filter>src\core\lib\channel</Filter>
    </ClInclude>
    <ClInclude Include="$(SolutionDir)\..\src\core\lib\channel\context.h">
      <Filter>src\core\lib\channel</Filter>
    </ClInclude>
    <ClInclude Include="$(SolutionDir)\..\src\core\lib\channel\http_client_filter.h">
      <Filter>src\core\lib\channel</Filter>
    </ClInclude>
    <ClInclude Include="$(SolutionDir)\..\src\core\lib\channel\http_server_filter.h">
      <Filter>src\core\lib\channel</Filter>
    </ClInclude>
    <ClInclude Include="$(SolutionDir)\..\src\core\lib\compression\algorithm_metadata.h">
      <Filter>src\core\lib\compression</Filter>
    </ClInclude>
    <ClInclude Include="$(SolutionDir)\..\src\core\lib\compression\message_compress.h">
      <Filter>src\core\lib\compression</Filter>
    </ClInclude>
    <ClInclude Include="$(SolutionDir)\..\src\core\lib\debug\trace.h">
      <Filter>src\core\lib\debug</Filter>
    </ClInclude>
    <ClInclude Include="$(SolutionDir)\..\src\core\lib\http\format_request.h">
      <Filter>src\core\lib\http</Filter>
    </ClInclude>
    <ClInclude Include="$(SolutionDir)\..\src\core\lib\http\httpcli.h">
      <Filter>src\core\lib\http</Filter>
    </ClInclude>
    <ClInclude Include="$(SolutionDir)\..\src\core\lib\http\parser.h">
      <Filter>src\core\lib\http</Filter>
    </ClInclude>
    <ClInclude Include="$(SolutionDir)\..\src\core\lib\iomgr\closure.h">
      <Filter>src\core\lib\iomgr</Filter>
    </ClInclude>
    <ClInclude Include="$(SolutionDir)\..\src\core\lib\iomgr\endpoint.h">
      <Filter>src\core\lib\iomgr</Filter>
    </ClInclude>
    <ClInclude Include="$(SolutionDir)\..\src\core\lib\iomgr\endpoint_pair.h">
      <Filter>src\core\lib\iomgr</Filter>
    </ClInclude>
<<<<<<< HEAD
    <ClInclude Include="$(SolutionDir)\..\src\core\lib\iomgr\ev_epoll_linux.h">
=======
    <ClInclude Include="$(SolutionDir)\..\src\core\lib\iomgr\error.h">
>>>>>>> 5988716d
      <Filter>src\core\lib\iomgr</Filter>
    </ClInclude>
    <ClInclude Include="$(SolutionDir)\..\src\core\lib\iomgr\ev_poll_and_epoll_posix.h">
      <Filter>src\core\lib\iomgr</Filter>
    </ClInclude>
    <ClInclude Include="$(SolutionDir)\..\src\core\lib\iomgr\ev_poll_posix.h">
      <Filter>src\core\lib\iomgr</Filter>
    </ClInclude>
    <ClInclude Include="$(SolutionDir)\..\src\core\lib\iomgr\ev_posix.h">
      <Filter>src\core\lib\iomgr</Filter>
    </ClInclude>
    <ClInclude Include="$(SolutionDir)\..\src\core\lib\iomgr\exec_ctx.h">
      <Filter>src\core\lib\iomgr</Filter>
    </ClInclude>
    <ClInclude Include="$(SolutionDir)\..\src\core\lib\iomgr\executor.h">
      <Filter>src\core\lib\iomgr</Filter>
    </ClInclude>
    <ClInclude Include="$(SolutionDir)\..\src\core\lib\iomgr\iocp_windows.h">
      <Filter>src\core\lib\iomgr</Filter>
    </ClInclude>
    <ClInclude Include="$(SolutionDir)\..\src\core\lib\iomgr\iomgr.h">
      <Filter>src\core\lib\iomgr</Filter>
    </ClInclude>
    <ClInclude Include="$(SolutionDir)\..\src\core\lib\iomgr\iomgr_internal.h">
      <Filter>src\core\lib\iomgr</Filter>
    </ClInclude>
    <ClInclude Include="$(SolutionDir)\..\src\core\lib\iomgr\iomgr_posix.h">
      <Filter>src\core\lib\iomgr</Filter>
    </ClInclude>
    <ClInclude Include="$(SolutionDir)\..\src\core\lib\iomgr\load_file.h">
      <Filter>src\core\lib\iomgr</Filter>
    </ClInclude>
    <ClInclude Include="$(SolutionDir)\..\src\core\lib\iomgr\polling_entity.h">
      <Filter>src\core\lib\iomgr</Filter>
    </ClInclude>
    <ClInclude Include="$(SolutionDir)\..\src\core\lib\iomgr\pollset.h">
      <Filter>src\core\lib\iomgr</Filter>
    </ClInclude>
    <ClInclude Include="$(SolutionDir)\..\src\core\lib\iomgr\pollset_set.h">
      <Filter>src\core\lib\iomgr</Filter>
    </ClInclude>
    <ClInclude Include="$(SolutionDir)\..\src\core\lib\iomgr\pollset_set_windows.h">
      <Filter>src\core\lib\iomgr</Filter>
    </ClInclude>
    <ClInclude Include="$(SolutionDir)\..\src\core\lib\iomgr\pollset_windows.h">
      <Filter>src\core\lib\iomgr</Filter>
    </ClInclude>
    <ClInclude Include="$(SolutionDir)\..\src\core\lib\iomgr\resolve_address.h">
      <Filter>src\core\lib\iomgr</Filter>
    </ClInclude>
    <ClInclude Include="$(SolutionDir)\..\src\core\lib\iomgr\sockaddr.h">
      <Filter>src\core\lib\iomgr</Filter>
    </ClInclude>
    <ClInclude Include="$(SolutionDir)\..\src\core\lib\iomgr\sockaddr_posix.h">
      <Filter>src\core\lib\iomgr</Filter>
    </ClInclude>
    <ClInclude Include="$(SolutionDir)\..\src\core\lib\iomgr\sockaddr_utils.h">
      <Filter>src\core\lib\iomgr</Filter>
    </ClInclude>
    <ClInclude Include="$(SolutionDir)\..\src\core\lib\iomgr\sockaddr_windows.h">
      <Filter>src\core\lib\iomgr</Filter>
    </ClInclude>
    <ClInclude Include="$(SolutionDir)\..\src\core\lib\iomgr\socket_utils_posix.h">
      <Filter>src\core\lib\iomgr</Filter>
    </ClInclude>
    <ClInclude Include="$(SolutionDir)\..\src\core\lib\iomgr\socket_windows.h">
      <Filter>src\core\lib\iomgr</Filter>
    </ClInclude>
    <ClInclude Include="$(SolutionDir)\..\src\core\lib\iomgr\tcp_client.h">
      <Filter>src\core\lib\iomgr</Filter>
    </ClInclude>
    <ClInclude Include="$(SolutionDir)\..\src\core\lib\iomgr\tcp_posix.h">
      <Filter>src\core\lib\iomgr</Filter>
    </ClInclude>
    <ClInclude Include="$(SolutionDir)\..\src\core\lib\iomgr\tcp_server.h">
      <Filter>src\core\lib\iomgr</Filter>
    </ClInclude>
    <ClInclude Include="$(SolutionDir)\..\src\core\lib\iomgr\tcp_windows.h">
      <Filter>src\core\lib\iomgr</Filter>
    </ClInclude>
    <ClInclude Include="$(SolutionDir)\..\src\core\lib\iomgr\time_averaged_stats.h">
      <Filter>src\core\lib\iomgr</Filter>
    </ClInclude>
    <ClInclude Include="$(SolutionDir)\..\src\core\lib\iomgr\timer.h">
      <Filter>src\core\lib\iomgr</Filter>
    </ClInclude>
    <ClInclude Include="$(SolutionDir)\..\src\core\lib\iomgr\timer_heap.h">
      <Filter>src\core\lib\iomgr</Filter>
    </ClInclude>
    <ClInclude Include="$(SolutionDir)\..\src\core\lib\iomgr\udp_server.h">
      <Filter>src\core\lib\iomgr</Filter>
    </ClInclude>
    <ClInclude Include="$(SolutionDir)\..\src\core\lib\iomgr\unix_sockets_posix.h">
      <Filter>src\core\lib\iomgr</Filter>
    </ClInclude>
    <ClInclude Include="$(SolutionDir)\..\src\core\lib\iomgr\wakeup_fd_pipe.h">
      <Filter>src\core\lib\iomgr</Filter>
    </ClInclude>
    <ClInclude Include="$(SolutionDir)\..\src\core\lib\iomgr\wakeup_fd_posix.h">
      <Filter>src\core\lib\iomgr</Filter>
    </ClInclude>
    <ClInclude Include="$(SolutionDir)\..\src\core\lib\iomgr\workqueue.h">
      <Filter>src\core\lib\iomgr</Filter>
    </ClInclude>
    <ClInclude Include="$(SolutionDir)\..\src\core\lib\iomgr\workqueue_posix.h">
      <Filter>src\core\lib\iomgr</Filter>
    </ClInclude>
    <ClInclude Include="$(SolutionDir)\..\src\core\lib\iomgr\workqueue_windows.h">
      <Filter>src\core\lib\iomgr</Filter>
    </ClInclude>
    <ClInclude Include="$(SolutionDir)\..\src\core\lib\json\json.h">
      <Filter>src\core\lib\json</Filter>
    </ClInclude>
    <ClInclude Include="$(SolutionDir)\..\src\core\lib\json\json_common.h">
      <Filter>src\core\lib\json</Filter>
    </ClInclude>
    <ClInclude Include="$(SolutionDir)\..\src\core\lib\json\json_reader.h">
      <Filter>src\core\lib\json</Filter>
    </ClInclude>
    <ClInclude Include="$(SolutionDir)\..\src\core\lib\json\json_writer.h">
      <Filter>src\core\lib\json</Filter>
    </ClInclude>
    <ClInclude Include="$(SolutionDir)\..\src\core\lib\surface\api_trace.h">
      <Filter>src\core\lib\surface</Filter>
    </ClInclude>
    <ClInclude Include="$(SolutionDir)\..\src\core\lib\surface\call.h">
      <Filter>src\core\lib\surface</Filter>
    </ClInclude>
    <ClInclude Include="$(SolutionDir)\..\src\core\lib\surface\call_test_only.h">
      <Filter>src\core\lib\surface</Filter>
    </ClInclude>
    <ClInclude Include="$(SolutionDir)\..\src\core\lib\surface\channel.h">
      <Filter>src\core\lib\surface</Filter>
    </ClInclude>
    <ClInclude Include="$(SolutionDir)\..\src\core\lib\surface\channel_init.h">
      <Filter>src\core\lib\surface</Filter>
    </ClInclude>
    <ClInclude Include="$(SolutionDir)\..\src\core\lib\surface\channel_stack_type.h">
      <Filter>src\core\lib\surface</Filter>
    </ClInclude>
    <ClInclude Include="$(SolutionDir)\..\src\core\lib\surface\completion_queue.h">
      <Filter>src\core\lib\surface</Filter>
    </ClInclude>
    <ClInclude Include="$(SolutionDir)\..\src\core\lib\surface\event_string.h">
      <Filter>src\core\lib\surface</Filter>
    </ClInclude>
    <ClInclude Include="$(SolutionDir)\..\src\core\lib\surface\init.h">
      <Filter>src\core\lib\surface</Filter>
    </ClInclude>
    <ClInclude Include="$(SolutionDir)\..\src\core\lib\surface\lame_client.h">
      <Filter>src\core\lib\surface</Filter>
    </ClInclude>
    <ClInclude Include="$(SolutionDir)\..\src\core\lib\surface\server.h">
      <Filter>src\core\lib\surface</Filter>
    </ClInclude>
    <ClInclude Include="$(SolutionDir)\..\src\core\lib\surface\surface_trace.h">
      <Filter>src\core\lib\surface</Filter>
    </ClInclude>
    <ClInclude Include="$(SolutionDir)\..\src\core\lib\transport\byte_stream.h">
      <Filter>src\core\lib\transport</Filter>
    </ClInclude>
    <ClInclude Include="$(SolutionDir)\..\src\core\lib\transport\connectivity_state.h">
      <Filter>src\core\lib\transport</Filter>
    </ClInclude>
    <ClInclude Include="$(SolutionDir)\..\src\core\lib\transport\metadata.h">
      <Filter>src\core\lib\transport</Filter>
    </ClInclude>
    <ClInclude Include="$(SolutionDir)\..\src\core\lib\transport\metadata_batch.h">
      <Filter>src\core\lib\transport</Filter>
    </ClInclude>
    <ClInclude Include="$(SolutionDir)\..\src\core\lib\transport\static_metadata.h">
      <Filter>src\core\lib\transport</Filter>
    </ClInclude>
    <ClInclude Include="$(SolutionDir)\..\src\core\lib\transport\transport.h">
      <Filter>src\core\lib\transport</Filter>
    </ClInclude>
    <ClInclude Include="$(SolutionDir)\..\src\core\lib\transport\transport_impl.h">
      <Filter>src\core\lib\transport</Filter>
    </ClInclude>
    <ClInclude Include="$(SolutionDir)\..\src\core\ext\transport\chttp2\transport\bin_decoder.h">
      <Filter>src\core\ext\transport\chttp2\transport</Filter>
    </ClInclude>
    <ClInclude Include="$(SolutionDir)\..\src\core\ext\transport\chttp2\transport\bin_encoder.h">
      <Filter>src\core\ext\transport\chttp2\transport</Filter>
    </ClInclude>
    <ClInclude Include="$(SolutionDir)\..\src\core\ext\transport\chttp2\transport\chttp2_transport.h">
      <Filter>src\core\ext\transport\chttp2\transport</Filter>
    </ClInclude>
    <ClInclude Include="$(SolutionDir)\..\src\core\ext\transport\chttp2\transport\frame.h">
      <Filter>src\core\ext\transport\chttp2\transport</Filter>
    </ClInclude>
    <ClInclude Include="$(SolutionDir)\..\src\core\ext\transport\chttp2\transport\frame_data.h">
      <Filter>src\core\ext\transport\chttp2\transport</Filter>
    </ClInclude>
    <ClInclude Include="$(SolutionDir)\..\src\core\ext\transport\chttp2\transport\frame_goaway.h">
      <Filter>src\core\ext\transport\chttp2\transport</Filter>
    </ClInclude>
    <ClInclude Include="$(SolutionDir)\..\src\core\ext\transport\chttp2\transport\frame_ping.h">
      <Filter>src\core\ext\transport\chttp2\transport</Filter>
    </ClInclude>
    <ClInclude Include="$(SolutionDir)\..\src\core\ext\transport\chttp2\transport\frame_rst_stream.h">
      <Filter>src\core\ext\transport\chttp2\transport</Filter>
    </ClInclude>
    <ClInclude Include="$(SolutionDir)\..\src\core\ext\transport\chttp2\transport\frame_settings.h">
      <Filter>src\core\ext\transport\chttp2\transport</Filter>
    </ClInclude>
    <ClInclude Include="$(SolutionDir)\..\src\core\ext\transport\chttp2\transport\frame_window_update.h">
      <Filter>src\core\ext\transport\chttp2\transport</Filter>
    </ClInclude>
    <ClInclude Include="$(SolutionDir)\..\src\core\ext\transport\chttp2\transport\hpack_encoder.h">
      <Filter>src\core\ext\transport\chttp2\transport</Filter>
    </ClInclude>
    <ClInclude Include="$(SolutionDir)\..\src\core\ext\transport\chttp2\transport\hpack_parser.h">
      <Filter>src\core\ext\transport\chttp2\transport</Filter>
    </ClInclude>
    <ClInclude Include="$(SolutionDir)\..\src\core\ext\transport\chttp2\transport\hpack_table.h">
      <Filter>src\core\ext\transport\chttp2\transport</Filter>
    </ClInclude>
    <ClInclude Include="$(SolutionDir)\..\src\core\ext\transport\chttp2\transport\http2_errors.h">
      <Filter>src\core\ext\transport\chttp2\transport</Filter>
    </ClInclude>
    <ClInclude Include="$(SolutionDir)\..\src\core\ext\transport\chttp2\transport\huffsyms.h">
      <Filter>src\core\ext\transport\chttp2\transport</Filter>
    </ClInclude>
    <ClInclude Include="$(SolutionDir)\..\src\core\ext\transport\chttp2\transport\incoming_metadata.h">
      <Filter>src\core\ext\transport\chttp2\transport</Filter>
    </ClInclude>
    <ClInclude Include="$(SolutionDir)\..\src\core\ext\transport\chttp2\transport\internal.h">
      <Filter>src\core\ext\transport\chttp2\transport</Filter>
    </ClInclude>
    <ClInclude Include="$(SolutionDir)\..\src\core\ext\transport\chttp2\transport\status_conversion.h">
      <Filter>src\core\ext\transport\chttp2\transport</Filter>
    </ClInclude>
    <ClInclude Include="$(SolutionDir)\..\src\core\ext\transport\chttp2\transport\stream_map.h">
      <Filter>src\core\ext\transport\chttp2\transport</Filter>
    </ClInclude>
    <ClInclude Include="$(SolutionDir)\..\src\core\ext\transport\chttp2\transport\timeout_encoding.h">
      <Filter>src\core\ext\transport\chttp2\transport</Filter>
    </ClInclude>
    <ClInclude Include="$(SolutionDir)\..\src\core\ext\transport\chttp2\transport\varint.h">
      <Filter>src\core\ext\transport\chttp2\transport</Filter>
    </ClInclude>
    <ClInclude Include="$(SolutionDir)\..\src\core\ext\transport\chttp2\alpn\alpn.h">
      <Filter>src\core\ext\transport\chttp2\alpn</Filter>
    </ClInclude>
    <ClInclude Include="$(SolutionDir)\..\src\core\lib\security\context\security_context.h">
      <Filter>src\core\lib\security\context</Filter>
    </ClInclude>
    <ClInclude Include="$(SolutionDir)\..\src\core\lib\security\credentials\composite\composite_credentials.h">
      <Filter>src\core\lib\security\credentials\composite</Filter>
    </ClInclude>
    <ClInclude Include="$(SolutionDir)\..\src\core\lib\security\credentials\credentials.h">
      <Filter>src\core\lib\security\credentials</Filter>
    </ClInclude>
    <ClInclude Include="$(SolutionDir)\..\src\core\lib\security\credentials\fake\fake_credentials.h">
      <Filter>src\core\lib\security\credentials\fake</Filter>
    </ClInclude>
    <ClInclude Include="$(SolutionDir)\..\src\core\lib\security\credentials\google_default\google_default_credentials.h">
      <Filter>src\core\lib\security\credentials\google_default</Filter>
    </ClInclude>
    <ClInclude Include="$(SolutionDir)\..\src\core\lib\security\credentials\iam\iam_credentials.h">
      <Filter>src\core\lib\security\credentials\iam</Filter>
    </ClInclude>
    <ClInclude Include="$(SolutionDir)\..\src\core\lib\security\credentials\jwt\json_token.h">
      <Filter>src\core\lib\security\credentials\jwt</Filter>
    </ClInclude>
    <ClInclude Include="$(SolutionDir)\..\src\core\lib\security\credentials\jwt\jwt_credentials.h">
      <Filter>src\core\lib\security\credentials\jwt</Filter>
    </ClInclude>
    <ClInclude Include="$(SolutionDir)\..\src\core\lib\security\credentials\jwt\jwt_verifier.h">
      <Filter>src\core\lib\security\credentials\jwt</Filter>
    </ClInclude>
    <ClInclude Include="$(SolutionDir)\..\src\core\lib\security\credentials\oauth2\oauth2_credentials.h">
      <Filter>src\core\lib\security\credentials\oauth2</Filter>
    </ClInclude>
    <ClInclude Include="$(SolutionDir)\..\src\core\lib\security\credentials\plugin\plugin_credentials.h">
      <Filter>src\core\lib\security\credentials\plugin</Filter>
    </ClInclude>
    <ClInclude Include="$(SolutionDir)\..\src\core\lib\security\credentials\ssl\ssl_credentials.h">
      <Filter>src\core\lib\security\credentials\ssl</Filter>
    </ClInclude>
    <ClInclude Include="$(SolutionDir)\..\src\core\lib\security\transport\auth_filters.h">
      <Filter>src\core\lib\security\transport</Filter>
    </ClInclude>
    <ClInclude Include="$(SolutionDir)\..\src\core\lib\security\transport\handshake.h">
      <Filter>src\core\lib\security\transport</Filter>
    </ClInclude>
    <ClInclude Include="$(SolutionDir)\..\src\core\lib\security\transport\secure_endpoint.h">
      <Filter>src\core\lib\security\transport</Filter>
    </ClInclude>
    <ClInclude Include="$(SolutionDir)\..\src\core\lib\security\transport\security_connector.h">
      <Filter>src\core\lib\security\transport</Filter>
    </ClInclude>
    <ClInclude Include="$(SolutionDir)\..\src\core\lib\security\transport\tsi_error.h">
      <Filter>src\core\lib\security\transport</Filter>
    </ClInclude>
    <ClInclude Include="$(SolutionDir)\..\src\core\lib\security\util\b64.h">
      <Filter>src\core\lib\security\util</Filter>
    </ClInclude>
    <ClInclude Include="$(SolutionDir)\..\src\core\lib\security\util\json_util.h">
      <Filter>src\core\lib\security\util</Filter>
    </ClInclude>
    <ClInclude Include="$(SolutionDir)\..\src\core\lib\tsi\fake_transport_security.h">
      <Filter>src\core\lib\tsi</Filter>
    </ClInclude>
    <ClInclude Include="$(SolutionDir)\..\src\core\lib\tsi\ssl_transport_security.h">
      <Filter>src\core\lib\tsi</Filter>
    </ClInclude>
    <ClInclude Include="$(SolutionDir)\..\src\core\lib\tsi\ssl_types.h">
      <Filter>src\core\lib\tsi</Filter>
    </ClInclude>
    <ClInclude Include="$(SolutionDir)\..\src\core\lib\tsi\transport_security.h">
      <Filter>src\core\lib\tsi</Filter>
    </ClInclude>
    <ClInclude Include="$(SolutionDir)\..\src\core\lib\tsi\transport_security_interface.h">
      <Filter>src\core\lib\tsi</Filter>
    </ClInclude>
    <ClInclude Include="$(SolutionDir)\..\src\core\ext\client_config\client_channel.h">
      <Filter>src\core\ext\client_config</Filter>
    </ClInclude>
    <ClInclude Include="$(SolutionDir)\..\src\core\ext\client_config\client_channel_factory.h">
      <Filter>src\core\ext\client_config</Filter>
    </ClInclude>
    <ClInclude Include="$(SolutionDir)\..\src\core\ext\client_config\client_config.h">
      <Filter>src\core\ext\client_config</Filter>
    </ClInclude>
    <ClInclude Include="$(SolutionDir)\..\src\core\ext\client_config\connector.h">
      <Filter>src\core\ext\client_config</Filter>
    </ClInclude>
    <ClInclude Include="$(SolutionDir)\..\src\core\ext\client_config\initial_connect_string.h">
      <Filter>src\core\ext\client_config</Filter>
    </ClInclude>
    <ClInclude Include="$(SolutionDir)\..\src\core\ext\client_config\lb_policy.h">
      <Filter>src\core\ext\client_config</Filter>
    </ClInclude>
    <ClInclude Include="$(SolutionDir)\..\src\core\ext\client_config\lb_policy_factory.h">
      <Filter>src\core\ext\client_config</Filter>
    </ClInclude>
    <ClInclude Include="$(SolutionDir)\..\src\core\ext\client_config\lb_policy_registry.h">
      <Filter>src\core\ext\client_config</Filter>
    </ClInclude>
    <ClInclude Include="$(SolutionDir)\..\src\core\ext\client_config\parse_address.h">
      <Filter>src\core\ext\client_config</Filter>
    </ClInclude>
    <ClInclude Include="$(SolutionDir)\..\src\core\ext\client_config\resolver.h">
      <Filter>src\core\ext\client_config</Filter>
    </ClInclude>
    <ClInclude Include="$(SolutionDir)\..\src\core\ext\client_config\resolver_factory.h">
      <Filter>src\core\ext\client_config</Filter>
    </ClInclude>
    <ClInclude Include="$(SolutionDir)\..\src\core\ext\client_config\resolver_registry.h">
      <Filter>src\core\ext\client_config</Filter>
    </ClInclude>
    <ClInclude Include="$(SolutionDir)\..\src\core\ext\client_config\subchannel.h">
      <Filter>src\core\ext\client_config</Filter>
    </ClInclude>
    <ClInclude Include="$(SolutionDir)\..\src\core\ext\client_config\subchannel_call_holder.h">
      <Filter>src\core\ext\client_config</Filter>
    </ClInclude>
    <ClInclude Include="$(SolutionDir)\..\src\core\ext\client_config\subchannel_index.h">
      <Filter>src\core\ext\client_config</Filter>
    </ClInclude>
    <ClInclude Include="$(SolutionDir)\..\src\core\ext\client_config\uri_parser.h">
      <Filter>src\core\ext\client_config</Filter>
    </ClInclude>
    <ClInclude Include="$(SolutionDir)\..\src\core\ext\lb_policy\grpclb\load_balancer_api.h">
      <Filter>src\core\ext\lb_policy\grpclb</Filter>
    </ClInclude>
    <ClInclude Include="$(SolutionDir)\..\src\core\ext\lb_policy\grpclb\proto\grpc\lb\v1\load_balancer.pb.h">
      <Filter>src\core\ext\lb_policy\grpclb\proto\grpc\lb\v1</Filter>
    </ClInclude>
    <ClInclude Include="$(SolutionDir)\..\third_party\nanopb\pb.h">
      <Filter>third_party\nanopb</Filter>
    </ClInclude>
    <ClInclude Include="$(SolutionDir)\..\third_party\nanopb\pb_common.h">
      <Filter>third_party\nanopb</Filter>
    </ClInclude>
    <ClInclude Include="$(SolutionDir)\..\third_party\nanopb\pb_decode.h">
      <Filter>third_party\nanopb</Filter>
    </ClInclude>
    <ClInclude Include="$(SolutionDir)\..\third_party\nanopb\pb_encode.h">
      <Filter>third_party\nanopb</Filter>
    </ClInclude>
    <ClInclude Include="$(SolutionDir)\..\src\core\ext\load_reporting\load_reporting.h">
      <Filter>src\core\ext\load_reporting</Filter>
    </ClInclude>
    <ClInclude Include="$(SolutionDir)\..\src\core\ext\load_reporting\load_reporting_filter.h">
      <Filter>src\core\ext\load_reporting</Filter>
    </ClInclude>
    <ClInclude Include="$(SolutionDir)\..\src\core\ext\census\aggregation.h">
      <Filter>src\core\ext\census</Filter>
    </ClInclude>
    <ClInclude Include="$(SolutionDir)\..\src\core\ext\census\census_interface.h">
      <Filter>src\core\ext\census</Filter>
    </ClInclude>
    <ClInclude Include="$(SolutionDir)\..\src\core\ext\census\census_rpc_stats.h">
      <Filter>src\core\ext\census</Filter>
    </ClInclude>
    <ClInclude Include="$(SolutionDir)\..\src\core\ext\census\gen\census.pb.h">
      <Filter>src\core\ext\census\gen</Filter>
    </ClInclude>
    <ClInclude Include="$(SolutionDir)\..\src\core\ext\census\grpc_filter.h">
      <Filter>src\core\ext\census</Filter>
    </ClInclude>
    <ClInclude Include="$(SolutionDir)\..\src\core\ext\census\mlog.h">
      <Filter>src\core\ext\census</Filter>
    </ClInclude>
    <ClInclude Include="$(SolutionDir)\..\src\core\ext\census\rpc_metric_id.h">
      <Filter>src\core\ext\census</Filter>
    </ClInclude>
  </ItemGroup>

  <ItemGroup>
    <Filter Include="include">
      <UniqueIdentifier>{968de0a1-346d-b75a-6f19-6a55119b8235}</UniqueIdentifier>
    </Filter>
    <Filter Include="include\grpc">
      <UniqueIdentifier>{880c644d-b84f-cfca-98bd-e145f36232ab}</UniqueIdentifier>
    </Filter>
    <Filter Include="include\grpc\impl">
      <UniqueIdentifier>{38832702-fee1-b2bc-75d3-923e748dcde9}</UniqueIdentifier>
    </Filter>
    <Filter Include="include\grpc\impl\codegen">
      <UniqueIdentifier>{def748f5-ed2a-a9bb-40d9-c31d00f0e13b}</UniqueIdentifier>
    </Filter>
    <Filter Include="src">
      <UniqueIdentifier>{d538af37-07b2-062b-fa2a-d9f882cb2737}</UniqueIdentifier>
    </Filter>
    <Filter Include="src\core">
      <UniqueIdentifier>{ea745680-21ea-9c5e-679b-64dc40562d08}</UniqueIdentifier>
    </Filter>
    <Filter Include="src\core\ext">
      <UniqueIdentifier>{3f32a58f-394f-5f13-06aa-6cc52cc2daaf}</UniqueIdentifier>
    </Filter>
    <Filter Include="src\core\ext\census">
      <UniqueIdentifier>{9bf70bd2-f553-11b2-c237-abd148971eea}</UniqueIdentifier>
    </Filter>
    <Filter Include="src\core\ext\census\gen">
      <UniqueIdentifier>{4a14dd37-5868-c656-7333-fa80574cbb07}</UniqueIdentifier>
    </Filter>
    <Filter Include="src\core\ext\client_config">
      <UniqueIdentifier>{003725f8-37fc-80b5-deba-baae32caf915}</UniqueIdentifier>
    </Filter>
    <Filter Include="src\core\ext\lb_policy">
      <UniqueIdentifier>{030f00ff-6c54-76c8-12df-37e3008335d1}</UniqueIdentifier>
    </Filter>
    <Filter Include="src\core\ext\lb_policy\grpclb">
      <UniqueIdentifier>{fe41339e-53fb-39b3-7457-7a0fbb238dbe}</UniqueIdentifier>
    </Filter>
    <Filter Include="src\core\ext\lb_policy\grpclb\proto">
      <UniqueIdentifier>{a7c27f6b-6d15-01cf-76d9-c30dddea0990}</UniqueIdentifier>
    </Filter>
    <Filter Include="src\core\ext\lb_policy\grpclb\proto\grpc">
      <UniqueIdentifier>{bc714e6d-8aba-91df-7db9-7f189f05a6ff}</UniqueIdentifier>
    </Filter>
    <Filter Include="src\core\ext\lb_policy\grpclb\proto\grpc\lb">
      <UniqueIdentifier>{adf7e553-94ef-14fd-e845-03104f00a06f}</UniqueIdentifier>
    </Filter>
    <Filter Include="src\core\ext\lb_policy\grpclb\proto\grpc\lb\v1">
      <UniqueIdentifier>{bc357e2d-8ddd-a688-88a3-255228fc0818}</UniqueIdentifier>
    </Filter>
    <Filter Include="src\core\ext\lb_policy\pick_first">
      <UniqueIdentifier>{b63ded00-b24f-708e-333f-ce199e421875}</UniqueIdentifier>
    </Filter>
    <Filter Include="src\core\ext\lb_policy\round_robin">
      <UniqueIdentifier>{2472d352-cf94-f317-646e-72b769cea846}</UniqueIdentifier>
    </Filter>
    <Filter Include="src\core\ext\load_reporting">
      <UniqueIdentifier>{b6c863cd-a135-32e8-df03-02365f526f0d}</UniqueIdentifier>
    </Filter>
    <Filter Include="src\core\ext\resolver">
      <UniqueIdentifier>{6bfa6808-9dcb-8990-deed-5cf58a149dda}</UniqueIdentifier>
    </Filter>
    <Filter Include="src\core\ext\resolver\dns">
      <UniqueIdentifier>{e8fe6413-ab8c-48d5-2c7b-aa79e3db4ab2}</UniqueIdentifier>
    </Filter>
    <Filter Include="src\core\ext\resolver\dns\native">
      <UniqueIdentifier>{94e34be0-29d2-1731-3c1e-617ec4986acb}</UniqueIdentifier>
    </Filter>
    <Filter Include="src\core\ext\resolver\sockaddr">
      <UniqueIdentifier>{98c1ccc2-2c91-a3d2-6040-a2e15993d51a}</UniqueIdentifier>
    </Filter>
    <Filter Include="src\core\ext\transport">
      <UniqueIdentifier>{e3abfd0a-064e-0f2f-c8e8-7c5a7e98142a}</UniqueIdentifier>
    </Filter>
    <Filter Include="src\core\ext\transport\chttp2">
      <UniqueIdentifier>{ac42667b-bbba-3571-20bc-7a4240ef26ca}</UniqueIdentifier>
    </Filter>
    <Filter Include="src\core\ext\transport\chttp2\alpn">
      <UniqueIdentifier>{ef2aa344-783f-7fbd-c83a-47e2d38db14d}</UniqueIdentifier>
    </Filter>
    <Filter Include="src\core\ext\transport\chttp2\client">
      <UniqueIdentifier>{dbffebe0-eebb-577d-1860-ef6837f4cf50}</UniqueIdentifier>
    </Filter>
    <Filter Include="src\core\ext\transport\chttp2\client\insecure">
      <UniqueIdentifier>{4e699b02-fae4-dabd-afd2-2e41b05bef0e}</UniqueIdentifier>
    </Filter>
    <Filter Include="src\core\ext\transport\chttp2\client\secure">
      <UniqueIdentifier>{e98ed28e-8dc5-3bb4-22a2-8893831a0ab8}</UniqueIdentifier>
    </Filter>
    <Filter Include="src\core\ext\transport\chttp2\server">
      <UniqueIdentifier>{1d36fe16-b004-6bee-c661-328234bbb469}</UniqueIdentifier>
    </Filter>
    <Filter Include="src\core\ext\transport\chttp2\server\insecure">
      <UniqueIdentifier>{e8539863-6029-cca4-44a9-5481cacf8144}</UniqueIdentifier>
    </Filter>
    <Filter Include="src\core\ext\transport\chttp2\server\secure">
      <UniqueIdentifier>{0afa539f-8c83-d4b9-cdea-550091f09638}</UniqueIdentifier>
    </Filter>
    <Filter Include="src\core\ext\transport\chttp2\transport">
      <UniqueIdentifier>{6f34254e-e69f-c9b4-156d-5024bade5408}</UniqueIdentifier>
    </Filter>
    <Filter Include="src\core\lib">
      <UniqueIdentifier>{5b2ded3f-84a5-f6b4-2060-286c7d1dc945}</UniqueIdentifier>
    </Filter>
    <Filter Include="src\core\lib\channel">
      <UniqueIdentifier>{1931b044-90f3-cd68-b5f8-23be77ca8efc}</UniqueIdentifier>
    </Filter>
    <Filter Include="src\core\lib\compression">
      <UniqueIdentifier>{dadf7fe9-3f15-d431-e4f6-f987b090536c}</UniqueIdentifier>
    </Filter>
    <Filter Include="src\core\lib\debug">
      <UniqueIdentifier>{19122742-9b92-5b67-9fb9-e552ac62ca5d}</UniqueIdentifier>
    </Filter>
    <Filter Include="src\core\lib\http">
      <UniqueIdentifier>{dab8f03a-73de-8cfa-88fb-6e04402efb54}</UniqueIdentifier>
    </Filter>
    <Filter Include="src\core\lib\iomgr">
      <UniqueIdentifier>{5468ba38-b8a3-85b1-216f-48a2364e18df}</UniqueIdentifier>
    </Filter>
    <Filter Include="src\core\lib\json">
      <UniqueIdentifier>{cb2b0073-f2a7-5c63-d182-8874b24bdf36}</UniqueIdentifier>
    </Filter>
    <Filter Include="src\core\lib\security">
      <UniqueIdentifier>{c4661d64-349f-01c1-1ba8-0602f9047595}</UniqueIdentifier>
    </Filter>
    <Filter Include="src\core\lib\security\context">
      <UniqueIdentifier>{187b52e3-bc78-6c62-3e68-4eb19a257661}</UniqueIdentifier>
    </Filter>
    <Filter Include="src\core\lib\security\credentials">
      <UniqueIdentifier>{c8af33b1-f786-001d-3e92-140872dc9829}</UniqueIdentifier>
    </Filter>
    <Filter Include="src\core\lib\security\credentials\composite">
      <UniqueIdentifier>{197ed135-5f84-9f6a-6751-38dc5e9dd38c}</UniqueIdentifier>
    </Filter>
    <Filter Include="src\core\lib\security\credentials\fake">
      <UniqueIdentifier>{6d391299-53d7-ee6a-55aa-d4c46cd86e82}</UniqueIdentifier>
    </Filter>
    <Filter Include="src\core\lib\security\credentials\google_default">
      <UniqueIdentifier>{412c7418-e90a-de77-5705-7890ba960911}</UniqueIdentifier>
    </Filter>
    <Filter Include="src\core\lib\security\credentials\iam">
      <UniqueIdentifier>{718f826c-994b-7dd4-3042-0e999c5c22ba}</UniqueIdentifier>
    </Filter>
    <Filter Include="src\core\lib\security\credentials\jwt">
      <UniqueIdentifier>{ab21bcdf-de99-5838-699a-19ecb0c4aa14}</UniqueIdentifier>
    </Filter>
    <Filter Include="src\core\lib\security\credentials\oauth2">
      <UniqueIdentifier>{f47a7a32-3166-b899-3622-f062f372feea}</UniqueIdentifier>
    </Filter>
    <Filter Include="src\core\lib\security\credentials\plugin">
      <UniqueIdentifier>{46120bcc-03e3-1aaa-fc61-9cef786bd70c}</UniqueIdentifier>
    </Filter>
    <Filter Include="src\core\lib\security\credentials\ssl">
      <UniqueIdentifier>{9d7802bc-d459-1a9b-3c97-868cddcca1d1}</UniqueIdentifier>
    </Filter>
    <Filter Include="src\core\lib\security\transport">
      <UniqueIdentifier>{b22e611f-8272-9914-24a5-8107ebf51eeb}</UniqueIdentifier>
    </Filter>
    <Filter Include="src\core\lib\security\util">
      <UniqueIdentifier>{fcd7b397-aadd-556a-8aae-0cb7c893fbe0}</UniqueIdentifier>
    </Filter>
    <Filter Include="src\core\lib\surface">
      <UniqueIdentifier>{a21971fb-304f-da08-b1b2-7bd8df8ac373}</UniqueIdentifier>
    </Filter>
    <Filter Include="src\core\lib\transport">
      <UniqueIdentifier>{e9d0d3fc-c100-f3e6-89b8-649f241155bf}</UniqueIdentifier>
    </Filter>
    <Filter Include="src\core\lib\tsi">
      <UniqueIdentifier>{95ad2811-c8d0-7a42-2a73-baf03fcbf699}</UniqueIdentifier>
    </Filter>
    <Filter Include="src\core\plugin_registry">
      <UniqueIdentifier>{02bec99b-ff39-88d7-9dea-e0ff9f4a2701}</UniqueIdentifier>
    </Filter>
    <Filter Include="third_party">
      <UniqueIdentifier>{aaab30a4-2a15-732e-c141-3fbc0f0f5a7a}</UniqueIdentifier>
    </Filter>
    <Filter Include="third_party\nanopb">
      <UniqueIdentifier>{93d6596d-330c-1d27-6f84-3c840e57869e}</UniqueIdentifier>
    </Filter>
  </ItemGroup>
</Project>
<|MERGE_RESOLUTION|>--- conflicted
+++ resolved
@@ -55,11 +55,10 @@
     <ClCompile Include="$(SolutionDir)\..\src\core\lib\iomgr\endpoint_pair_windows.c">
       <Filter>src\core\lib\iomgr</Filter>
     </ClCompile>
-<<<<<<< HEAD
+    <ClCompile Include="$(SolutionDir)\..\src\core\lib\iomgr\error.c">
+      <Filter>src\core\lib\iomgr</Filter>
+    </ClCompile>
     <ClCompile Include="$(SolutionDir)\..\src\core\lib\iomgr\ev_epoll_linux.c">
-=======
-    <ClCompile Include="$(SolutionDir)\..\src\core\lib\iomgr\error.c">
->>>>>>> 5988716d
       <Filter>src\core\lib\iomgr</Filter>
     </ClCompile>
     <ClCompile Include="$(SolutionDir)\..\src\core\lib\iomgr\ev_poll_and_epoll_posix.c">
@@ -702,11 +701,10 @@
     <ClInclude Include="$(SolutionDir)\..\src\core\lib\iomgr\endpoint_pair.h">
       <Filter>src\core\lib\iomgr</Filter>
     </ClInclude>
-<<<<<<< HEAD
+    <ClInclude Include="$(SolutionDir)\..\src\core\lib\iomgr\error.h">
+      <Filter>src\core\lib\iomgr</Filter>
+    </ClInclude>
     <ClInclude Include="$(SolutionDir)\..\src\core\lib\iomgr\ev_epoll_linux.h">
-=======
-    <ClInclude Include="$(SolutionDir)\..\src\core\lib\iomgr\error.h">
->>>>>>> 5988716d
       <Filter>src\core\lib\iomgr</Filter>
     </ClInclude>
     <ClInclude Include="$(SolutionDir)\..\src\core\lib\iomgr\ev_poll_and_epoll_posix.h">
