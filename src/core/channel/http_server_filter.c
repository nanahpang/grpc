/*
 *
 * Copyright 2015, Google Inc.
 * All rights reserved.
 *
 * Redistribution and use in source and binary forms, with or without
 * modification, are permitted provided that the following conditions are
 * met:
 *
 *     * Redistributions of source code must retain the above copyright
 * notice, this list of conditions and the following disclaimer.
 *     * Redistributions in binary form must reproduce the above
 * copyright notice, this list of conditions and the following disclaimer
 * in the documentation and/or other materials provided with the
 * distribution.
 *     * Neither the name of Google Inc. nor the names of its
 * contributors may be used to endorse or promote products derived from
 * this software without specific prior written permission.
 *
 * THIS SOFTWARE IS PROVIDED BY THE COPYRIGHT HOLDERS AND CONTRIBUTORS
 * "AS IS" AND ANY EXPRESS OR IMPLIED WARRANTIES, INCLUDING, BUT NOT
 * LIMITED TO, THE IMPLIED WARRANTIES OF MERCHANTABILITY AND FITNESS FOR
 * A PARTICULAR PURPOSE ARE DISCLAIMED. IN NO EVENT SHALL THE COPYRIGHT
 * OWNER OR CONTRIBUTORS BE LIABLE FOR ANY DIRECT, INDIRECT, INCIDENTAL,
 * SPECIAL, EXEMPLARY, OR CONSEQUENTIAL DAMAGES (INCLUDING, BUT NOT
 * LIMITED TO, PROCUREMENT OF SUBSTITUTE GOODS OR SERVICES; LOSS OF USE,
 * DATA, OR PROFITS; OR BUSINESS INTERRUPTION) HOWEVER CAUSED AND ON ANY
 * THEORY OF LIABILITY, WHETHER IN CONTRACT, STRICT LIABILITY, OR TORT
 * (INCLUDING NEGLIGENCE OR OTHERWISE) ARISING IN ANY WAY OUT OF THE USE
 * OF THIS SOFTWARE, EVEN IF ADVISED OF THE POSSIBILITY OF SUCH DAMAGE.
 *
 */

#include "src/core/channel/http_server_filter.h"

#include <string.h>
#include <grpc/grpc_http.h>
#include <grpc/support/alloc.h>
#include <grpc/support/log.h>

typedef struct {
  grpc_mdelem *path;
  grpc_mdelem *content_type;
  grpc_byte_buffer *content;
} gettable;

typedef struct call_data {
  gpr_uint8 got_initial_metadata;
  gpr_uint8 seen_path;
  gpr_uint8 seen_post;
  gpr_uint8 sent_status;
  gpr_uint8 seen_scheme;
  gpr_uint8 seen_te_trailers;
  grpc_linked_mdelem status;
<<<<<<< HEAD

  grpc_stream_op_buffer *recv_ops;
  void (*on_done_recv)(void *user_data, int success);
  void *recv_user_data;
=======
>>>>>>> 48b02ecc
} call_data;

typedef struct channel_data {
  grpc_mdelem *te_trailers;
  grpc_mdelem *method_post;
  grpc_mdelem *http_scheme;
  grpc_mdelem *https_scheme;
  /* TODO(klempner): Remove this once we stop using it */
  grpc_mdelem *grpc_scheme;
  grpc_mdelem *content_type;
  grpc_mdelem *status_ok;
  grpc_mdelem *status_not_found;
  grpc_mdstr *path_key;
  grpc_mdstr *authority_key;
  grpc_mdstr *host_key;

  grpc_mdctx *mdctx;

  size_t gettable_count;
  gettable *gettables;
} channel_data;

/* used to silence 'variable not used' warnings */
static void ignore_unused(void *ignored) {}

static grpc_mdelem *server_filter(void *user_data, grpc_mdelem *md) {
  grpc_call_element *elem = user_data;
  channel_data *channeld = elem->channel_data;
  call_data *calld = elem->call_data;

  /* Check if it is one of the headers we care about. */
  if (md == channeld->te_trailers || md == channeld->method_post ||
      md == channeld->http_scheme || md == channeld->https_scheme ||
      md == channeld->grpc_scheme || md == channeld->content_type) {
    /* swallow it */
    if (md == channeld->method_post) {
      calld->seen_post = 1;
    } else if (md->key == channeld->http_scheme->key) {
      calld->seen_scheme = 1;
    } else if (md == channeld->te_trailers) {
      calld->seen_te_trailers = 1;
<<<<<<< HEAD
    }
    /* TODO(klempner): Track that we've seen all the headers we should
       require */
    return NULL;
  } else if (md->key == channeld->content_type->key) {
    if (strncmp(grpc_mdstr_as_c_string(md->value), "application/grpc+", 17) ==
        0) {
      /* Although the C implementation doesn't (currently) generate them,
         any custom +-suffix is explicitly valid. */
      /* TODO(klempner): We should consider preallocating common values such
         as +proto or +json, or at least stashing them if we see them. */
      /* TODO(klempner): Should we be surfacing this to application code? */
    } else {
      /* TODO(klempner): We're currently allowing this, but we shouldn't
         see it without a proxy so log for now. */
      gpr_log(GPR_INFO, "Unexpected content-type %s",
              channeld->content_type->key);
    }
    return NULL;
  } else if (md->key == channeld->te_trailers->key ||
             md->key == channeld->method_post->key ||
             md->key == channeld->http_scheme->key ||
             md->key == channeld->content_type->key) {
    gpr_log(GPR_ERROR, "Invalid %s: header: '%s'",
            grpc_mdstr_as_c_string(md->key), grpc_mdstr_as_c_string(md->value));
    /* swallow it and error everything out. */
    /* TODO(klempner): We ought to generate more descriptive error messages
       on the wire here. */
    grpc_call_element_send_cancel(elem);
    return NULL;
  } else if (md->key == channeld->path_key) {
    if (calld->seen_path) {
      gpr_log(GPR_ERROR, "Received :path twice");
      return NULL;
    }
=======
    }
    /* TODO(klempner): Track that we've seen all the headers we should
       require */
    return NULL;
  } else if (md->key == channeld->content_type->key) {
    if (strncmp(grpc_mdstr_as_c_string(md->value), "application/grpc+", 17) ==
        0) {
      /* Although the C implementation doesn't (currently) generate them,
         any custom +-suffix is explicitly valid. */
      /* TODO(klempner): We should consider preallocating common values such
         as +proto or +json, or at least stashing them if we see them. */
      /* TODO(klempner): Should we be surfacing this to application code? */
    } else {
      /* TODO(klempner): We're currently allowing this, but we shouldn't
         see it without a proxy so log for now. */
      gpr_log(GPR_INFO, "Unexpected content-type %s",
              channeld->content_type->key);
    }
    return NULL;
  } else if (md->key == channeld->te_trailers->key ||
             md->key == channeld->method_post->key ||
             md->key == channeld->http_scheme->key ||
             md->key == channeld->content_type->key) {
    gpr_log(GPR_ERROR, "Invalid %s: header: '%s'",
            grpc_mdstr_as_c_string(md->key), grpc_mdstr_as_c_string(md->value));
    /* swallow it and error everything out. */
    /* TODO(klempner): We ought to generate more descriptive error messages
       on the wire here. */
    grpc_call_element_send_cancel(elem);
    return NULL;
  } else if (md->key == channeld->path_key) {
    if (calld->seen_path) {
      gpr_log(GPR_ERROR, "Received :path twice");
      return NULL;
    }
>>>>>>> 48b02ecc
    calld->seen_path = 1;
    return md;
  } else if (md->key == channeld->host_key) {
    /* translate host to :authority since :authority may be
       omitted */
    grpc_mdelem *authority = grpc_mdelem_from_metadata_strings(
        channeld->mdctx, grpc_mdstr_ref(channeld->authority_key),
        grpc_mdstr_ref(md->value));
    grpc_mdelem_unref(md);
    return authority;
  } else {
    return md;
  }
}

static void hs_on_recv(void *user_data, int success) {
  grpc_call_element *elem = user_data;
  call_data *calld = elem->call_data;
<<<<<<< HEAD
  if (success) {
    size_t i;
    size_t nops = calld->recv_ops->nops;
    grpc_stream_op *ops = calld->recv_ops->ops;
    for (i = 0; i < nops; i++) {
      grpc_stream_op *op = &ops[i];
      if (op->type != GRPC_OP_METADATA) continue;
      calld->got_initial_metadata = 1;
      grpc_metadata_batch_filter(&op->data.metadata, server_filter, elem);
      /* Have we seen the required http2 transport headers?
         (:method, :scheme, content-type, with :path and :authority covered
         at the channel level right now) */
      if (calld->seen_post && calld->seen_scheme && calld->seen_te_trailers &&
          calld->seen_path) {
        /* do nothing */
      } else {
        if (!calld->seen_post) {
          gpr_log(GPR_ERROR, "Missing :method header");
        }
        if (!calld->seen_scheme) {
          gpr_log(GPR_ERROR, "Missing :scheme header");
        }
        if (!calld->seen_te_trailers) {
          gpr_log(GPR_ERROR, "Missing te trailers header");
        }
        /* Error this call out */
        success = 0;
        grpc_call_element_send_cancel(elem);
      }
    }
  }
  calld->on_done_recv(calld->recv_user_data, success);
}

static void hs_start_transport_op(grpc_call_element *elem, grpc_transport_op *op) {
  /* grab pointers to our data from the call element */
  call_data *calld = elem->call_data;
  channel_data *channeld = elem->channel_data;
  size_t i;
  GRPC_CALL_LOG_OP(GPR_INFO, elem, op);

  if (op->send_ops && !calld->sent_status) {
    size_t nops = op->send_ops->nops;
    grpc_stream_op *ops = op->send_ops->ops;
    for (i = 0; i < nops; i++) {
      grpc_stream_op *op = &ops[i];
      if (op->type != GRPC_OP_METADATA) continue;
      calld->sent_status = 1;
      grpc_metadata_batch_add_head(&op->data.metadata, &calld->status,
                                   grpc_mdelem_ref(channeld->status_ok));
      break;
    }
  }

  if (op->recv_ops && !calld->got_initial_metadata) {
    /* substitute our callback for the higher callback */
    calld->recv_ops = op->recv_ops;
    calld->on_done_recv = op->on_done_recv;
    calld->recv_user_data = op->recv_user_data;
    op->on_done_recv = hs_on_recv;
    op->recv_user_data = elem;
=======
  channel_data *channeld = elem->channel_data;
  GRPC_CALL_LOG_OP(GPR_INFO, elem, op);

  switch (op->type) {
    case GRPC_RECV_METADATA:
      grpc_metadata_batch_filter(&op->data.metadata, server_filter, elem);
      if (!calld->got_initial_metadata) {
        calld->got_initial_metadata = 1;
        /* Have we seen the required http2 transport headers?
           (:method, :scheme, content-type, with :path and :authority covered
           at the channel level right now) */
        if (calld->seen_post && calld->seen_scheme && calld->seen_te_trailers &&
            calld->seen_path) {
          grpc_call_next_op(elem, op);
        } else {
          if (!calld->seen_path) {
            gpr_log(GPR_ERROR, "Missing :path header");
          }
          if (!calld->seen_post) {
            gpr_log(GPR_ERROR, "Missing :method header");
          }
          if (!calld->seen_scheme) {
            gpr_log(GPR_ERROR, "Missing :scheme header");
          }
          if (!calld->seen_te_trailers) {
            gpr_log(GPR_ERROR, "Missing te trailers header");
          }
          /* Error this call out */
          grpc_metadata_batch_destroy(&op->data.metadata);
          op->done_cb(op->user_data, GRPC_OP_OK);
          grpc_call_element_send_cancel(elem);
        }
      } else {
        grpc_call_next_op(elem, op);
      }
      break;
    case GRPC_SEND_METADATA:
      /* If we haven't sent status 200 yet, we need to so so because it needs to
         come before any non : prefixed metadata. */
      if (!calld->sent_status) {
        calld->sent_status = 1;
        grpc_metadata_batch_add_head(&op->data.metadata, &calld->status,
                                     grpc_mdelem_ref(channeld->status_ok));
      }
      grpc_call_next_op(elem, op);
      break;
    default:
      /* pass control up or down the stack depending on op->dir */
      grpc_call_next_op(elem, op);
      break;
>>>>>>> 48b02ecc
  }

  grpc_call_next_op(elem, op);
}

/* Called on special channel events, such as disconnection or new incoming
   calls on the server */
static void channel_op(grpc_channel_element *elem,
                       grpc_channel_element *from_elem, grpc_channel_op *op) {
  /* grab pointers to our data from the channel element */
  channel_data *channeld = elem->channel_data;

  ignore_unused(channeld);

  switch (op->type) {
    default:
      /* pass control up or down the stack depending on op->dir */
      grpc_channel_next_op(elem, op);
      break;
  }
}

/* Constructor for call_data */
static void init_call_elem(grpc_call_element *elem,
                           const void *server_transport_data) {
  /* grab pointers to our data from the call element */
  call_data *calld = elem->call_data;
  channel_data *channeld = elem->channel_data;

  ignore_unused(channeld);

  /* initialize members */
  memset(calld, 0, sizeof(*calld));
}

/* Destructor for call_data */
static void destroy_call_elem(grpc_call_element *elem) {}

/* Constructor for channel_data */
static void init_channel_elem(grpc_channel_element *elem,
                              const grpc_channel_args *args, grpc_mdctx *mdctx,
                              int is_first, int is_last) {
  size_t i;
  size_t gettable_capacity = 0;

  /* grab pointers to our data from the channel element */
  channel_data *channeld = elem->channel_data;

  /* The first and the last filters tend to be implemented differently to
     handle the case that there's no 'next' filter to call on the up or down
     path */
  GPR_ASSERT(!is_first);
  GPR_ASSERT(!is_last);

  /* initialize members */
  channeld->te_trailers = grpc_mdelem_from_strings(mdctx, "te", "trailers");
  channeld->status_ok = grpc_mdelem_from_strings(mdctx, ":status", "200");
  channeld->status_not_found =
      grpc_mdelem_from_strings(mdctx, ":status", "404");
  channeld->method_post = grpc_mdelem_from_strings(mdctx, ":method", "POST");
  channeld->http_scheme = grpc_mdelem_from_strings(mdctx, ":scheme", "http");
  channeld->https_scheme = grpc_mdelem_from_strings(mdctx, ":scheme", "https");
  channeld->grpc_scheme = grpc_mdelem_from_strings(mdctx, ":scheme", "grpc");
  channeld->path_key = grpc_mdstr_from_string(mdctx, ":path");
  channeld->authority_key = grpc_mdstr_from_string(mdctx, ":authority");
  channeld->host_key = grpc_mdstr_from_string(mdctx, "host");
  channeld->content_type =
      grpc_mdelem_from_strings(mdctx, "content-type", "application/grpc");

  channeld->mdctx = mdctx;

  /* initialize http download support */
  channeld->gettable_count = 0;
  channeld->gettables = NULL;
  for (i = 0; i < args->num_args; i++) {
    if (0 == strcmp(args->args[i].key, GRPC_ARG_SERVE_OVER_HTTP)) {
      gettable *g;
      gpr_slice slice;
      grpc_http_server_page *p = args->args[i].value.pointer.p;
      if (channeld->gettable_count == gettable_capacity) {
        gettable_capacity =
            GPR_MAX(gettable_capacity * 3 / 2, gettable_capacity + 1);
        channeld->gettables = gpr_realloc(channeld->gettables,
                                          gettable_capacity * sizeof(gettable));
      }
      g = &channeld->gettables[channeld->gettable_count++];
      g->path = grpc_mdelem_from_strings(mdctx, ":path", p->path);
      g->content_type =
          grpc_mdelem_from_strings(mdctx, "content-type", p->content_type);
      slice = gpr_slice_from_copied_string(p->content);
      g->content = grpc_byte_buffer_create(&slice, 1);
      gpr_slice_unref(slice);
    }
  }
}

/* Destructor for channel data */
static void destroy_channel_elem(grpc_channel_element *elem) {
  size_t i;

  /* grab pointers to our data from the channel element */
  channel_data *channeld = elem->channel_data;

  for (i = 0; i < channeld->gettable_count; i++) {
    grpc_mdelem_unref(channeld->gettables[i].path);
    grpc_mdelem_unref(channeld->gettables[i].content_type);
    grpc_byte_buffer_destroy(channeld->gettables[i].content);
  }
  gpr_free(channeld->gettables);

  grpc_mdelem_unref(channeld->te_trailers);
  grpc_mdelem_unref(channeld->status_ok);
  grpc_mdelem_unref(channeld->status_not_found);
  grpc_mdelem_unref(channeld->method_post);
  grpc_mdelem_unref(channeld->http_scheme);
  grpc_mdelem_unref(channeld->https_scheme);
  grpc_mdelem_unref(channeld->grpc_scheme);
  grpc_mdelem_unref(channeld->content_type);
  grpc_mdstr_unref(channeld->path_key);
  grpc_mdstr_unref(channeld->authority_key);
  grpc_mdstr_unref(channeld->host_key);
}

const grpc_channel_filter grpc_http_server_filter = {
    hs_start_transport_op, channel_op, sizeof(call_data), init_call_elem, destroy_call_elem,
    sizeof(channel_data), init_channel_elem, destroy_channel_elem,
    "http-server"};<|MERGE_RESOLUTION|>--- conflicted
+++ resolved
@@ -52,13 +52,10 @@
   gpr_uint8 seen_scheme;
   gpr_uint8 seen_te_trailers;
   grpc_linked_mdelem status;
-<<<<<<< HEAD
 
   grpc_stream_op_buffer *recv_ops;
   void (*on_done_recv)(void *user_data, int success);
   void *recv_user_data;
-=======
->>>>>>> 48b02ecc
 } call_data;
 
 typedef struct channel_data {
@@ -100,7 +97,6 @@
       calld->seen_scheme = 1;
     } else if (md == channeld->te_trailers) {
       calld->seen_te_trailers = 1;
-<<<<<<< HEAD
     }
     /* TODO(klempner): Track that we've seen all the headers we should
        require */
@@ -136,43 +132,6 @@
       gpr_log(GPR_ERROR, "Received :path twice");
       return NULL;
     }
-=======
-    }
-    /* TODO(klempner): Track that we've seen all the headers we should
-       require */
-    return NULL;
-  } else if (md->key == channeld->content_type->key) {
-    if (strncmp(grpc_mdstr_as_c_string(md->value), "application/grpc+", 17) ==
-        0) {
-      /* Although the C implementation doesn't (currently) generate them,
-         any custom +-suffix is explicitly valid. */
-      /* TODO(klempner): We should consider preallocating common values such
-         as +proto or +json, or at least stashing them if we see them. */
-      /* TODO(klempner): Should we be surfacing this to application code? */
-    } else {
-      /* TODO(klempner): We're currently allowing this, but we shouldn't
-         see it without a proxy so log for now. */
-      gpr_log(GPR_INFO, "Unexpected content-type %s",
-              channeld->content_type->key);
-    }
-    return NULL;
-  } else if (md->key == channeld->te_trailers->key ||
-             md->key == channeld->method_post->key ||
-             md->key == channeld->http_scheme->key ||
-             md->key == channeld->content_type->key) {
-    gpr_log(GPR_ERROR, "Invalid %s: header: '%s'",
-            grpc_mdstr_as_c_string(md->key), grpc_mdstr_as_c_string(md->value));
-    /* swallow it and error everything out. */
-    /* TODO(klempner): We ought to generate more descriptive error messages
-       on the wire here. */
-    grpc_call_element_send_cancel(elem);
-    return NULL;
-  } else if (md->key == channeld->path_key) {
-    if (calld->seen_path) {
-      gpr_log(GPR_ERROR, "Received :path twice");
-      return NULL;
-    }
->>>>>>> 48b02ecc
     calld->seen_path = 1;
     return md;
   } else if (md->key == channeld->host_key) {
@@ -191,7 +150,6 @@
 static void hs_on_recv(void *user_data, int success) {
   grpc_call_element *elem = user_data;
   call_data *calld = elem->call_data;
-<<<<<<< HEAD
   if (success) {
     size_t i;
     size_t nops = calld->recv_ops->nops;
@@ -208,6 +166,9 @@
           calld->seen_path) {
         /* do nothing */
       } else {
+        if (!calld->seen_path) {
+          gpr_log(GPR_ERROR, "Missing :path header");
+        }
         if (!calld->seen_post) {
           gpr_log(GPR_ERROR, "Missing :method header");
         }
@@ -253,58 +214,6 @@
     calld->recv_user_data = op->recv_user_data;
     op->on_done_recv = hs_on_recv;
     op->recv_user_data = elem;
-=======
-  channel_data *channeld = elem->channel_data;
-  GRPC_CALL_LOG_OP(GPR_INFO, elem, op);
-
-  switch (op->type) {
-    case GRPC_RECV_METADATA:
-      grpc_metadata_batch_filter(&op->data.metadata, server_filter, elem);
-      if (!calld->got_initial_metadata) {
-        calld->got_initial_metadata = 1;
-        /* Have we seen the required http2 transport headers?
-           (:method, :scheme, content-type, with :path and :authority covered
-           at the channel level right now) */
-        if (calld->seen_post && calld->seen_scheme && calld->seen_te_trailers &&
-            calld->seen_path) {
-          grpc_call_next_op(elem, op);
-        } else {
-          if (!calld->seen_path) {
-            gpr_log(GPR_ERROR, "Missing :path header");
-          }
-          if (!calld->seen_post) {
-            gpr_log(GPR_ERROR, "Missing :method header");
-          }
-          if (!calld->seen_scheme) {
-            gpr_log(GPR_ERROR, "Missing :scheme header");
-          }
-          if (!calld->seen_te_trailers) {
-            gpr_log(GPR_ERROR, "Missing te trailers header");
-          }
-          /* Error this call out */
-          grpc_metadata_batch_destroy(&op->data.metadata);
-          op->done_cb(op->user_data, GRPC_OP_OK);
-          grpc_call_element_send_cancel(elem);
-        }
-      } else {
-        grpc_call_next_op(elem, op);
-      }
-      break;
-    case GRPC_SEND_METADATA:
-      /* If we haven't sent status 200 yet, we need to so so because it needs to
-         come before any non : prefixed metadata. */
-      if (!calld->sent_status) {
-        calld->sent_status = 1;
-        grpc_metadata_batch_add_head(&op->data.metadata, &calld->status,
-                                     grpc_mdelem_ref(channeld->status_ok));
-      }
-      grpc_call_next_op(elem, op);
-      break;
-    default:
-      /* pass control up or down the stack depending on op->dir */
-      grpc_call_next_op(elem, op);
-      break;
->>>>>>> 48b02ecc
   }
 
   grpc_call_next_op(elem, op);
