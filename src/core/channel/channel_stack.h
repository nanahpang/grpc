/*
 *
 * Copyright 2015, Google Inc.
 * All rights reserved.
 *
 * Redistribution and use in source and binary forms, with or without
 * modification, are permitted provided that the following conditions are
 * met:
 *
 *     * Redistributions of source code must retain the above copyright
 * notice, this list of conditions and the following disclaimer.
 *     * Redistributions in binary form must reproduce the above
 * copyright notice, this list of conditions and the following disclaimer
 * in the documentation and/or other materials provided with the
 * distribution.
 *     * Neither the name of Google Inc. nor the names of its
 * contributors may be used to endorse or promote products derived from
 * this software without specific prior written permission.
 *
 * THIS SOFTWARE IS PROVIDED BY THE COPYRIGHT HOLDERS AND CONTRIBUTORS
 * "AS IS" AND ANY EXPRESS OR IMPLIED WARRANTIES, INCLUDING, BUT NOT
 * LIMITED TO, THE IMPLIED WARRANTIES OF MERCHANTABILITY AND FITNESS FOR
 * A PARTICULAR PURPOSE ARE DISCLAIMED. IN NO EVENT SHALL THE COPYRIGHT
 * OWNER OR CONTRIBUTORS BE LIABLE FOR ANY DIRECT, INDIRECT, INCIDENTAL,
 * SPECIAL, EXEMPLARY, OR CONSEQUENTIAL DAMAGES (INCLUDING, BUT NOT
 * LIMITED TO, PROCUREMENT OF SUBSTITUTE GOODS OR SERVICES; LOSS OF USE,
 * DATA, OR PROFITS; OR BUSINESS INTERRUPTION) HOWEVER CAUSED AND ON ANY
 * THEORY OF LIABILITY, WHETHER IN CONTRACT, STRICT LIABILITY, OR TORT
 * (INCLUDING NEGLIGENCE OR OTHERWISE) ARISING IN ANY WAY OUT OF THE USE
 * OF THIS SOFTWARE, EVEN IF ADVISED OF THE POSSIBILITY OF SUCH DAMAGE.
 *
 */

#ifndef GRPC_INTERNAL_CORE_CHANNEL_CHANNEL_STACK_H
#define GRPC_INTERNAL_CORE_CHANNEL_CHANNEL_STACK_H

/* A channel filter defines how operations on a channel are implemented.
   Channel filters are chained together to create full channels, and if those
   chains are linear, then channel stacks provide a mechanism to minimize
   allocations for that chain.
   Call stacks are created by channel stacks and represent the per-call data
   for that stack. */

#include <stddef.h>

#include <grpc/grpc.h>
#include <grpc/support/log.h>
#include "src/core/debug/trace.h"
#include "src/core/transport/transport.h"

typedef struct grpc_channel_element grpc_channel_element;
typedef struct grpc_call_element grpc_call_element;

typedef struct {
  grpc_channel *master;
  const grpc_channel_args *channel_args;
  grpc_mdctx *metadata_context;
  int is_first;
  int is_last;
} grpc_channel_element_args;

typedef struct {
  grpc_stream_refcount *refcount;
  const void *server_transport_data;
  grpc_call_context_element *context;
} grpc_call_element_args;

/* Channel filters specify:
   1. the amount of memory needed in the channel & call (via the sizeof_XXX
      members)
   2. functions to initialize and destroy channel & call data
      (init_XXX, destroy_XXX)
   3. functions to implement call operations and channel operations (call_op,
      channel_op)
   4. a name, which is useful when debugging

   Members are laid out in approximate frequency of use order. */
typedef struct {
  /* Called to eg. send/receive data on a call.
     See grpc_call_next_op on how to call the next element in the stack */
  void (*start_transport_stream_op)(grpc_exec_ctx *exec_ctx,
                                    grpc_call_element *elem,
                                    grpc_transport_stream_op *op);
  /* Called to handle channel level operations - e.g. new calls, or transport
     closure.
     See grpc_channel_next_op on how to call the next element in the stack */
  void (*start_transport_op)(grpc_exec_ctx *exec_ctx,
                             grpc_channel_element *elem, grpc_transport_op *op);

  /* sizeof(per call data) */
  size_t sizeof_call_data;
  /* Initialize per call data.
     elem is initialized at the start of the call, and elem->call_data is what
     needs initializing.
     The filter does not need to do any chaining.
     server_transport_data is an opaque pointer. If it is NULL, this call is
     on a client; if it is non-NULL, then it points to memory owned by the
     transport and is on the server. Most filters want to ignore this
     argument. */
  void (*init_call_elem)(grpc_exec_ctx *exec_ctx, grpc_call_element *elem,
                         grpc_call_element_args *args);
  void (*set_pollset)(grpc_exec_ctx *exec_ctx, grpc_call_element *elem,
                      grpc_pollset *pollset);
  /* Destroy per call data.
     The filter does not need to do any chaining */
  void (*destroy_call_elem)(grpc_exec_ctx *exec_ctx, grpc_call_element *elem);

  /* sizeof(per channel data) */
  size_t sizeof_channel_data;
  /* Initialize per-channel data.
     elem is initialized at the start of the call, and elem->channel_data is
     what needs initializing.
     is_first, is_last designate this elements position in the stack, and are
     useful for asserting correct configuration by upper layer code.
     The filter does not need to do any chaining */
  void (*init_channel_elem)(grpc_exec_ctx *exec_ctx, grpc_channel_element *elem,
                            grpc_channel_element_args *args);
  /* Destroy per channel data.
     The filter does not need to do any chaining */
  void (*destroy_channel_elem)(grpc_exec_ctx *exec_ctx,
                               grpc_channel_element *elem);

  /* Implement grpc_call_get_peer() */
  char *(*get_peer)(grpc_exec_ctx *exec_ctx, grpc_call_element *elem);

  /* The name of this filter */
  const char *name;
} grpc_channel_filter;

/* A channel_element tracks its filter and the filter requested memory within
   a channel allocation */
struct grpc_channel_element {
  const grpc_channel_filter *filter;
  void *channel_data;
};

/* A call_element tracks its filter, the filter requested memory within
   a channel allocation, and the filter requested memory within a call
   allocation */
struct grpc_call_element {
  const grpc_channel_filter *filter;
  void *channel_data;
  void *call_data;
};

/* A channel stack tracks a set of related filters for one channel, and
   guarantees they live within a single malloc() allocation */
typedef struct {
  size_t count;
  /* Memory required for a call stack (computed at channel stack
     initialization) */
  size_t call_stack_size;
} grpc_channel_stack;

/* A call stack tracks a set of related filters for one call, and guarantees
   they live within a single malloc() allocation */
typedef struct {
  /* shared refcount for this channel stack.
     MUST be the first element: the underlying code calls destroy
     with the address of the refcount, but higher layers prefer to think
     about the address of the call stack itself. */
  grpc_stream_refcount refcount;
  size_t count;
} grpc_call_stack;

/* Get a channel element given a channel stack and its index */
grpc_channel_element *grpc_channel_stack_element(grpc_channel_stack *stack,
                                                 size_t i);
/* Get the last channel element in a channel stack */
grpc_channel_element *grpc_channel_stack_last_element(
    grpc_channel_stack *stack);
/* Get a call stack element given a call stack and an index */
grpc_call_element *grpc_call_stack_element(grpc_call_stack *stack, size_t i);

/* Determine memory required for a channel stack containing a set of filters */
size_t grpc_channel_stack_size(const grpc_channel_filter **filters,
                               size_t filter_count);
/* Initialize a channel stack given some filters */
void grpc_channel_stack_init(grpc_exec_ctx *exec_ctx,
                             const grpc_channel_filter **filters,
                             size_t filter_count, grpc_channel *master,
                             const grpc_channel_args *args,
                             grpc_mdctx *metadata_context,
                             grpc_channel_stack *stack);
/* Destroy a channel stack */
void grpc_channel_stack_destroy(grpc_exec_ctx *exec_ctx,
                                grpc_channel_stack *stack);

/* Initialize a call stack given a channel stack. transport_server_data is
   expected to be NULL on a client, or an opaque transport owned pointer on the
   server. */
void grpc_call_stack_init(grpc_exec_ctx *exec_ctx,
                          grpc_channel_stack *channel_stack, int initial_refs,
                          grpc_iomgr_cb_func destroy, void *destroy_arg,
                          grpc_call_context_element *context,
                          const void *transport_server_data,
                          grpc_call_stack *call_stack);
/* Set a pollset for a call stack: must occur before the first op is started */
void grpc_call_stack_set_pollset(grpc_exec_ctx *exec_ctx,
                                 grpc_call_stack *call_stack,
                                 grpc_pollset *pollset);

#ifdef GRPC_STREAM_REFCOUNT_DEBUG
#define grpc_call_stack_ref(call_stack, reason) \
  grpc_stream_ref(&(call_stack)->refcount, reason)
#define grpc_call_stack_unref(exec_ctx, call_stack, reason) \
  grpc_stream_unref(exec_ctx, &(call_stack)->refcount, reason)
#else
#define grpc_call_stack_ref(call_stack) grpc_stream_ref(&(call_stack)->refcount)
#define grpc_call_stack_unref(exec_ctx, call_stack) \
  grpc_stream_unref(exec_ctx, &(call_stack)->refcount)
#endif

/* Destroy a call stack */
void grpc_call_stack_destroy(grpc_exec_ctx *exec_ctx, grpc_call_stack *stack);

<<<<<<< HEAD
/* Ignore set pollset */
=======
/* Ignore set pollset - used by filters to implement the set_pollset method
   if they don't care about pollsets at all. Does nothing. */
>>>>>>> bd50ed80
void grpc_call_stack_ignore_set_pollset(grpc_exec_ctx *exec_ctx,
                                        grpc_call_element *elem,
                                        grpc_pollset *pollset);
/* Call the next operation in a call stack */
void grpc_call_next_op(grpc_exec_ctx *exec_ctx, grpc_call_element *elem,
                       grpc_transport_stream_op *op);
/* Call the next operation (depending on call directionality) in a channel
   stack */
void grpc_channel_next_op(grpc_exec_ctx *exec_ctx, grpc_channel_element *elem,
                          grpc_transport_op *op);
/* Pass through a request to get_peer to the next child element */
char *grpc_call_next_get_peer(grpc_exec_ctx *exec_ctx, grpc_call_element *elem);

/* Given the top element of a channel stack, get the channel stack itself */
grpc_channel_stack *grpc_channel_stack_from_top_element(
    grpc_channel_element *elem);
/* Given the top element of a call stack, get the call stack itself */
grpc_call_stack *grpc_call_stack_from_top_element(grpc_call_element *elem);

void grpc_call_log_op(char *file, int line, gpr_log_severity severity,
                      grpc_call_element *elem, grpc_transport_stream_op *op);

void grpc_call_element_send_cancel(grpc_exec_ctx *exec_ctx,
                                   grpc_call_element *cur_elem);

extern int grpc_trace_channel;

#define GRPC_CALL_LOG_OP(sev, elem, op) \
  if (grpc_trace_channel) grpc_call_log_op(sev, elem, op)

#endif /* GRPC_INTERNAL_CORE_CHANNEL_CHANNEL_STACK_H */<|MERGE_RESOLUTION|>--- conflicted
+++ resolved
@@ -214,12 +214,8 @@
 /* Destroy a call stack */
 void grpc_call_stack_destroy(grpc_exec_ctx *exec_ctx, grpc_call_stack *stack);
 
-<<<<<<< HEAD
-/* Ignore set pollset */
-=======
 /* Ignore set pollset - used by filters to implement the set_pollset method
    if they don't care about pollsets at all. Does nothing. */
->>>>>>> bd50ed80
 void grpc_call_stack_ignore_set_pollset(grpc_exec_ctx *exec_ctx,
                                         grpc_call_element *elem,
                                         grpc_pollset *pollset);
