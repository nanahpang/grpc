/*
 *
 * Copyright 2015, Google Inc.
 * All rights reserved.
 *
 * Redistribution and use in source and binary forms, with or without
 * modification, are permitted provided that the following conditions are
 * met:
 *
 *     * Redistributions of source code must retain the above copyright
 * notice, this list of conditions and the following disclaimer.
 *     * Redistributions in binary form must reproduce the above
 * copyright notice, this list of conditions and the following disclaimer
 * in the documentation and/or other materials provided with the
 * distribution.
 *     * Neither the name of Google Inc. nor the names of its
 * contributors may be used to endorse or promote products derived from
 * this software without specific prior written permission.
 *
 * THIS SOFTWARE IS PROVIDED BY THE COPYRIGHT HOLDERS AND CONTRIBUTORS
 * "AS IS" AND ANY EXPRESS OR IMPLIED WARRANTIES, INCLUDING, BUT NOT
 * LIMITED TO, THE IMPLIED WARRANTIES OF MERCHANTABILITY AND FITNESS FOR
 * A PARTICULAR PURPOSE ARE DISCLAIMED. IN NO EVENT SHALL THE COPYRIGHT
 * OWNER OR CONTRIBUTORS BE LIABLE FOR ANY DIRECT, INDIRECT, INCIDENTAL,
 * SPECIAL, EXEMPLARY, OR CONSEQUENTIAL DAMAGES (INCLUDING, BUT NOT
 * LIMITED TO, PROCUREMENT OF SUBSTITUTE GOODS OR SERVICES; LOSS OF USE,
 * DATA, OR PROFITS; OR BUSINESS INTERRUPTION) HOWEVER CAUSED AND ON ANY
 * THEORY OF LIABILITY, WHETHER IN CONTRACT, STRICT LIABILITY, OR TORT
 * (INCLUDING NEGLIGENCE OR OTHERWISE) ARISING IN ANY WAY OUT OF THE USE
 * OF THIS SOFTWARE, EVEN IF ADVISED OF THE POSSIBILITY OF SUCH DAMAGE.
 *
 */

#ifndef GRPC_INTERNAL_CORE_IOMGR_TCP_SERVER_H
#define GRPC_INTERNAL_CORE_IOMGR_TCP_SERVER_H

#include "src/core/iomgr/endpoint.h"

/* Forward decl of grpc_tcp_server */
typedef struct grpc_tcp_server grpc_tcp_server;

/* New server callback: tcp is the newly connected tcp connection */
typedef void (*grpc_tcp_server_cb)(void *arg, grpc_endpoint *ep);

/* Create a server, initially not bound to any ports */
grpc_tcp_server *grpc_tcp_server_create(void);

/* Start listening to bound ports */
void grpc_tcp_server_start(grpc_tcp_server *server, grpc_pollset **pollsets,
                           size_t pollset_count, grpc_tcp_server_cb cb,
                           void *cb_arg);

/* Add a port to the server, returning port number on success, or negative
   on failure.

   The :: and 0.0.0.0 wildcard addresses are treated identically, accepting
   both IPv4 and IPv6 connections, but :: is the preferred style.  This usually
   creates one socket, but possibly two on systems which support IPv6,
   but not dualstack sockets.

   For raw access to the underlying sockets, see grpc_tcp_server_get_fd(). */
/* TODO(ctiller): deprecate this, and make grpc_tcp_server_add_ports to handle
                  all of the multiple socket port matching logic in one place */
int grpc_tcp_server_add_port(grpc_tcp_server *s, const void *addr,
                             int addr_len);

/* Returns the file descriptor of the Nth listening socket on this server,
   or -1 if the index is out of bounds.

   The file descriptor remains owned by the server, and will be cleaned
   up when grpc_tcp_server_destroy is called. */
int grpc_tcp_server_get_fd(grpc_tcp_server *s, unsigned index);

<<<<<<< HEAD
void grpc_tcp_server_destroy(grpc_tcp_server *server, 
                             void (*shutdown_done)(void *shutdown_done_arg), 
=======
void grpc_tcp_server_destroy(grpc_tcp_server *server,
                             void (*shutdown_done)(void *shutdown_done_arg),
>>>>>>> fba54764
                             void *shutdown_done_arg);

#endif /* GRPC_INTERNAL_CORE_IOMGR_TCP_SERVER_H */<|MERGE_RESOLUTION|>--- conflicted
+++ resolved
@@ -71,13 +71,8 @@
    up when grpc_tcp_server_destroy is called. */
 int grpc_tcp_server_get_fd(grpc_tcp_server *s, unsigned index);
 
-<<<<<<< HEAD
-void grpc_tcp_server_destroy(grpc_tcp_server *server, 
-                             void (*shutdown_done)(void *shutdown_done_arg), 
-=======
 void grpc_tcp_server_destroy(grpc_tcp_server *server,
                              void (*shutdown_done)(void *shutdown_done_arg),
->>>>>>> fba54764
                              void *shutdown_done_arg);
 
 #endif /* GRPC_INTERNAL_CORE_IOMGR_TCP_SERVER_H */