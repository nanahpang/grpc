--- conflicted
+++ resolved
@@ -63,8 +63,6 @@
   grpc_channel_args *channel_args;
   /** pollset_set to drive the name resolution process */
   grpc_pollset_set *interested_parties;
-  /** combiner (shared with client channel) */
-  grpc_combiner *combiner;
 
   /** are we currently resolving? */
   bool resolving;
@@ -194,11 +192,7 @@
       gpr_log(GPR_DEBUG, "retrying immediately");
     }
     grpc_closure_init(&r->on_retry, dns_on_retry_timer_locked, r,
-<<<<<<< HEAD
-                      grpc_combiner_scheduler(r->combiner, false));
-=======
                       grpc_combiner_scheduler(r->base.combiner, false));
->>>>>>> 0bfad14f
     grpc_timer_init(exec_ctx, &r->retry_timer, next_try, &r->on_retry, now);
   }
   if (r->resolved_result != NULL) {
@@ -220,11 +214,7 @@
   grpc_resolve_address(
       exec_ctx, r->name_to_resolve, r->default_port, r->interested_parties,
       grpc_closure_create(dns_on_resolved_locked, r,
-<<<<<<< HEAD
-                          grpc_combiner_scheduler(r->combiner, false)),
-=======
                           grpc_combiner_scheduler(r->base.combiner, false)),
->>>>>>> 0bfad14f
       &r->addresses);
 }
 
@@ -243,11 +233,7 @@
 
 static void dns_destroy(grpc_exec_ctx *exec_ctx, grpc_resolver *gr) {
   dns_resolver *r = (dns_resolver *)gr;
-<<<<<<< HEAD
-  GRPC_COMBINER_UNREF(exec_ctx, r->combiner, "dns_destroy");
-=======
   GRPC_COMBINER_UNREF(exec_ctx, r->base.combiner, "dns_destroy");
->>>>>>> 0bfad14f
   if (r->resolved_result != NULL) {
     grpc_channel_args_destroy(exec_ctx, r->resolved_result);
   }
@@ -271,12 +257,7 @@
   // Create resolver.
   dns_resolver *r = gpr_malloc(sizeof(dns_resolver));
   memset(r, 0, sizeof(*r));
-<<<<<<< HEAD
-  r->combiner = GRPC_COMBINER_REF(args->combiner, "dns_resolver");
-  grpc_resolver_init(&r->base, &dns_resolver_vtable);
-=======
   grpc_resolver_init(&r->base, &dns_resolver_vtable, args->combiner);
->>>>>>> 0bfad14f
   r->name_to_resolve = gpr_strdup(path);
   r->default_port = gpr_strdup(default_port);
   r->channel_args = grpc_channel_args_copy(args->args);
