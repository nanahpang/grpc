--- conflicted
+++ resolved
@@ -122,19 +122,13 @@
       [this](absl::Status status) {
         GPR_ASSERT(status.code() == absl::StatusCode::kCancelled ||
                    status.code() == absl::StatusCode::kInternal);
-<<<<<<< HEAD
         if (status.code() == absl::StatusCode::kInternal) {
           // Abort transport when internal errors happened.
           this->AbortWithError();
         }
-      });
-=======
-        // TODO(ladynana): handle the promise endpoint write failures with
-        // outgoing_frames.close() once available.
       },
       // Hold Arena in activity for GetContext<Arena> usage.
       arena_.get());
->>>>>>> 32a52c24
   auto read_loop = Loop([this] {
     return TrySeq(
         // Read frame header from control endpoint.
@@ -198,19 +192,14 @@
       [this](absl::Status status) {
         GPR_ASSERT(status.code() == absl::StatusCode::kCancelled ||
                    status.code() == absl::StatusCode::kInternal);
-<<<<<<< HEAD
         if (status.code() == absl::StatusCode::kInternal) {
           // Abort transport when internal errors happened.
           this->AbortWithError();
         }
-      });
-=======
-        // TODO(ladynana): handle the promise endpoint read failures with
-        // iterating stream_map_ and close all the pipes once available.
       },
       // Hold Arena in activity for GetContext<Arena> usage.
       arena_.get());
->>>>>>> 32a52c24
+
 }
 
 }  // namespace chaotic_good
