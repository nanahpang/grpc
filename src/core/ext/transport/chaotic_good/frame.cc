--- conflicted
+++ resolved
@@ -31,10 +31,7 @@
 #include "src/core/lib/gprpp/bitset.h"
 #include "src/core/lib/gprpp/no_destruct.h"
 #include "src/core/lib/gprpp/status_helper.h"
-<<<<<<< HEAD
-=======
 #include "src/core/lib/promise/context.h"
->>>>>>> fdb3b04d
 #include "src/core/lib/resource_quota/arena.h"
 #include "src/core/lib/slice/slice.h"
 #include "src/core/lib/slice/slice_buffer.h"
@@ -117,20 +114,12 @@
 template <typename Metadata>
 absl::StatusOr<Arena::PoolPtr<Metadata>> ReadMetadata(
     HPackParser* parser, absl::StatusOr<SliceBuffer> maybe_slices,
-    uint32_t stream_id, bool is_header, bool is_client,
-    std::shared_ptr<Arena> arena) {
+    uint32_t stream_id, bool is_header, bool is_client) {
   if (!maybe_slices.ok()) return maybe_slices.status();
   auto& slices = *maybe_slices;
-<<<<<<< HEAD
-  Arena::PoolPtr<Metadata> metadata;
-  if (arena != nullptr) {
-    metadata = arena->MakePooled<Metadata>(arena.get());
-  }
-=======
   auto arena = GetContext<Arena>();
   GPR_ASSERT(arena != nullptr);
   Arena::PoolPtr<Metadata> metadata = arena->MakePooled<Metadata>(arena);
->>>>>>> fdb3b04d
   parser->BeginFrame(
       metadata.get(), std::numeric_limits<uint32_t>::max(),
       std::numeric_limits<uint32_t>::max(),
@@ -181,7 +170,7 @@
   FrameDeserializer deserializer(header, slice_buffer);
   if (header.flags.is_set(0)) {
     auto r = ReadMetadata<ClientMetadata>(parser, deserializer.ReceiveHeaders(),
-                                          header.stream_id, true, true, arena_);
+                                          header.stream_id, true, true);
     if (!r.ok()) return r.status();
   }
   if (header.flags.is_set(1)) {
@@ -219,23 +208,16 @@
   }
   FrameDeserializer deserializer(header, slice_buffer);
   if (header.flags.is_set(0)) {
-    auto r =
-        ReadMetadata<ServerMetadata>(parser, deserializer.ReceiveHeaders(),
-                                     header.stream_id, true, false, arena_);
+    auto r = ReadMetadata<ServerMetadata>(parser, deserializer.ReceiveHeaders(),
+                                          header.stream_id, true, false);
     if (!r.ok()) return r.status();
     if (r.value() != nullptr) {
       headers = std::move(r.value());
     }
   }
   if (header.flags.is_set(1)) {
-<<<<<<< HEAD
-    auto r =
-        ReadMetadata<ServerMetadata>(parser, deserializer.ReceiveTrailers(),
-                                     header.stream_id, false, false, arena_);
-=======
     auto r = ReadMetadata<ServerMetadata>(
         parser, deserializer.ReceiveTrailers(), header.stream_id, false, false);
->>>>>>> fdb3b04d
     if (!r.ok()) return r.status();
     if (r.value() != nullptr) {
       trailers = std::move(r.value());
