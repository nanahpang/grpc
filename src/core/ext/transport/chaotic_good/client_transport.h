--- conflicted
+++ resolved
@@ -34,10 +34,6 @@
 
 #include <grpc/event_engine/event_engine.h>
 #include <grpc/event_engine/memory_allocator.h>
-<<<<<<< HEAD
-=======
-#include <grpc/support/log.h>
->>>>>>> 3869ef09
 
 #include "src/core/ext/transport/chaotic_good/frame.h"
 #include "src/core/ext/transport/chaotic_good/frame_header.h"
@@ -78,7 +74,6 @@
     if (reader_ != nullptr) {
       reader_.reset();
     }
-<<<<<<< HEAD
   }
   void AbortWithError() {
     // Mark transport as unavailable when the endpoint write/read failed.
@@ -86,20 +81,12 @@
     if (!outgoing_frames_.IsClosed()) {
       outgoing_frames_.MarkClosed();
     }
-    std::map<uint32_t, std::shared_ptr<InterActivityPipe<
-                           ServerFrame, server_frame_queue_size_>::Sender>>
-        stream_map;
-    {
-      MutexLock lock(&mu_);
-      stream_map = stream_map_;
-    }
-    for (const auto& pair : stream_map) {
+    MutexLock lock(&mu_);
+    for (const auto& pair : stream_map_) {
       if (!pair.second->IsClose()) {
         pair.second->MarkClose();
       }
     }
-=======
->>>>>>> 3869ef09
   }
   auto AddStream(CallArgs call_args) {
     // At this point, the connection is set up.
@@ -145,10 +132,10 @@
                       outgoing_frames.Send(ClientFrame(std::move(frame))),
                       [](bool success) -> absl::Status {
                         if (!success) {
-                              return absl::UnavailableError(
-                                  "Transport closed due to endpoint write/read "
-                                  "failed.");
-                            }
+                          return absl::UnavailableError(
+                              "Transport closed due to endpoint write/read "
+                              "failed.");
+                        }
                         return absl::OkStatus();
                       });
                 }),
@@ -164,7 +151,6 @@
                   // Save incomming frame results to call_args.
                   [server_initial_metadata, server_to_client_messages](
                       absl::optional<ServerFrame> server_frame) mutable {
-<<<<<<< HEAD
                     bool transport_closed = false;
                     ServerFragmentFrame frame;
                     if (!server_frame.has_value()) {
@@ -175,51 +161,30 @@
                       frame = std::move(
                           absl::get<ServerFragmentFrame>(*server_frame));
                     };
-=======
-                    GPR_ASSERT(server_frame.has_value());
-                    auto frame = std::move(
-                        absl::get<ServerFragmentFrame>(*server_frame));
->>>>>>> 3869ef09
                     bool has_headers = (frame.headers != nullptr);
                     bool has_message = (frame.message != nullptr);
                     bool has_trailers = (frame.trailers != nullptr);
                     return TrySeq(
-                        If(
-<<<<<<< HEAD
-                            (!transport_closed) && has_headers,
-=======
-                            has_headers,
->>>>>>> 3869ef09
-                            [server_initial_metadata,
-                             headers = std::move(frame.headers)]() mutable {
-                              return server_initial_metadata->Push(
-                                  std::move(headers));
-                            },
-                            [] { return false; }),
-                        If(
-<<<<<<< HEAD
-                            (!transport_closed) && has_message,
-=======
-                            has_message,
->>>>>>> 3869ef09
-                            [server_to_client_messages,
-                             message = std::move(frame.message)]() mutable {
-                              return server_to_client_messages->Push(
-                                  std::move(message));
-                            },
-                            [] { return false; }),
-                        If(
-<<<<<<< HEAD
-                            (!transport_closed) && has_trailers,
-=======
-                            has_trailers,
->>>>>>> 3869ef09
-                            [trailers = std::move(frame.trailers)]() mutable
-                            -> LoopCtl<ServerMetadataHandle> {
-                              return std::move(trailers);
-                            },
-<<<<<<< HEAD
-                            [transport_closed]()
+                        If((!transport_closed) && has_headers,
+                           [server_initial_metadata,
+                            headers = std::move(frame.headers)]() mutable {
+                             return server_initial_metadata->Push(
+                                 std::move(headers));
+                           },
+                           [] { return false; }),
+                        If((!transport_closed) && has_message,
+                           [server_to_client_messages,
+                            message = std::move(frame.message)]() mutable {
+                             return server_to_client_messages->Push(
+                                 std::move(message));
+                           },
+                           [] { return false; }),
+                        If((!transport_closed) && has_trailers,
+                           [trailers = std::move(frame.trailers)]() mutable
+                           -> LoopCtl<ServerMetadataHandle> {
+                             return std::move(trailers);
+                           },
+                           [transport_closed]()
                                -> LoopCtl<ServerMetadataHandle> {
                              if (transport_closed) {
                                return ServerMetadataFromStatus(
@@ -229,11 +194,6 @@
                              }
                              return Continue();
                            }));
-=======
-                            []() -> LoopCtl<ServerMetadataHandle> {
-                              return Continue();
-                            }));
->>>>>>> 3869ef09
                   });
             })),
         [](std::tuple<Empty, ServerMetadataHandle> ret) {
@@ -269,10 +229,7 @@
   std::shared_ptr<FrameHeader> frame_header_;
   MemoryAllocator memory_allocator_;
   ScopedArenaPtr arena_;
-<<<<<<< HEAD
   promise_detail::Context<Arena> context_;
-=======
->>>>>>> 3869ef09
   // Use to synchronize writer_ and reader_ activity with outside activities;
   std::shared_ptr<grpc_event_engine::experimental::EventEngine> event_engine_;
 };
