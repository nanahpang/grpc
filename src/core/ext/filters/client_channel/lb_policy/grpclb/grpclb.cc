--- conflicted
+++ resolved
@@ -1242,12 +1242,7 @@
       gpr_log(GPR_INFO, "Restaring call to LB server (grpclb %p)",
               (void*)glb_policy);
     }
-<<<<<<< HEAD
-    GPR_ASSERT(glb_policy->lb_call == NULL);
     query_for_backends_locked(glb_policy);
-=======
-    query_for_backends_locked(exec_ctx, glb_policy);
->>>>>>> 9fbd6c1c
   }
   GRPC_LB_POLICY_WEAK_UNREF(&glb_policy->base, "grpclb_retry_timer");
 }
