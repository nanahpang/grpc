--- conflicted
+++ resolved
@@ -76,44 +76,22 @@
   grpc_resolved_addresses* addresses;
 } dns_resolver;
 
-<<<<<<< HEAD
-static void dns_destroy(grpc_resolver *r);
-
-static void dns_start_resolving_locked(dns_resolver *r);
-static void dns_maybe_finish_next_locked(dns_resolver *r);
-
-static void dns_shutdown_locked(grpc_resolver *r);
-static void dns_channel_saw_error_locked(grpc_resolver *r);
-static void dns_next_locked(grpc_resolver *r, grpc_channel_args **target_result,
-                            grpc_closure *on_complete);
-=======
-static void dns_destroy(grpc_exec_ctx* exec_ctx, grpc_resolver* r);
-
-static void dns_start_resolving_locked(grpc_exec_ctx* exec_ctx,
-                                       dns_resolver* r);
-static void dns_maybe_finish_next_locked(grpc_exec_ctx* exec_ctx,
-                                         dns_resolver* r);
-
-static void dns_shutdown_locked(grpc_exec_ctx* exec_ctx, grpc_resolver* r);
-static void dns_channel_saw_error_locked(grpc_exec_ctx* exec_ctx,
-                                         grpc_resolver* r);
-static void dns_next_locked(grpc_exec_ctx* exec_ctx, grpc_resolver* r,
-                            grpc_channel_args** target_result,
+static void dns_destroy(grpc_resolver* r);
+
+static void dns_start_resolving_locked(dns_resolver* r);
+static void dns_maybe_finish_next_locked(dns_resolver* r);
+
+static void dns_shutdown_locked(grpc_resolver* r);
+static void dns_channel_saw_error_locked(grpc_resolver* r);
+static void dns_next_locked(grpc_resolver* r, grpc_channel_args** target_result,
                             grpc_closure* on_complete);
->>>>>>> d9da7387
 
 static const grpc_resolver_vtable dns_resolver_vtable = {
     dns_destroy, dns_shutdown_locked, dns_channel_saw_error_locked,
     dns_next_locked};
 
-<<<<<<< HEAD
-static void dns_shutdown_locked(grpc_resolver *resolver) {
-  dns_resolver *r = (dns_resolver *)resolver;
-=======
-static void dns_shutdown_locked(grpc_exec_ctx* exec_ctx,
-                                grpc_resolver* resolver) {
+static void dns_shutdown_locked(grpc_resolver* resolver) {
   dns_resolver* r = (dns_resolver*)resolver;
->>>>>>> d9da7387
   if (r->have_retry_timer) {
     grpc_timer_cancel(&r->retry_timer);
   }
@@ -125,31 +103,18 @@
   }
 }
 
-<<<<<<< HEAD
-static void dns_channel_saw_error_locked(grpc_resolver *resolver) {
-  dns_resolver *r = (dns_resolver *)resolver;
-=======
-static void dns_channel_saw_error_locked(grpc_exec_ctx* exec_ctx,
-                                         grpc_resolver* resolver) {
+static void dns_channel_saw_error_locked(grpc_resolver* resolver) {
   dns_resolver* r = (dns_resolver*)resolver;
->>>>>>> d9da7387
   if (!r->resolving) {
     grpc_backoff_reset(&r->backoff_state);
     dns_start_resolving_locked(r);
   }
 }
 
-<<<<<<< HEAD
-static void dns_next_locked(grpc_resolver *resolver,
-                            grpc_channel_args **target_result,
-                            grpc_closure *on_complete) {
-  dns_resolver *r = (dns_resolver *)resolver;
-=======
-static void dns_next_locked(grpc_exec_ctx* exec_ctx, grpc_resolver* resolver,
+static void dns_next_locked(grpc_resolver* resolver,
                             grpc_channel_args** target_result,
                             grpc_closure* on_complete) {
   dns_resolver* r = (dns_resolver*)resolver;
->>>>>>> d9da7387
   GPR_ASSERT(!r->next_completion);
   r->next_completion = on_complete;
   r->target_result = target_result;
@@ -161,14 +126,8 @@
   }
 }
 
-<<<<<<< HEAD
-static void dns_on_retry_timer_locked(void *arg, grpc_error *error) {
-  dns_resolver *r = (dns_resolver *)arg;
-=======
-static void dns_on_retry_timer_locked(grpc_exec_ctx* exec_ctx, void* arg,
-                                      grpc_error* error) {
+static void dns_on_retry_timer_locked(void* arg, grpc_error* error) {
   dns_resolver* r = (dns_resolver*)arg;
->>>>>>> d9da7387
 
   r->have_retry_timer = false;
   if (error == GRPC_ERROR_NONE) {
@@ -180,16 +139,9 @@
   GRPC_RESOLVER_UNREF(&r->base, "retry-timer");
 }
 
-<<<<<<< HEAD
-static void dns_on_resolved_locked(void *arg, grpc_error *error) {
-  dns_resolver *r = (dns_resolver *)arg;
-  grpc_channel_args *result = NULL;
-=======
-static void dns_on_resolved_locked(grpc_exec_ctx* exec_ctx, void* arg,
-                                   grpc_error* error) {
+static void dns_on_resolved_locked(void* arg, grpc_error* error) {
   dns_resolver* r = (dns_resolver*)arg;
   grpc_channel_args* result = NULL;
->>>>>>> d9da7387
   GPR_ASSERT(r->resolving);
   r->resolving = false;
   GRPC_ERROR_REF(error);
@@ -209,14 +161,9 @@
     grpc_resolved_addresses_destroy(r->addresses);
     grpc_lb_addresses_destroy(addresses);
   } else {
-<<<<<<< HEAD
-    grpc_millis next_try = grpc_backoff_step(&r->backoff_state);
+    grpc_millis next_try =
+        grpc_backoff_step(&r->backoff_state).next_attempt_start_time;
     grpc_millis timeout = next_try - grpc_exec_ctx_now();
-=======
-    grpc_millis next_try =
-        grpc_backoff_step(exec_ctx, &r->backoff_state).next_attempt_start_time;
-    grpc_millis timeout = next_try - grpc_exec_ctx_now(exec_ctx);
->>>>>>> d9da7387
     gpr_log(GPR_INFO, "dns resolution failed (will retry): %s",
             grpc_error_string(error));
     GPR_ASSERT(!r->have_retry_timer);
@@ -242,12 +189,7 @@
   GRPC_RESOLVER_UNREF(&r->base, "dns-resolving");
 }
 
-<<<<<<< HEAD
-static void dns_start_resolving_locked(dns_resolver *r) {
-=======
-static void dns_start_resolving_locked(grpc_exec_ctx* exec_ctx,
-                                       dns_resolver* r) {
->>>>>>> d9da7387
+static void dns_start_resolving_locked(dns_resolver* r) {
   GRPC_RESOLVER_REF(&r->base, "dns-resolving");
   GPR_ASSERT(!r->resolving);
   r->resolving = true;
@@ -259,12 +201,7 @@
       &r->addresses);
 }
 
-<<<<<<< HEAD
-static void dns_maybe_finish_next_locked(dns_resolver *r) {
-=======
-static void dns_maybe_finish_next_locked(grpc_exec_ctx* exec_ctx,
-                                         dns_resolver* r) {
->>>>>>> d9da7387
+static void dns_maybe_finish_next_locked(dns_resolver* r) {
   if (r->next_completion != NULL &&
       r->resolved_version != r->published_version) {
     *r->target_result = r->resolved_result == NULL
@@ -276,13 +213,8 @@
   }
 }
 
-<<<<<<< HEAD
-static void dns_destroy(grpc_resolver *gr) {
-  dns_resolver *r = (dns_resolver *)gr;
-=======
-static void dns_destroy(grpc_exec_ctx* exec_ctx, grpc_resolver* gr) {
+static void dns_destroy(grpc_resolver* gr) {
   dns_resolver* r = (dns_resolver*)gr;
->>>>>>> d9da7387
   if (r->resolved_result != NULL) {
     grpc_channel_args_destroy(r->resolved_result);
   }
@@ -293,14 +225,8 @@
   gpr_free(r);
 }
 
-<<<<<<< HEAD
-static grpc_resolver *dns_create(grpc_resolver_args *args,
-                                 const char *default_port) {
-=======
-static grpc_resolver* dns_create(grpc_exec_ctx* exec_ctx,
-                                 grpc_resolver_args* args,
+static grpc_resolver* dns_create(grpc_resolver_args* args,
                                  const char* default_port) {
->>>>>>> d9da7387
   if (0 != strcmp(args->uri->authority, "")) {
     gpr_log(GPR_ERROR, "authority based dns uri's not supported");
     return NULL;
@@ -334,16 +260,9 @@
 
 static void dns_factory_unref(grpc_resolver_factory* factory) {}
 
-<<<<<<< HEAD
-static grpc_resolver *dns_factory_create_resolver(
-    grpc_resolver_factory *factory, grpc_resolver_args *args) {
+static grpc_resolver* dns_factory_create_resolver(
+    grpc_resolver_factory* factory, grpc_resolver_args* args) {
   return dns_create(args, "https");
-=======
-static grpc_resolver* dns_factory_create_resolver(
-    grpc_exec_ctx* exec_ctx, grpc_resolver_factory* factory,
-    grpc_resolver_args* args) {
-  return dns_create(exec_ctx, args, "https");
->>>>>>> d9da7387
 }
 
 static char* dns_factory_get_default_host_name(grpc_resolver_factory* factory,
