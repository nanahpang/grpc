/*
 *
 * Copyright 2015 gRPC authors.
 *
 * Licensed under the Apache License, Version 2.0 (the "License");
 * you may not use this file except in compliance with the License.
 * You may obtain a copy of the License at
 *
 *     http://www.apache.org/licenses/LICENSE-2.0
 *
 * Unless required by applicable law or agreed to in writing, software
 * distributed under the License is distributed on an "AS IS" BASIS,
 * WITHOUT WARRANTIES OR CONDITIONS OF ANY KIND, either express or implied.
 * See the License for the specific language governing permissions and
 * limitations under the License.
 *
 */

#include "src/core/ext/filters/client_channel/backup_poller.h"

#include <grpc/grpc.h>
#include <grpc/support/alloc.h>
#include <grpc/support/log.h>
#include <grpc/support/sync.h>
#include "src/core/ext/filters/client_channel/client_channel.h"
#include "src/core/lib/iomgr/error.h"
#include "src/core/lib/iomgr/pollset.h"
#include "src/core/lib/iomgr/timer.h"
#include "src/core/lib/support/env.h"
#include "src/core/lib/support/string.h"
#include "src/core/lib/surface/channel.h"
#include "src/core/lib/surface/completion_queue.h"

#define DEFAULT_POLL_INTERVAL_MS 5000

typedef struct backup_poller {
  grpc_timer polling_timer;
  grpc_closure run_poller_closure;
  grpc_closure shutdown_closure;
  gpr_mu* pollset_mu;
  grpc_pollset* pollset;  // guarded by pollset_mu
  bool shutting_down;     // guarded by pollset_mu
  gpr_refcount refs;
  gpr_refcount shutdown_refs;
} backup_poller;

static gpr_once g_once = GPR_ONCE_INIT;
static gpr_mu g_poller_mu;
static backup_poller* g_poller = NULL;  // guarded by g_poller_mu
// g_poll_interval_ms is set only once at the first time
// grpc_client_channel_start_backup_polling() is called, after that it is
// treated as const.
static int g_poll_interval_ms = DEFAULT_POLL_INTERVAL_MS;

static void init_globals() {
  gpr_mu_init(&g_poller_mu);
  char* env = gpr_getenv("GRPC_CLIENT_CHANNEL_BACKUP_POLL_INTERVAL_MS");
  if (env != NULL) {
    int poll_interval_ms = gpr_parse_nonnegative_int(env);
    if (poll_interval_ms == -1) {
      gpr_log(GPR_ERROR,
              "Invalid GRPC_CLIENT_CHANNEL_BACKUP_POLL_INTERVAL_MS: %s, "
              "default value %d will be used.",
              env, g_poll_interval_ms);
    } else {
      g_poll_interval_ms = poll_interval_ms;
    }
  }
  gpr_free(env);
}

static void backup_poller_shutdown_unref(backup_poller* p) {
  if (gpr_unref(&p->shutdown_refs)) {
    grpc_pollset_destroy(p->pollset);
    gpr_free(p->pollset);
    gpr_free(p);
  }
}

static void done_poller(void* arg, grpc_error* error) {
  backup_poller_shutdown_unref((backup_poller*)arg);
}

static void g_poller_unref() {
  if (gpr_unref(&g_poller->refs)) {
    gpr_mu_lock(&g_poller_mu);
    backup_poller* p = g_poller;
    g_poller = NULL;
    gpr_mu_unlock(&g_poller_mu);
    gpr_mu_lock(p->pollset_mu);
    p->shutting_down = true;
    grpc_pollset_shutdown(
        p->pollset, GRPC_CLOSURE_INIT(&p->shutdown_closure, done_poller, p,
                                      grpc_schedule_on_exec_ctx));
    gpr_mu_unlock(p->pollset_mu);
    grpc_timer_cancel(&p->polling_timer);
  }
}

static void run_poller(void* arg, grpc_error* error) {
  backup_poller* p = (backup_poller*)arg;
  if (error != GRPC_ERROR_NONE) {
    if (error != GRPC_ERROR_CANCELLED) {
      GRPC_LOG_IF_ERROR("run_poller", GRPC_ERROR_REF(error));
    }
    backup_poller_shutdown_unref(p);
    return;
  }
  gpr_mu_lock(p->pollset_mu);
  if (p->shutting_down) {
    gpr_mu_unlock(p->pollset_mu);
    backup_poller_shutdown_unref(p);
    return;
  }
  grpc_error* err = grpc_pollset_work(p->pollset, NULL, grpc_exec_ctx_now());
  gpr_mu_unlock(p->pollset_mu);
  GRPC_LOG_IF_ERROR("Run client channel backup poller", err);
  grpc_timer_init(&p->polling_timer, grpc_exec_ctx_now() + g_poll_interval_ms,
                  &p->run_poller_closure);
}

void grpc_client_channel_start_backup_polling(
    grpc_pollset_set* interested_parties) {
  gpr_once_init(&g_once, init_globals);
  if (g_poll_interval_ms == 0) {
    return;
  }
  gpr_mu_lock(&g_poller_mu);
  if (g_poller == NULL) {
    g_poller = (backup_poller*)gpr_zalloc(sizeof(backup_poller));
    g_poller->pollset = (grpc_pollset*)gpr_zalloc(grpc_pollset_size());
    g_poller->shutting_down = false;
    grpc_pollset_init(g_poller->pollset, &g_poller->pollset_mu);
    gpr_ref_init(&g_poller->refs, 0);
    // one for timer cancellation, one for pollset shutdown
    gpr_ref_init(&g_poller->shutdown_refs, 2);
    GRPC_CLOSURE_INIT(&g_poller->run_poller_closure, run_poller, g_poller,
                      grpc_schedule_on_exec_ctx);
    grpc_timer_init(&g_poller->polling_timer,
                    grpc_exec_ctx_now() + g_poll_interval_ms,
                    &g_poller->run_poller_closure);
  }

  gpr_ref(&g_poller->refs);
  /* Get a reference to g_poller->pollset before releasing g_poller_mu to make
   * TSAN happy. Otherwise, reading from g_poller (i.e g_poller->pollset) after
   * releasing the lock and setting g_poller to NULL in g_poller_unref() is
   * being flagged as a data-race by TSAN */
  grpc_pollset* pollset = g_poller->pollset;
  gpr_mu_unlock(&g_poller_mu);
<<<<<<< HEAD
  grpc_pollset_set_add_pollset(interested_parties, g_poller->pollset);
=======

  grpc_pollset_set_add_pollset(exec_ctx, interested_parties, pollset);
>>>>>>> 76190cf1
}

void grpc_client_channel_stop_backup_polling(
    grpc_pollset_set* interested_parties) {
  if (g_poll_interval_ms == 0) {
    return;
  }
  grpc_pollset_set_del_pollset(interested_parties, g_poller->pollset);
  g_poller_unref();
}<|MERGE_RESOLUTION|>--- conflicted
+++ resolved
@@ -148,12 +148,8 @@
    * being flagged as a data-race by TSAN */
   grpc_pollset* pollset = g_poller->pollset;
   gpr_mu_unlock(&g_poller_mu);
-<<<<<<< HEAD
-  grpc_pollset_set_add_pollset(interested_parties, g_poller->pollset);
-=======
 
-  grpc_pollset_set_add_pollset(exec_ctx, interested_parties, pollset);
->>>>>>> 76190cf1
+  grpc_pollset_set_add_pollset(interested_parties, pollset);
 }
 
 void grpc_client_channel_stop_backup_polling(
