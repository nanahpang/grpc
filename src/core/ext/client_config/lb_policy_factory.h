/*
 *
 * Copyright 2015, Google Inc.
 * All rights reserved.
 *
 * Redistribution and use in source and binary forms, with or without
 * modification, are permitted provided that the following conditions are
 * met:
 *
 *     * Redistributions of source code must retain the above copyright
 * notice, this list of conditions and the following disclaimer.
 *     * Redistributions in binary form must reproduce the above
 * copyright notice, this list of conditions and the following disclaimer
 * in the documentation and/or other materials provided with the
 * distribution.
 *     * Neither the name of Google Inc. nor the names of its
 * contributors may be used to endorse or promote products derived from
 * this software without specific prior written permission.
 *
 * THIS SOFTWARE IS PROVIDED BY THE COPYRIGHT HOLDERS AND CONTRIBUTORS
 * "AS IS" AND ANY EXPRESS OR IMPLIED WARRANTIES, INCLUDING, BUT NOT
 * LIMITED TO, THE IMPLIED WARRANTIES OF MERCHANTABILITY AND FITNESS FOR
 * A PARTICULAR PURPOSE ARE DISCLAIMED. IN NO EVENT SHALL THE COPYRIGHT
 * OWNER OR CONTRIBUTORS BE LIABLE FOR ANY DIRECT, INDIRECT, INCIDENTAL,
 * SPECIAL, EXEMPLARY, OR CONSEQUENTIAL DAMAGES (INCLUDING, BUT NOT
 * LIMITED TO, PROCUREMENT OF SUBSTITUTE GOODS OR SERVICES; LOSS OF USE,
 * DATA, OR PROFITS; OR BUSINESS INTERRUPTION) HOWEVER CAUSED AND ON ANY
 * THEORY OF LIABILITY, WHETHER IN CONTRACT, STRICT LIABILITY, OR TORT
 * (INCLUDING NEGLIGENCE OR OTHERWISE) ARISING IN ANY WAY OUT OF THE USE
 * OF THIS SOFTWARE, EVEN IF ADVISED OF THE POSSIBILITY OF SUCH DAMAGE.
 *
 */

#ifndef GRPC_CORE_EXT_CLIENT_CONFIG_LB_POLICY_FACTORY_H
#define GRPC_CORE_EXT_CLIENT_CONFIG_LB_POLICY_FACTORY_H

#include "src/core/ext/client_config/client_channel_factory.h"
#include "src/core/ext/client_config/lb_policy.h"
#include "src/core/ext/client_config/resolver_result.h"

#include "src/core/lib/iomgr/exec_ctx.h"

typedef struct grpc_lb_policy_factory grpc_lb_policy_factory;
typedef struct grpc_lb_policy_factory_vtable grpc_lb_policy_factory_vtable;

struct grpc_lb_policy_factory {
  const grpc_lb_policy_factory_vtable *vtable;
};

/** A resolved address alongside any LB related information associated with it.
 * \a user_data, if not NULL, contains opaque data meant to be consumed by the
 * gRPC LB policy. Note that no all LB policies support \a user_data as input.
 * Those who don't will simply ignore it and will correspondingly return NULL in
 * their namesake pick() output argument. */
typedef struct grpc_lb_address {
  grpc_resolved_address *resolved_address;
  void *user_data;
} grpc_lb_address;

typedef struct grpc_lb_policy_args {
<<<<<<< HEAD
  grpc_addresses *addresses;
=======
  grpc_lb_address *addresses;
  size_t num_addresses;
>>>>>>> d2f7268b
  grpc_client_channel_factory *client_channel_factory;
} grpc_lb_policy_args;

struct grpc_lb_policy_factory_vtable {
  void (*ref)(grpc_lb_policy_factory *factory);
  void (*unref)(grpc_lb_policy_factory *factory);

  /** Implementation of grpc_lb_policy_factory_create_lb_policy */
  grpc_lb_policy *(*create_lb_policy)(grpc_exec_ctx *exec_ctx,
                                      grpc_lb_policy_factory *factory,
                                      grpc_lb_policy_args *args);

  /** Name for the LB policy this factory implements */
  const char *name;
};

void grpc_lb_policy_factory_ref(grpc_lb_policy_factory *factory);
void grpc_lb_policy_factory_unref(grpc_lb_policy_factory *factory);

/** Create a lb_policy instance. */
grpc_lb_policy *grpc_lb_policy_factory_create_lb_policy(
    grpc_exec_ctx *exec_ctx, grpc_lb_policy_factory *factory,
    grpc_lb_policy_args *args);

#endif /* GRPC_CORE_EXT_CLIENT_CONFIG_LB_POLICY_FACTORY_H */<|MERGE_RESOLUTION|>--- conflicted
+++ resolved
@@ -53,17 +53,37 @@
  * Those who don't will simply ignore it and will correspondingly return NULL in
  * their namesake pick() output argument. */
 typedef struct grpc_lb_address {
-  grpc_resolved_address *resolved_address;
+  grpc_resolved_address address;
+  bool is_balancer;
+  char *balancer_name;  /* For secure naming. */
   void *user_data;
 } grpc_lb_address;
 
+typedef struct grpc_lb_addresses {
+  size_t num_addresses;
+  grpc_lb_address *addresses;
+} grpc_lb_addresses;
+
+/** Returns a grpc_addresses struct with enough space for
+ * \a num_addresses addresses. */
+grpc_lb_addresses* grpc_lb_addresses_create(size_t num_addresses);
+
+/** Sets the value of the address at index \a index of \a addresses.
+ * \a address is a socket address of length \a address_len.
+ * Takes ownership of \a balancer_name. */
+void grpc_lb_addresses_set_address(grpc_lb_addresses *addresses, size_t index,
+                                   void *address, size_t address_len,
+                                   bool is_balancer, char* balancer_name,
+                                   void *user_data);
+
+/** Destroys \a addresses.  If \a user_data_destroy is not NULL, it will
+ * be invoked to destroy the \a user_data field of each address. */
+void grpc_lb_addresses_destroy(grpc_lb_addresses* addresses,
+                               void (*user_data_destroy)(void*));
+
+/** Arguments passed to LB policies. */
 typedef struct grpc_lb_policy_args {
-<<<<<<< HEAD
-  grpc_addresses *addresses;
-=======
-  grpc_lb_address *addresses;
-  size_t num_addresses;
->>>>>>> d2f7268b
+  grpc_lb_addresses *addresses;
   grpc_client_channel_factory *client_channel_factory;
 } grpc_lb_policy_args;
 
