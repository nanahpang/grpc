# Copyright 2022 gRPC authors.
#
# Licensed under the Apache License, Version 2.0 (the "License");
# you may not use this file except in compliance with the License.
# You may obtain a copy of the License at
#
#     http://www.apache.org/licenses/LICENSE-2.0
#
# Unless required by applicable law or agreed to in writing, software
# distributed under the License is distributed on an "AS IS" BASIS,
# WITHOUT WARRANTIES OR CONDITIONS OF ANY KIND, either express or implied.
# See the License for the specific language governing permissions and
# limitations under the License.

load(
    "//bazel:grpc_build_system.bzl",
    "grpc_cc_library",
    "grpc_generate_one_off_internal_targets",
    "grpc_upb_proto_library",
    "grpc_upb_proto_reflection_library",
)

licenses(["reciprocal"])

package(
    default_visibility = ["//:__subpackages__"],
    features = [
        "layering_check",
    ],
)

# This is needed as a transitionary mechanism to build the src/core targets in
# the top-level BUILD file that have not yet been moved here. Should go away
# once the transition is complete.
exports_files(
    glob(["**"]),
    visibility = ["//:__subpackages__"],
)

grpc_cc_library(
    name = "channel_fwd",
    hdrs = [
        "lib/channel/channel_fwd.h",
    ],
    language = "c++",
)

grpc_cc_library(
    name = "slice_cast",
    hdrs = [
        "//:include/grpc/event_engine/internal/slice_cast.h",
    ],
)

grpc_cc_library(
    name = "event_engine_common",
    srcs = [
        "lib/event_engine/event_engine.cc",
        "lib/event_engine/resolved_address.cc",
        "lib/event_engine/slice.cc",
        "lib/event_engine/slice_buffer.cc",
    ],
    hdrs = [
        "lib/event_engine/handle_containers.h",
        "lib/event_engine/resolved_address_internal.h",
        "//:include/grpc/event_engine/slice.h",
        "//:include/grpc/event_engine/slice_buffer.h",
    ],
    external_deps = [
        "absl/container:flat_hash_set",
        "absl/hash",
        "absl/strings",
        "absl/utility",
    ],
    deps = [
        "resolved_address",
        "slice",
        "slice_buffer",
        "slice_cast",
        "slice_refcount",
        "//:event_engine_base_hdrs",
        "//:gpr",
        "//:gpr_platform",
    ],
)

grpc_cc_library(
    name = "transport_fwd",
    hdrs = [
        "lib/transport/transport_fwd.h",
    ],
    language = "c++",
)

grpc_cc_library(
    name = "atomic_utils",
    language = "c++",
    public_hdrs = ["lib/gprpp/atomic_utils.h"],
    deps = ["//:gpr"],
)

grpc_cc_library(
    name = "metadata_compression_traits",
    hdrs = [
        "lib/transport/metadata_compression_traits.h",
    ],
    deps = ["//:gpr_platform"],
)

grpc_cc_library(
    name = "experiments",
    srcs = [
        "lib/experiments/config.cc",
        "lib/experiments/experiments.cc",
    ],
    hdrs = [
        "lib/experiments/config.h",
        "lib/experiments/experiments.h",
    ],
    defines = select({
        "//:grpc_experiments_are_final": ["GRPC_EXPERIMENTS_ARE_FINAL"],
        "//conditions:default": [],
    }),
    external_deps = [
        "absl/functional:any_invocable",
        "absl/strings",
    ],
    language = "c++",
    tags = ["nofixdeps"],
    visibility = ["@grpc:grpc_experiments"],
    deps = [
        "no_destruct",
        "//:config_vars",
        "//:gpr",
    ],
)

grpc_cc_library(
    name = "init_internally",
    srcs = ["lib/surface/init_internally.cc"],
    hdrs = ["lib/surface/init_internally.h"],
    deps = ["//:gpr_platform"],
)

grpc_cc_library(
    name = "useful",
    hdrs = ["lib/gpr/useful.h"],
    external_deps = [
        "absl/strings",
        "absl/types:variant",
    ],
    language = "c++",
    deps = ["//:gpr_platform"],
)

grpc_cc_library(
    name = "examine_stack",
    srcs = [
        "lib/gprpp/examine_stack.cc",
    ],
    hdrs = [
        "lib/gprpp/examine_stack.h",
    ],
    external_deps = ["absl/types:optional"],
    deps = ["//:gpr_platform"],
)

grpc_cc_library(
    name = "gpr_atm",
    srcs = [
        "lib/gpr/atm.cc",
    ],
    language = "c++",
    public_hdrs = [
        "//:include/grpc/support/atm.h",
        "//:include/grpc/support/atm_gcc_atomic.h",
        "//:include/grpc/support/atm_gcc_sync.h",
        "//:include/grpc/support/atm_windows.h",
        "//:include/grpc/impl/codegen/atm.h",
        "//:include/grpc/impl/codegen/atm_gcc_atomic.h",
        "//:include/grpc/impl/codegen/atm_gcc_sync.h",
        "//:include/grpc/impl/codegen/atm_windows.h",
    ],
    deps = [
        "useful",
        "//:gpr_platform",
    ],
)

grpc_cc_library(
    name = "gpr_manual_constructor",
    srcs = [],
    hdrs = [
        "lib/gprpp/manual_constructor.h",
    ],
    language = "c++",
    deps = [
        "construct_destruct",
        "//:gpr_platform",
    ],
)

grpc_cc_library(
    name = "gpr_spinlock",
    srcs = [],
    hdrs = [
        "lib/gpr/spinlock.h",
    ],
    language = "c++",
    deps = [
        "gpr_atm",
        "//:gpr_platform",
    ],
)

grpc_cc_library(
    name = "gpr_log_internal",
    hdrs = [
        "lib/gpr/log_internal.h",
    ],
    language = "c++",
    deps = ["//:gpr_platform"],
)

grpc_cc_library(
    name = "env",
    srcs = [
        "lib/gprpp/linux/env.cc",
        "lib/gprpp/posix/env.cc",
        "lib/gprpp/windows/env.cc",
    ],
    hdrs = [
        "lib/gprpp/env.h",
    ],
    external_deps = ["absl/types:optional"],
    deps = [
        "tchar",
        "//:gpr_platform",
    ],
)

grpc_cc_library(
    name = "directory_reader",
    srcs = [
        "lib/gprpp/posix/directory_reader.cc",
        "lib/gprpp/windows/directory_reader.cc",
    ],
    hdrs = [
        "lib/gprpp/directory_reader.h",
    ],
    external_deps = [
        "absl/functional:function_ref",
        "absl/status",
        "absl/status:statusor",
        "absl/strings",
    ],
    deps = [
        "//:gpr",
        "//:gpr_platform",
    ],
)

grpc_cc_library(
    name = "chunked_vector",
    hdrs = ["lib/gprpp/chunked_vector.h"],
    deps = [
        "arena",
        "gpr_manual_constructor",
        "//:gpr",
    ],
)

grpc_cc_library(
    name = "construct_destruct",
    language = "c++",
    public_hdrs = ["lib/gprpp/construct_destruct.h"],
    deps = ["//:gpr_platform"],
)

grpc_cc_library(
    name = "status_helper",
    srcs = [
        "lib/gprpp/status_helper.cc",
    ],
    hdrs = [
        "lib/gprpp/status_helper.h",
    ],
    external_deps = [
        "absl/status",
        "absl/strings",
        "absl/strings:cord",
        "absl/time",
        "absl/types:optional",
        "upb_lib",
    ],
    language = "c++",
    deps = [
        "percent_encoding",
        "slice",
        "//:debug_location",
        "//:google_rpc_status_upb",
        "//:gpr",
        "//:protobuf_any_upb",
    ],
)

grpc_cc_library(
    name = "unique_type_name",
    hdrs = ["lib/gprpp/unique_type_name.h"],
    external_deps = ["absl/strings"],
    language = "c++",
    deps = [
        "useful",
        "//:gpr_platform",
    ],
)

grpc_cc_library(
    name = "validation_errors",
    srcs = [
        "lib/gprpp/validation_errors.cc",
    ],
    hdrs = [
        "lib/gprpp/validation_errors.h",
    ],
    external_deps = [
        "absl/status",
        "absl/strings",
    ],
    language = "c++",
    deps = ["//:gpr_platform"],
)

grpc_cc_library(
    name = "overload",
    language = "c++",
    public_hdrs = ["lib/gprpp/overload.h"],
    deps = ["//:gpr_platform"],
)

grpc_cc_library(
    name = "match",
    external_deps = ["absl/types:variant"],
    language = "c++",
    public_hdrs = ["lib/gprpp/match.h"],
    deps = [
        "overload",
        "//:gpr_platform",
    ],
)

grpc_cc_library(
    name = "table",
    external_deps = [
        "absl/meta:type_traits",
        "absl/utility",
    ],
    language = "c++",
    public_hdrs = ["lib/gprpp/table.h"],
    deps = [
        "bitset",
        "//:gpr_platform",
    ],
)

grpc_cc_library(
    name = "packed_table",
    hdrs = ["lib/gprpp/packed_table.h"],
    language = "c++",
    deps = [
        "sorted_pack",
        "table",
        "//:gpr_platform",
    ],
)

grpc_cc_library(
    name = "bitset",
    language = "c++",
    public_hdrs = ["lib/gprpp/bitset.h"],
    deps = [
        "useful",
        "//:gpr_platform",
    ],
)

grpc_cc_library(
    name = "no_destruct",
    language = "c++",
    public_hdrs = ["lib/gprpp/no_destruct.h"],
    deps = [
        "construct_destruct",
        "//:gpr_platform",
    ],
)

grpc_cc_library(
    name = "tchar",
    srcs = [
        "lib/gprpp/tchar.cc",
    ],
    hdrs = [
        "lib/gprpp/tchar.h",
    ],
    deps = ["//:gpr_platform"],
)

grpc_cc_library(
    name = "poll",
    language = "c++",
    public_hdrs = [
        "lib/promise/poll.h",
    ],
    deps = [
        "construct_destruct",
        "//:gpr",
        "//:gpr_platform",
    ],
)

grpc_cc_library(
    name = "map_pipe",
    external_deps = ["absl/status"],
    language = "c++",
    public_hdrs = [
        "lib/promise/map_pipe.h",
    ],
    deps = [
        "for_each",
        "map",
        "pipe",
        "poll",
        "promise_factory",
        "promise_trace",
        "try_seq",
        "//:gpr",
        "//:gpr_platform",
    ],
)

grpc_cc_library(
    name = "1999",
    srcs = [
        "lib/promise/party.cc",
    ],
    hdrs = [
        "lib/promise/party.h",
    ],
    external_deps = [
        "absl/base:core_headers",
        "absl/strings",
        "absl/strings:str_format",
    ],
    language = "c++",
    deps = [
        "activity",
        "arena",
        "construct_destruct",
        "context",
        "promise_factory",
        "promise_trace",
        "ref_counted",
        "//:event_engine_base_hdrs",
        "//:exec_ctx",
        "//:gpr",
        "//:ref_counted_ptr",
    ],
)

grpc_cc_library(
    name = "context",
    language = "c++",
    public_hdrs = [
        "lib/promise/context.h",
    ],
    deps = ["//:gpr"],
)

grpc_cc_library(
    name = "map",
    language = "c++",
    public_hdrs = ["lib/promise/map.h"],
    deps = [
        "poll",
        "promise_like",
        "//:gpr_platform",
    ],
)

grpc_cc_library(
    name = "sleep",
    srcs = [
        "lib/promise/sleep.cc",
    ],
    hdrs = [
        "lib/promise/sleep.h",
    ],
    external_deps = ["absl/status"],
    deps = [
        "activity",
        "context",
        "default_event_engine",
        "poll",
        "time",
        "//:event_engine_base_hdrs",
        "//:exec_ctx",
        "//:gpr",
    ],
)

grpc_cc_library(
    name = "wait_for_callback",
    hdrs = [
        "lib/promise/wait_for_callback.h",
    ],
    external_deps = ["absl/base:core_headers"],
    deps = [
        "activity",
        "poll",
        "//:gpr",
    ],
)

grpc_cc_library(
    name = "arena_promise",
    external_deps = ["absl/meta:type_traits"],
    language = "c++",
    public_hdrs = [
        "lib/promise/arena_promise.h",
    ],
    deps = [
        "arena",
        "construct_destruct",
        "context",
        "poll",
        "//:gpr_platform",
    ],
)

grpc_cc_library(
    name = "promise_like",
    external_deps = ["absl/meta:type_traits"],
    language = "c++",
    public_hdrs = [
        "lib/promise/detail/promise_like.h",
    ],
    deps = [
        "poll",
        "//:gpr_platform",
    ],
)

grpc_cc_library(
    name = "cancel_callback",
    language = "c++",
    public_hdrs = [
        "lib/promise/cancel_callback.h",
    ],
    deps = [
        "promise_like",
        "//:gpr_platform",
    ],
)

grpc_cc_library(
    name = "promise_factory",
    external_deps = ["absl/meta:type_traits"],
    language = "c++",
    public_hdrs = [
        "lib/promise/detail/promise_factory.h",
    ],
    deps = [
        "promise_like",
        "//:gpr_platform",
    ],
)

grpc_cc_library(
    name = "if",
    external_deps = [
        "absl/status:statusor",
        "absl/types:variant",
    ],
    language = "c++",
    public_hdrs = ["lib/promise/if.h"],
    deps = [
        "construct_destruct",
        "poll",
        "promise_factory",
        "promise_like",
        "//:gpr_platform",
    ],
)

grpc_cc_library(
    name = "promise_status",
    external_deps = [
        "absl/status",
        "absl/status:statusor",
    ],
    language = "c++",
    public_hdrs = [
        "lib/promise/detail/status.h",
    ],
    deps = ["//:gpr_platform"],
)

grpc_cc_library(
    name = "race",
    language = "c++",
    public_hdrs = ["lib/promise/race.h"],
    deps = ["//:gpr_platform"],
)

grpc_cc_library(
    name = "prioritized_race",
    language = "c++",
    public_hdrs = ["lib/promise/prioritized_race.h"],
    deps = ["//:gpr_platform"],
)

grpc_cc_library(
    name = "loop",
    external_deps = [
        "absl/status",
        "absl/status:statusor",
        "absl/types:variant",
    ],
    language = "c++",
    public_hdrs = [
        "lib/promise/loop.h",
    ],
    deps = [
        "construct_destruct",
        "poll",
        "promise_factory",
        "//:gpr_platform",
    ],
)

grpc_cc_library(
    name = "join_state",
    language = "c++",
    public_hdrs = [
        "lib/promise/detail/join_state.h",
    ],
    deps = [
        "bitset",
        "construct_destruct",
        "poll",
        "promise_like",
        "promise_trace",
        "//:gpr",
        "//:gpr_platform",
    ],
)

grpc_cc_library(
    name = "join",
    external_deps = ["absl/meta:type_traits"],
    language = "c++",
    public_hdrs = [
        "lib/promise/join.h",
    ],
    deps = [
        "join_state",
        "map",
        "//:gpr_platform",
    ],
)

grpc_cc_library(
    name = "try_join",
    external_deps = [
        "absl/meta:type_traits",
        "absl/status",
        "absl/status:statusor",
    ],
    language = "c++",
    public_hdrs = [
        "lib/promise/try_join.h",
    ],
    deps = [
        "join_state",
        "map",
        "poll",
        "//:gpr_platform",
    ],
)

grpc_cc_library(
    name = "switch",
    language = "c++",
    public_hdrs = [
        "lib/promise/detail/switch.h",
    ],
    deps = ["//:gpr_platform"],
)

grpc_cc_library(
    name = "basic_seq",
    language = "c++",
    public_hdrs = [
        "lib/promise/detail/basic_seq.h",
    ],
    deps = [
        "construct_destruct",
        "poll",
        "//:gpr_platform",
    ],
)

grpc_cc_library(
    name = "seq_state",
    external_deps = ["absl/base:core_headers"],
    language = "c++",
    public_hdrs = [
        "lib/promise/detail/seq_state.h",
    ],
    deps = [
        "construct_destruct",
        "poll",
        "promise_factory",
        "promise_like",
        "promise_trace",
        "//:gpr",
    ],
)

grpc_cc_library(
    name = "seq",
    language = "c++",
    public_hdrs = [
        "lib/promise/seq.h",
    ],
    deps = [
        "basic_seq",
        "poll",
        "promise_like",
        "seq_state",
        "//:gpr_platform",
    ],
)

grpc_cc_library(
    name = "try_seq",
    external_deps = [
        "absl/meta:type_traits",
        "absl/status",
        "absl/status:statusor",
    ],
    language = "c++",
    public_hdrs = [
        "lib/promise/try_seq.h",
    ],
    deps = [
        "basic_seq",
        "poll",
        "promise_like",
        "promise_status",
        "seq_state",
        "//:gpr_platform",
    ],
)

grpc_cc_library(
    name = "activity",
    srcs = [
        "lib/promise/activity.cc",
    ],
    external_deps = [
        "absl/base:core_headers",
        "absl/status",
        "absl/strings",
        "absl/strings:str_format",
        "absl/types:optional",
    ],
    language = "c++",
    public_hdrs = [
        "lib/promise/activity.h",
    ],
    deps = [
        "atomic_utils",
        "construct_destruct",
        "context",
        "no_destruct",
        "poll",
        "promise_factory",
        "promise_status",
        "//:gpr",
        "//:orphanable",
    ],
)

grpc_cc_library(
    name = "exec_ctx_wakeup_scheduler",
    hdrs = [
        "lib/promise/exec_ctx_wakeup_scheduler.h",
    ],
    external_deps = ["absl/status"],
    language = "c++",
    deps = [
        "closure",
        "error",
        "//:debug_location",
        "//:exec_ctx",
        "//:gpr_platform",
    ],
)

grpc_cc_library(
    name = "event_engine_wakeup_scheduler",
    hdrs = [
        "lib/promise/event_engine_wakeup_scheduler.h",
    ],
    language = "c++",
    deps = [
        "//:event_engine_base_hdrs",
        "//:exec_ctx",
        "//:gpr_platform",
    ],
)

grpc_cc_library(
    name = "wait_set",
    external_deps = [
        "absl/container:flat_hash_set",
        "absl/hash",
    ],
    language = "c++",
    public_hdrs = [
        "lib/promise/wait_set.h",
    ],
    deps = [
        "activity",
        "poll",
        "//:gpr_platform",
    ],
)

grpc_cc_library(
    name = "latch",
    external_deps = ["absl/strings"],
    language = "c++",
    public_hdrs = [
        "lib/promise/latch.h",
    ],
    deps = [
        "activity",
        "poll",
        "promise_trace",
        "//:gpr",
    ],
)

grpc_cc_library(
    name = "interceptor_list",
    hdrs = [
        "lib/promise/interceptor_list.h",
    ],
    external_deps = [
        "absl/strings",
        "absl/strings:str_format",
        "absl/types:optional",
    ],
    deps = [
        "arena",
        "construct_destruct",
        "context",
        "poll",
        "promise_factory",
        "promise_trace",
        "//:debug_location",
        "//:gpr",
    ],
)

grpc_cc_library(
    name = "pipe",
    hdrs = [
        "lib/promise/pipe.h",
    ],
    external_deps = [
        "absl/strings",
        "absl/types:optional",
        "absl/types:variant",
    ],
    language = "c++",
    deps = [
        "activity",
        "arena",
        "context",
        "if",
        "interceptor_list",
        "map",
        "poll",
        "promise_trace",
        "seq",
        "//:debug_location",
        "//:gpr",
        "//:ref_counted_ptr",
    ],
)

grpc_cc_library(
    name = "inter_activity_pipe",
    hdrs = [
        "lib/promise/inter_activity_pipe.h",
    ],
    external_deps = [
        "absl/base:core_headers",
        "absl/types:optional",
    ],
    language = "c++",
    deps = [
        "activity",
        "poll",
        "ref_counted",
        "//:gpr",
        "//:ref_counted_ptr",
    ],
)

grpc_cc_library(
    name = "promise_trace",
    srcs = [
        "lib/promise/trace.cc",
    ],
    hdrs = [
        "lib/promise/trace.h",
    ],
    language = "c++",
    deps = [
        "//:gpr_platform",
        "//:grpc_trace",
    ],
)

grpc_cc_library(
    name = "mpsc",
    hdrs = [
        "lib/promise/mpsc.h",
    ],
    external_deps = ["absl/base:core_headers"],
    language = "c++",
    deps = [
        "activity",
        "poll",
        "ref_counted",
        "wait_set",
        "//:gpr",
        "//:ref_counted_ptr",
    ],
)

grpc_cc_library(
    name = "for_each",
    external_deps = [
        "absl/status",
        "absl/strings",
    ],
    language = "c++",
    public_hdrs = ["lib/promise/for_each.h"],
    deps = [
        "activity",
        "construct_destruct",
        "poll",
        "promise_factory",
        "promise_trace",
        "//:gpr",
        "//:gpr_platform",
    ],
)

grpc_cc_library(
    name = "ref_counted",
    language = "c++",
    public_hdrs = ["lib/gprpp/ref_counted.h"],
    deps = [
        "atomic_utils",
        "//:debug_location",
        "//:gpr",
        "//:ref_counted_ptr",
    ],
)

grpc_cc_library(
    name = "dual_ref_counted",
    language = "c++",
    public_hdrs = ["lib/gprpp/dual_ref_counted.h"],
    deps = [
        "//:debug_location",
        "//:gpr",
        "//:orphanable",
        "//:ref_counted_ptr",
    ],
)

grpc_cc_library(
    name = "ref_counted_string",
    srcs = [
        "lib/gprpp/ref_counted_string.cc",
    ],
    hdrs = [
        "lib/gprpp/ref_counted_string.h",
    ],
    external_deps = ["absl/strings"],
    language = "c++",
    deps = [
        "ref_counted",
        "//:gpr",
        "//:ref_counted_ptr",
    ],
)

grpc_cc_library(
    name = "uuid_v4",
    srcs = ["lib/gprpp/uuid_v4.cc"],
    external_deps = ["absl/strings:str_format"],
    language = "c++",
    public_hdrs = ["lib/gprpp/uuid_v4.h"],
    deps = ["//:gpr"],
)

grpc_cc_library(
    name = "handshaker_factory",
    language = "c++",
    public_hdrs = [
        "lib/transport/handshaker_factory.h",
    ],
    deps = [
        "channel_args",
        "iomgr_fwd",
        "//:gpr_platform",
    ],
)

grpc_cc_library(
    name = "handshaker_registry",
    srcs = [
        "lib/transport/handshaker_registry.cc",
    ],
    language = "c++",
    public_hdrs = [
        "lib/transport/handshaker_registry.h",
    ],
    deps = [
        "channel_args",
        "handshaker_factory",
        "iomgr_fwd",
        "//:gpr_platform",
    ],
)

grpc_cc_library(
    name = "tcp_connect_handshaker",
    srcs = [
        "lib/transport/tcp_connect_handshaker.cc",
    ],
    external_deps = [
        "absl/base:core_headers",
        "absl/status",
        "absl/status:statusor",
        "absl/types:optional",
    ],
    language = "c++",
    public_hdrs = [
        "lib/transport/tcp_connect_handshaker.h",
    ],
    deps = [
        "channel_args",
        "channel_args_endpoint_config",
        "closure",
        "error",
        "handshaker_factory",
        "handshaker_registry",
        "iomgr_fwd",
        "pollset_set",
        "resolved_address",
        "slice",
        "//:config",
        "//:debug_location",
        "//:exec_ctx",
        "//:gpr",
        "//:grpc_base",
        "//:handshaker",
        "//:parse_address",
        "//:ref_counted_ptr",
        "//:uri_parser",
    ],
)

grpc_cc_library(
    name = "channel_creds_registry",
    hdrs = [
        "lib/security/credentials/channel_creds_registry.h",
    ],
    external_deps = ["absl/strings"],
    language = "c++",
    deps = [
        "json",
        "json_args",
        "ref_counted",
        "validation_errors",
        "//:gpr_platform",
        "//:ref_counted_ptr",
    ],
)

grpc_cc_library(
    name = "event_engine_memory_allocator",
    srcs = [
        "lib/event_engine/memory_allocator.cc",
    ],
    hdrs = [
        "//:include/grpc/event_engine/internal/memory_allocator_impl.h",
        "//:include/grpc/event_engine/memory_allocator.h",
        "//:include/grpc/event_engine/memory_request.h",
    ],
    external_deps = ["absl/strings"],
    language = "c++",
    deps = [
        "slice",
        "slice_refcount",
        "//:gpr_platform",
    ],
)

grpc_cc_library(
    name = "event_engine_memory_allocator_factory",
    hdrs = [
        "lib/event_engine/memory_allocator_factory.h",
    ],
    external_deps = ["absl/strings"],
    language = "c++",
    deps = [
        "event_engine_memory_allocator",
        "memory_quota",
        "//:gpr_platform",
    ],
)

grpc_cc_library(
    name = "memory_quota",
    srcs = [
        "lib/resource_quota/memory_quota.cc",
    ],
    hdrs = [
        "lib/resource_quota/memory_quota.h",
    ],
    external_deps = [
        "absl/base:core_headers",
        "absl/container:flat_hash_set",
        "absl/status",
        "absl/strings",
        "absl/types:optional",
    ],
    deps = [
        "activity",
        "event_engine_memory_allocator",
        "exec_ctx_wakeup_scheduler",
        "experiments",
        "loop",
        "map",
        "periodic_update",
        "poll",
        "race",
        "resource_quota_trace",
        "seq",
        "time",
        "useful",
        "//:gpr",
        "//:grpc_trace",
        "//:orphanable",
        "//:ref_counted_ptr",
    ],
)

grpc_cc_library(
    name = "periodic_update",
    srcs = [
        "lib/resource_quota/periodic_update.cc",
    ],
    hdrs = [
        "lib/resource_quota/periodic_update.h",
    ],
    external_deps = ["absl/functional:function_ref"],
    deps = [
        "time",
        "useful",
        "//:gpr_platform",
    ],
)

grpc_cc_library(
    name = "arena",
    srcs = [
        "lib/resource_quota/arena.cc",
    ],
    hdrs = [
        "lib/resource_quota/arena.h",
    ],
    visibility = [
        "@grpc:alt_grpc_base_legacy",
    ],
    deps = [
        "construct_destruct",
        "context",
        "event_engine_memory_allocator",
        "memory_quota",
        "//:gpr",
    ],
)

grpc_cc_library(
    name = "thread_quota",
    srcs = [
        "lib/resource_quota/thread_quota.cc",
    ],
    hdrs = [
        "lib/resource_quota/thread_quota.h",
    ],
    external_deps = ["absl/base:core_headers"],
    deps = [
        "ref_counted",
        "//:gpr",
        "//:ref_counted_ptr",
    ],
)

grpc_cc_library(
    name = "resource_quota_trace",
    srcs = [
        "lib/resource_quota/trace.cc",
    ],
    hdrs = [
        "lib/resource_quota/trace.h",
    ],
    deps = [
        "//:gpr_platform",
        "//:grpc_trace",
    ],
)

grpc_cc_library(
    name = "resource_quota",
    srcs = [
        "lib/resource_quota/resource_quota.cc",
    ],
    hdrs = [
        "lib/resource_quota/resource_quota.h",
    ],
    external_deps = ["absl/strings"],
    visibility = [
        "@grpc:alt_grpc_base_legacy",
    ],
    deps = [
        "memory_quota",
        "ref_counted",
        "thread_quota",
        "useful",
        "//:channel_arg_names",
        "//:cpp_impl_of",
        "//:event_engine_base_hdrs",
        "//:gpr_platform",
        "//:ref_counted_ptr",
    ],
)

grpc_cc_library(
    name = "slice_refcount",
    srcs = [
        "lib/slice/slice_refcount.cc",
    ],
    hdrs = [
        "lib/slice/slice_refcount.h",
    ],
    public_hdrs = [
        "//:include/grpc/slice.h",
    ],
    deps = [
        "//:debug_location",
        "//:event_engine_base_hdrs",
        "//:gpr",
        "//:grpc_trace",
    ],
)

grpc_cc_library(
    name = "slice",
    srcs = [
        "lib/slice/slice.cc",
        "lib/slice/slice_string_helpers.cc",
    ],
    hdrs = [
        "lib/slice/slice.h",
        "lib/slice/slice_internal.h",
        "lib/slice/slice_string_helpers.h",
        "//:include/grpc/slice.h",
    ],
    external_deps = [
        "absl/hash",
        "absl/strings",
    ],
    visibility = ["@grpc:alt_grpc_base_legacy"],
    deps = [
        "slice_cast",
        "slice_refcount",
        "//:debug_location",
        "//:event_engine_base_hdrs",
        "//:gpr",
    ],
)

grpc_cc_library(
    name = "slice_buffer",
    srcs = [
        "lib/slice/slice_buffer.cc",
    ],
    hdrs = [
        "lib/slice/slice_buffer.h",
        "//:include/grpc/slice_buffer.h",
    ],
    deps = [
        "slice",
        "slice_refcount",
        "//:gpr",
    ],
)

grpc_cc_library(
    name = "error",
    srcs = [
        "lib/iomgr/error.cc",
    ],
    hdrs = [
        "lib/iomgr/error.h",
    ],
    external_deps = [
        "absl/status",
        "absl/strings:str_format",
    ],
    visibility = ["@grpc:alt_grpc_base_legacy"],
    deps = [
        "gpr_spinlock",
        "slice",
        "slice_refcount",
        "status_helper",
        "strerror",
        "useful",
        "//:gpr",
        "//:grpc_public_hdrs",
        "//:grpc_trace",
    ],
)

grpc_cc_library(
    name = "closure",
    srcs = [
        "lib/iomgr/closure.cc",
    ],
    hdrs = [
        "lib/iomgr/closure.h",
    ],
    external_deps = ["absl/strings:str_format"],
    visibility = ["@grpc:alt_grpc_base_legacy"],
    deps = [
        "error",
        "gpr_manual_constructor",
        "//:debug_location",
        "//:gpr",
    ],
)

grpc_cc_library(
    name = "time",
    srcs = [
        "lib/gprpp/time.cc",
    ],
    hdrs = [
        "lib/gprpp/time.h",
    ],
    external_deps = [
        "absl/strings:str_format",
        "absl/types:optional",
    ],
    deps = [
        "no_destruct",
        "useful",
        "//:event_engine_base_hdrs",
        "//:gpr",
    ],
)

grpc_cc_library(
    name = "iomgr_port",
    hdrs = [
        "lib/iomgr/port.h",
    ],
    deps = ["//:gpr_platform"],
)

grpc_cc_library(
    name = "iomgr_fwd",
    hdrs = [
        "lib/iomgr/iomgr_fwd.h",
    ],
    deps = ["//:gpr_platform"],
)

grpc_cc_library(
    name = "grpc_sockaddr",
    srcs = [
        "lib/iomgr/sockaddr_utils_posix.cc",
        "lib/iomgr/socket_utils_windows.cc",
    ],
    hdrs = [
        "lib/iomgr/sockaddr.h",
        "lib/iomgr/sockaddr_posix.h",
        "lib/iomgr/sockaddr_windows.h",
        "lib/iomgr/socket_utils.h",
    ],
    deps = [
        "iomgr_port",
        "//:gpr",
    ],
)

grpc_cc_library(
    name = "avl",
    hdrs = [
        "lib/avl/avl.h",
    ],
    deps = [
        "ref_counted",
        "useful",
        "//:gpr_platform",
        "//:ref_counted_ptr",
    ],
)

grpc_cc_library(
    name = "time_averaged_stats",
    srcs = ["lib/gprpp/time_averaged_stats.cc"],
    hdrs = [
        "lib/gprpp/time_averaged_stats.h",
    ],
    deps = ["//:gpr"],
)

grpc_cc_library(
    name = "forkable",
    srcs = [
        "lib/event_engine/forkable.cc",
    ],
    hdrs = [
        "lib/event_engine/forkable.h",
    ],
    external_deps = ["absl/base:core_headers"],
    deps = [
        "no_destruct",
        "//:config_vars",
        "//:gpr",
        "//:gpr_platform",
        "//:grpc_trace",
    ],
)

grpc_cc_library(
    name = "event_engine_poller",
    hdrs = [
        "lib/event_engine/poller.h",
    ],
    external_deps = ["absl/functional:function_ref"],
    deps = [
        "//:event_engine_base_hdrs",
        "//:gpr_platform",
    ],
)

grpc_cc_library(
    name = "event_engine_time_util",
    srcs = ["lib/event_engine/time_util.cc"],
    hdrs = ["lib/event_engine/time_util.h"],
    deps = [
        "//:event_engine_base_hdrs",
        "//:gpr_platform",
    ],
)

grpc_cc_library(
    name = "event_engine_work_queue",
    hdrs = [
        "lib/event_engine/work_queue/work_queue.h",
    ],
    external_deps = ["absl/functional:any_invocable"],
    deps = [
        "//:event_engine_base_hdrs",
        "//:gpr",
    ],
)

grpc_cc_library(
    name = "event_engine_basic_work_queue",
    srcs = [
        "lib/event_engine/work_queue/basic_work_queue.cc",
    ],
    hdrs = [
        "lib/event_engine/work_queue/basic_work_queue.h",
    ],
    external_deps = [
        "absl/base:core_headers",
        "absl/functional:any_invocable",
    ],
    deps = [
        "common_event_engine_closures",
        "event_engine_work_queue",
        "//:event_engine_base_hdrs",
        "//:gpr",
    ],
)

grpc_cc_library(
    name = "common_event_engine_closures",
    hdrs = ["lib/event_engine/common_closures.h"],
    external_deps = ["absl/functional:any_invocable"],
    deps = [
        "//:event_engine_base_hdrs",
        "//:gpr_platform",
    ],
)

grpc_cc_library(
    name = "posix_event_engine_timer",
    srcs = [
        "lib/event_engine/posix_engine/timer.cc",
        "lib/event_engine/posix_engine/timer_heap.cc",
    ],
    hdrs = [
        "lib/event_engine/posix_engine/timer.h",
        "lib/event_engine/posix_engine/timer_heap.h",
    ],
    external_deps = [
        "absl/base:core_headers",
        "absl/types:optional",
    ],
    deps = [
        "time",
        "time_averaged_stats",
        "useful",
        "//:event_engine_base_hdrs",
        "//:gpr",
    ],
)

grpc_cc_library(
    name = "event_engine_thread_local",
    srcs = ["lib/event_engine/thread_local.cc"],
    hdrs = ["lib/event_engine/thread_local.h"],
    deps = ["//:gpr_platform"],
)

grpc_cc_library(
    name = "event_engine_thread_count",
    srcs = [
        "lib/event_engine/thread_pool/thread_count.cc",
    ],
    hdrs = ["lib/event_engine/thread_pool/thread_count.h"],
    external_deps = [
        "absl/base:core_headers",
        "absl/time",
    ],
    deps = [
        "time",
        "useful",
        "//:gpr",
    ],
)

grpc_cc_library(
    name = "event_engine_thread_pool",
    srcs = [
        "lib/event_engine/thread_pool/thread_pool_factory.cc",
        "lib/event_engine/thread_pool/work_stealing_thread_pool.cc",
    ],
    hdrs = [
        "lib/event_engine/thread_pool/thread_pool.h",
        "lib/event_engine/thread_pool/work_stealing_thread_pool.h",
    ],
    external_deps = [
        "absl/base:core_headers",
        "absl/container:flat_hash_set",
        "absl/functional:any_invocable",
        "absl/time",
    ],
    deps = [
        "common_event_engine_closures",
        "event_engine_basic_work_queue",
        "event_engine_thread_count",
        "event_engine_thread_local",
        "event_engine_trace",
        "event_engine_work_queue",
        "forkable",
        "notification",
        "time",
        "useful",
        "//:backoff",
        "//:event_engine_base_hdrs",
        "//:gpr",
        "//:grpc_trace",
    ],
)

grpc_cc_library(
    name = "posix_event_engine_base_hdrs",
    srcs = [],
    hdrs = [
        "lib/event_engine/posix.h",
    ],
    external_deps = [
        "absl/functional:any_invocable",
        "absl/status",
        "absl/status:statusor",
    ],
    deps = [
        "//:event_engine_base_hdrs",
        "//:gpr",
    ],
)

grpc_cc_library(
    name = "posix_event_engine_timer_manager",
    srcs = ["lib/event_engine/posix_engine/timer_manager.cc"],
    hdrs = [
        "lib/event_engine/posix_engine/timer_manager.h",
    ],
    external_deps = [
        "absl/base:core_headers",
        "absl/time",
        "absl/types:optional",
    ],
    deps = [
        "event_engine_thread_pool",
        "forkable",
        "notification",
        "posix_event_engine_timer",
        "time",
        "//:event_engine_base_hdrs",
        "//:gpr",
        "//:grpc_trace",
    ],
)

grpc_cc_library(
    name = "posix_event_engine_event_poller",
    srcs = [],
    hdrs = [
        "lib/event_engine/posix_engine/event_poller.h",
    ],
    external_deps = [
        "absl/functional:any_invocable",
        "absl/status",
        "absl/strings",
    ],
    deps = [
        "event_engine_poller",
        "posix_event_engine_closure",
        "//:event_engine_base_hdrs",
        "//:gpr_platform",
    ],
)

grpc_cc_library(
    name = "posix_event_engine_closure",
    srcs = [],
    hdrs = [
        "lib/event_engine/posix_engine/posix_engine_closure.h",
    ],
    external_deps = [
        "absl/functional:any_invocable",
        "absl/status",
    ],
    deps = [
        "//:event_engine_base_hdrs",
        "//:gpr_platform",
    ],
)

grpc_cc_library(
    name = "posix_event_engine_lockfree_event",
    srcs = [
        "lib/event_engine/posix_engine/lockfree_event.cc",
    ],
    hdrs = [
        "lib/event_engine/posix_engine/lockfree_event.h",
    ],
    external_deps = ["absl/status"],
    deps = [
        "gpr_atm",
        "posix_event_engine_closure",
        "posix_event_engine_event_poller",
        "status_helper",
        "//:gpr",
    ],
)

grpc_cc_library(
    name = "posix_event_engine_wakeup_fd_posix",
    hdrs = [
        "lib/event_engine/posix_engine/wakeup_fd_posix.h",
    ],
    external_deps = ["absl/status"],
    deps = ["//:gpr_platform"],
)

grpc_cc_library(
    name = "posix_event_engine_wakeup_fd_posix_pipe",
    srcs = [
        "lib/event_engine/posix_engine/wakeup_fd_pipe.cc",
    ],
    hdrs = [
        "lib/event_engine/posix_engine/wakeup_fd_pipe.h",
    ],
    external_deps = [
        "absl/status",
        "absl/status:statusor",
        "absl/strings",
    ],
    deps = [
        "iomgr_port",
        "posix_event_engine_wakeup_fd_posix",
        "strerror",
        "//:gpr",
    ],
)

grpc_cc_library(
    name = "posix_event_engine_wakeup_fd_posix_eventfd",
    srcs = [
        "lib/event_engine/posix_engine/wakeup_fd_eventfd.cc",
    ],
    hdrs = [
        "lib/event_engine/posix_engine/wakeup_fd_eventfd.h",
    ],
    external_deps = [
        "absl/status",
        "absl/status:statusor",
        "absl/strings",
    ],
    deps = [
        "iomgr_port",
        "posix_event_engine_wakeup_fd_posix",
        "strerror",
        "//:gpr",
    ],
)

grpc_cc_library(
    name = "posix_event_engine_wakeup_fd_posix_default",
    srcs = [
        "lib/event_engine/posix_engine/wakeup_fd_posix_default.cc",
    ],
    hdrs = [
        "lib/event_engine/posix_engine/wakeup_fd_posix_default.h",
    ],
    external_deps = [
        "absl/status",
        "absl/status:statusor",
    ],
    deps = [
        "iomgr_port",
        "posix_event_engine_wakeup_fd_posix",
        "posix_event_engine_wakeup_fd_posix_eventfd",
        "posix_event_engine_wakeup_fd_posix_pipe",
        "//:gpr_platform",
    ],
)

grpc_cc_library(
    name = "posix_event_engine_poller_posix_epoll1",
    srcs = [
        "lib/event_engine/posix_engine/ev_epoll1_linux.cc",
    ],
    hdrs = [
        "lib/event_engine/posix_engine/ev_epoll1_linux.h",
    ],
    external_deps = [
        "absl/base:core_headers",
        "absl/container:inlined_vector",
        "absl/functional:function_ref",
        "absl/status",
        "absl/status:statusor",
        "absl/strings",
        "absl/strings:str_format",
    ],
    deps = [
        "event_engine_poller",
        "event_engine_time_util",
        "forkable",
        "iomgr_port",
        "posix_event_engine_closure",
        "posix_event_engine_event_poller",
        "posix_event_engine_internal_errqueue",
        "posix_event_engine_lockfree_event",
        "posix_event_engine_wakeup_fd_posix",
        "posix_event_engine_wakeup_fd_posix_default",
        "status_helper",
        "strerror",
        "//:event_engine_base_hdrs",
        "//:gpr",
        "//:grpc_public_hdrs",
    ],
)

grpc_cc_library(
    name = "posix_event_engine_poller_posix_poll",
    srcs = [
        "lib/event_engine/posix_engine/ev_poll_posix.cc",
    ],
    hdrs = [
        "lib/event_engine/posix_engine/ev_poll_posix.h",
    ],
    external_deps = [
        "absl/base:core_headers",
        "absl/container:inlined_vector",
        "absl/functional:any_invocable",
        "absl/functional:function_ref",
        "absl/status",
        "absl/status:statusor",
        "absl/strings",
        "absl/strings:str_format",
    ],
    deps = [
        "common_event_engine_closures",
        "event_engine_poller",
        "event_engine_time_util",
        "forkable",
        "iomgr_port",
        "posix_event_engine_closure",
        "posix_event_engine_event_poller",
        "posix_event_engine_wakeup_fd_posix",
        "posix_event_engine_wakeup_fd_posix_default",
        "status_helper",
        "strerror",
        "time",
        "//:event_engine_base_hdrs",
        "//:gpr",
        "//:grpc_public_hdrs",
    ],
)

grpc_cc_library(
    name = "posix_event_engine_poller_posix_default",
    srcs = [
        "lib/event_engine/posix_engine/event_poller_posix_default.cc",
    ],
    hdrs = [
        "lib/event_engine/posix_engine/event_poller_posix_default.h",
    ],
    external_deps = ["absl/strings"],
    deps = [
        "iomgr_port",
        "posix_event_engine_event_poller",
        "posix_event_engine_poller_posix_epoll1",
        "posix_event_engine_poller_posix_poll",
        "//:config_vars",
        "//:gpr",
    ],
)

grpc_cc_library(
    name = "posix_event_engine_internal_errqueue",
    srcs = [
        "lib/event_engine/posix_engine/internal_errqueue.cc",
    ],
    hdrs = [
        "lib/event_engine/posix_engine/internal_errqueue.h",
    ],
    deps = [
        "iomgr_port",
        "strerror",
        "//:gpr",
    ],
)

grpc_cc_library(
    name = "posix_event_engine_traced_buffer_list",
    srcs = [
        "lib/event_engine/posix_engine/traced_buffer_list.cc",
    ],
    hdrs = [
        "lib/event_engine/posix_engine/traced_buffer_list.h",
    ],
    external_deps = [
        "absl/functional:any_invocable",
        "absl/status",
        "absl/types:optional",
    ],
    deps = [
        "iomgr_port",
        "posix_event_engine_internal_errqueue",
        "//:gpr",
    ],
)

grpc_cc_library(
    name = "posix_event_engine_endpoint",
    srcs = [
        "lib/event_engine/posix_engine/posix_endpoint.cc",
    ],
    hdrs = [
        "lib/event_engine/posix_engine/posix_endpoint.h",
    ],
    external_deps = [
        "absl/base:core_headers",
        "absl/container:flat_hash_map",
        "absl/functional:any_invocable",
        "absl/hash",
        "absl/status",
        "absl/status:statusor",
        "absl/strings",
        "absl/types:optional",
    ],
    deps = [
        "event_engine_common",
        "event_engine_tcp_socket_utils",
        "experiments",
        "iomgr_port",
        "load_file",
        "memory_quota",
        "posix_event_engine_base_hdrs",
        "posix_event_engine_closure",
        "posix_event_engine_event_poller",
        "posix_event_engine_internal_errqueue",
        "posix_event_engine_tcp_socket_utils",
        "posix_event_engine_traced_buffer_list",
        "ref_counted",
        "resource_quota",
        "slice",
        "status_helper",
        "strerror",
        "time",
        "//:debug_location",
        "//:event_engine_base_hdrs",
        "//:exec_ctx",
        "//:gpr",
        "//:grpc_public_hdrs",
        "//:ref_counted_ptr",
    ],
)

grpc_cc_library(
    name = "event_engine_utils",
    srcs = ["lib/event_engine/utils.cc"],
    hdrs = ["lib/event_engine/utils.h"],
    external_deps = ["absl/strings"],
    deps = [
        "time",
        "//:event_engine_base_hdrs",
        "//:gpr_platform",
    ],
)

grpc_cc_library(
    name = "posix_event_engine_tcp_socket_utils",
    srcs = [
        "lib/event_engine/posix_engine/tcp_socket_utils.cc",
    ],
    hdrs = [
        "lib/event_engine/posix_engine/tcp_socket_utils.h",
    ],
    external_deps = [
        "absl/cleanup",
        "absl/status",
        "absl/status:statusor",
        "absl/strings",
        "absl/types:optional",
    ],
    deps = [
        "event_engine_tcp_socket_utils",
        "iomgr_port",
        "resource_quota",
        "socket_mutator",
        "status_helper",
        "strerror",
        "time",
        "useful",
        "//:channel_arg_names",
        "//:event_engine_base_hdrs",
        "//:gpr",
        "//:ref_counted_ptr",
    ],
)

grpc_cc_library(
    name = "posix_event_engine_listener_utils",
    srcs = [
        "lib/event_engine/posix_engine/posix_engine_listener_utils.cc",
    ],
    hdrs = [
        "lib/event_engine/posix_engine/posix_engine_listener_utils.h",
    ],
    external_deps = [
        "absl/cleanup",
        "absl/status",
        "absl/status:statusor",
        "absl/strings",
    ],
    deps = [
        "event_engine_tcp_socket_utils",
        "iomgr_port",
        "posix_event_engine_tcp_socket_utils",
        "socket_mutator",
        "status_helper",
        "//:event_engine_base_hdrs",
        "//:gpr",
    ],
)

grpc_cc_library(
    name = "posix_event_engine_listener",
    srcs = [
        "lib/event_engine/posix_engine/posix_engine_listener.cc",
    ],
    hdrs = [
        "lib/event_engine/posix_engine/posix_engine_listener.h",
    ],
    external_deps = [
        "absl/base:core_headers",
        "absl/functional:any_invocable",
        "absl/status",
        "absl/status:statusor",
        "absl/strings",
        "absl/types:optional",
    ],
    deps = [
        "event_engine_tcp_socket_utils",
        "iomgr_port",
        "posix_event_engine_base_hdrs",
        "posix_event_engine_closure",
        "posix_event_engine_endpoint",
        "posix_event_engine_event_poller",
        "posix_event_engine_listener_utils",
        "posix_event_engine_tcp_socket_utils",
        "socket_mutator",
        "status_helper",
        "time",
        "//:event_engine_base_hdrs",
        "//:exec_ctx",
        "//:gpr",
    ],
)

grpc_cc_library(
    name = "posix_event_engine",
    srcs = ["lib/event_engine/posix_engine/posix_engine.cc"],
    hdrs = ["lib/event_engine/posix_engine/posix_engine.h"],
    external_deps = [
        "absl/base:core_headers",
        "absl/cleanup",
        "absl/container:flat_hash_map",
        "absl/functional:any_invocable",
        "absl/hash",
        "absl/status",
        "absl/status:statusor",
        "absl/strings",
    ],
    deps = [
        "ares_resolver",
        "event_engine_common",
        "event_engine_poller",
        "event_engine_tcp_socket_utils",
        "event_engine_thread_pool",
        "event_engine_trace",
        "event_engine_utils",
        "init_internally",
        "iomgr_port",
        "posix_event_engine_base_hdrs",
        "posix_event_engine_closure",
        "posix_event_engine_endpoint",
        "posix_event_engine_event_poller",
        "posix_event_engine_listener",
        "posix_event_engine_poller_posix_default",
        "posix_event_engine_tcp_socket_utils",
        "posix_event_engine_timer",
        "posix_event_engine_timer_manager",
        "useful",
        "//:event_engine_base_hdrs",
        "//:gpr",
        "//:grpc_trace",
        "//:orphanable",
    ],
)

grpc_cc_library(
    name = "windows_event_engine",
    srcs = ["lib/event_engine/windows/windows_engine.cc"],
    hdrs = ["lib/event_engine/windows/windows_engine.h"],
    external_deps = [
        "absl/status",
        "absl/status:statusor",
        "absl/strings",
    ],
    deps = [
        "channel_args_endpoint_config",
        "common_event_engine_closures",
        "error",
        "event_engine_common",
        "event_engine_tcp_socket_utils",
        "event_engine_thread_pool",
        "event_engine_trace",
        "event_engine_utils",
        "init_internally",
        "posix_event_engine_timer_manager",
        "time",
        "windows_endpoint",
        "windows_event_engine_listener",
        "windows_iocp",
        "//:event_engine_base_hdrs",
        "//:gpr",
    ],
)

grpc_cc_library(
    name = "windows_iocp",
    srcs = [
        "lib/event_engine/windows/iocp.cc",
        "lib/event_engine/windows/win_socket.cc",
    ],
    hdrs = [
        "lib/event_engine/windows/iocp.h",
        "lib/event_engine/windows/win_socket.h",
    ],
    external_deps = [
        "absl/base:core_headers",
        "absl/functional:any_invocable",
        "absl/status",
        "absl/strings:str_format",
    ],
    deps = [
        "error",
        "event_engine_poller",
        "event_engine_tcp_socket_utils",
        "event_engine_thread_pool",
        "event_engine_time_util",
        "event_engine_trace",
        "//:debug_location",
        "//:event_engine_base_hdrs",
        "//:gpr",
        "//:gpr_platform",
    ],
)

grpc_cc_library(
    name = "windows_endpoint",
    srcs = [
        "lib/event_engine/windows/windows_endpoint.cc",
    ],
    hdrs = [
        "lib/event_engine/windows/windows_endpoint.h",
    ],
    external_deps = [
        "absl/cleanup",
        "absl/functional:any_invocable",
        "absl/status",
        "absl/strings:str_format",
    ],
    deps = [
        "error",
        "event_engine_tcp_socket_utils",
        "event_engine_thread_pool",
        "event_engine_trace",
        "status_helper",
        "windows_iocp",
        "//:debug_location",
        "//:event_engine_base_hdrs",
        "//:gpr",
        "//:gpr_platform",
    ],
)

grpc_cc_library(
    name = "windows_event_engine_listener",
    srcs = [
        "lib/event_engine/windows/windows_listener.cc",
    ],
    hdrs = [
        "lib/event_engine/windows/windows_listener.h",
    ],
    external_deps = [
        "absl/base:core_headers",
        "absl/status",
        "absl/status:statusor",
        "absl/strings:str_format",
    ],
    deps = [
        "common_event_engine_closures",
        "error",
        "event_engine_tcp_socket_utils",
        "event_engine_thread_pool",
        "event_engine_trace",
        "windows_endpoint",
        "windows_iocp",
        "//:event_engine_base_hdrs",
        "//:gpr",
        "//:gpr_platform",
    ],
)

grpc_cc_library(
    name = "cf_event_engine",
    srcs = [
        "lib/event_engine/cf_engine/cf_engine.cc",
        "lib/event_engine/cf_engine/cfstream_endpoint.cc",
        "lib/event_engine/cf_engine/dns_service_resolver.cc",
    ],
    hdrs = [
        "lib/event_engine/cf_engine/cf_engine.h",
        "lib/event_engine/cf_engine/cfstream_endpoint.h",
        "lib/event_engine/cf_engine/cftype_unique_ref.h",
        "lib/event_engine/cf_engine/dns_service_resolver.h",
    ],
    external_deps = [
        "absl/container:flat_hash_map",
        "absl/strings",
        "absl/strings:str_format",
    ],
    deps = [
        "event_engine_common",
        "event_engine_tcp_socket_utils",
        "event_engine_thread_pool",
        "event_engine_trace",
        "event_engine_utils",
        "init_internally",
        "posix_event_engine_closure",
        "posix_event_engine_event_poller",
        "posix_event_engine_lockfree_event",
        "posix_event_engine_timer_manager",
        "ref_counted",
        "strerror",
        "//:event_engine_base_hdrs",
        "//:gpr",
        "//:parse_address",
        "//:ref_counted_ptr",
        "//:sockaddr_utils",
    ],
)

grpc_cc_library(
    name = "event_engine_tcp_socket_utils",
    srcs = [
        "lib/event_engine/tcp_socket_utils.cc",
    ],
    hdrs = [
        "lib/event_engine/tcp_socket_utils.h",
    ],
    external_deps = [
        "absl/status",
        "absl/status:statusor",
        "absl/strings",
        "absl/strings:str_format",
        "absl/types:optional",
    ],
    deps = [
        "iomgr_port",
        "resolved_address",
        "status_helper",
        "//:event_engine_base_hdrs",
        "//:gpr",
        "//:gpr_platform",
        "//:parse_address",
        "//:uri_parser",
    ],
)

grpc_cc_library(
    name = "event_engine_trace",
    srcs = [
        "lib/event_engine/trace.cc",
    ],
    hdrs = [
        "lib/event_engine/trace.h",
    ],
    deps = [
        "//:gpr",
        "//:gpr_platform",
        "//:grpc_trace",
    ],
)

grpc_cc_library(
    name = "event_engine_shim",
    srcs = [
        "lib/event_engine/shim.cc",
    ],
    hdrs = [
        "lib/event_engine/shim.h",
    ],
    deps = [
        "experiments",
        "iomgr_port",
        "//:gpr_platform",
    ],
)

# NOTE: this target gets replaced inside Google's build system to be one that
# integrates with other internal systems better. Please do not rename or fold
# this into other targets.
grpc_cc_library(
    name = "default_event_engine_factory",
    srcs = ["lib/event_engine/default_event_engine_factory.cc"],
    hdrs = ["lib/event_engine/default_event_engine_factory.h"],
    external_deps = ["absl/memory"],
    select_deps = [{
        "//:windows": ["windows_event_engine"],
        "//:windows_msvc": ["windows_event_engine"],
        "//:windows_other": ["windows_event_engine"],
        "//:mac": [
            "posix_event_engine",
            "cf_event_engine",
        ],
        "//:mac_x86_64": [
            "posix_event_engine",
            "cf_event_engine",
        ],
        "//:mac_arm64": [
            "posix_event_engine",
            "cf_event_engine",
        ],
        "//:ios": ["cf_event_engine"],
        "//:tvos": ["cf_event_engine"],
        "//:watchos": ["cf_event_engine"],
        "//conditions:default": ["posix_event_engine"],
    }],
    deps = [
        "//:event_engine_base_hdrs",
        "//:gpr_platform",
    ],
)

grpc_cc_library(
    name = "channel_args_endpoint_config",
    srcs = [
        "//src/core:lib/event_engine/channel_args_endpoint_config.cc",
    ],
    hdrs = [
        "//src/core:lib/event_engine/channel_args_endpoint_config.h",
    ],
    external_deps = [
        "absl/strings",
        "absl/types:optional",
    ],
    visibility = ["@grpc:alt_grpc_base_legacy"],
    deps = [
        "channel_args",
        "//:event_engine_base_hdrs",
        "//:gpr_platform",
    ],
)

grpc_cc_library(
    name = "thready_event_engine",
    srcs = ["lib/event_engine/thready_event_engine/thready_event_engine.cc"],
    hdrs = ["lib/event_engine/thready_event_engine/thready_event_engine.h"],
    external_deps = [
        "absl/functional:any_invocable",
        "absl/status",
        "absl/status:statusor",
        "absl/strings",
    ],
    deps = [
        "//:event_engine_base_hdrs",
        "//:gpr",
    ],
)

grpc_cc_library(
    name = "default_event_engine",
    srcs = [
        "lib/event_engine/default_event_engine.cc",
    ],
    hdrs = [
        "lib/event_engine/default_event_engine.h",
    ],
    external_deps = ["absl/functional:any_invocable"],
    visibility = [
        "@grpc:alt_grpc_base_legacy",
    ],
    deps = [
        "channel_args",
        "context",
        "default_event_engine_factory",
        "event_engine_trace",
        "no_destruct",
        "thready_event_engine",
        "//:config",
        "//:debug_location",
        "//:event_engine_base_hdrs",
        "//:gpr",
        "//:grpc_trace",
    ],
)

grpc_cc_library(
    name = "ares_resolver",
    srcs = [
        "lib/event_engine/ares_resolver.cc",
    ],
    hdrs = [
        "lib/event_engine/ares_resolver.h",
        "lib/event_engine/grpc_polled_fd.h",
        "lib/event_engine/nameser.h",
        "lib/event_engine/posix_engine/grpc_polled_fd_posix.h",
    ],
    external_deps = [
        "absl/base:core_headers",
        "absl/container:flat_hash_map",
        "absl/functional:any_invocable",
        "absl/hash",
        "absl/status",
        "absl/status:statusor",
        "absl/strings",
        "absl/strings:str_format",
        "absl/types:optional",
        "absl/types:variant",
        "cares",
    ],
    deps = [
        "error",
        "event_engine_time_util",
        "grpc_sockaddr",
        "iomgr_port",
        "posix_event_engine_closure",
        "posix_event_engine_event_poller",
        "posix_event_engine_tcp_socket_utils",
        "resolved_address",
        "//:debug_location",
        "//:event_engine_base_hdrs",
        "//:gpr",
        "//:grpc_trace",
        "//:orphanable",
        "//:parse_address",
        "//:ref_counted_ptr",
        "//:sockaddr_utils",
    ],
)

grpc_cc_library(
    name = "channel_args_preconditioning",
    srcs = [
        "lib/channel/channel_args_preconditioning.cc",
    ],
    hdrs = [
        "lib/channel/channel_args_preconditioning.h",
    ],
    deps = [
        "channel_args",
        "//:event_engine_base_hdrs",
        "//:gpr_platform",
    ],
)

grpc_cc_library(
    name = "pid_controller",
    srcs = [
        "lib/transport/pid_controller.cc",
    ],
    hdrs = [
        "lib/transport/pid_controller.h",
    ],
    deps = [
        "useful",
        "//:gpr_platform",
    ],
)

grpc_cc_library(
    name = "bdp_estimator",
    srcs = [
        "lib/transport/bdp_estimator.cc",
    ],
    hdrs = ["lib/transport/bdp_estimator.h"],
    external_deps = ["absl/strings"],
    deps = [
        "time",
        "//:gpr",
        "//:grpc_trace",
    ],
)

grpc_cc_library(
    name = "percent_encoding",
    srcs = [
        "lib/slice/percent_encoding.cc",
    ],
    hdrs = [
        "lib/slice/percent_encoding.h",
    ],
    deps = [
        "bitset",
        "slice",
        "//:gpr",
    ],
)

grpc_cc_library(
    name = "socket_mutator",
    srcs = [
        "lib/iomgr/socket_mutator.cc",
    ],
    hdrs = [
        "lib/iomgr/socket_mutator.h",
    ],
    visibility = ["@grpc:alt_grpc_base_legacy"],
    deps = [
        "channel_args",
        "useful",
        "//:event_engine_base_hdrs",
        "//:gpr",
    ],
)

grpc_cc_library(
    name = "pollset_set",
    srcs = [
        "lib/iomgr/pollset_set.cc",
    ],
    hdrs = [
        "lib/iomgr/pollset_set.h",
    ],
    deps = [
        "iomgr_fwd",
        "//:gpr",
    ],
)

grpc_cc_library(
    name = "histogram_view",
    srcs = [
        "lib/debug/histogram_view.cc",
    ],
    hdrs = [
        "lib/debug/histogram_view.h",
    ],
    deps = ["//:gpr"],
)

grpc_cc_library(
    name = "stats_data",
    srcs = [
        "lib/debug/stats_data.cc",
    ],
    hdrs = [
        "lib/debug/stats_data.h",
    ],
    external_deps = ["absl/strings"],
    deps = [
        "histogram_view",
        "per_cpu",
        "//:gpr_platform",
    ],
)

grpc_cc_library(
    name = "per_cpu",
    srcs = [
        "lib/gprpp/per_cpu.cc",
    ],
    hdrs = [
        "lib/gprpp/per_cpu.h",
    ],
    deps = [
        "useful",
        "//:gpr",
    ],
)

grpc_cc_library(
    name = "event_log",
    srcs = [
        "lib/debug/event_log.cc",
    ],
    hdrs = [
        "lib/debug/event_log.h",
    ],
    external_deps = [
        "absl/base:core_headers",
        "absl/strings",
        "absl/types:span",
    ],
    deps = [
        "per_cpu",
        "//:gpr",
    ],
)

grpc_cc_library(
    name = "load_file",
    srcs = [
        "lib/gprpp/load_file.cc",
    ],
    hdrs = [
        "lib/gprpp/load_file.h",
    ],
    external_deps = [
        "absl/cleanup",
        "absl/status",
        "absl/status:statusor",
        "absl/strings",
    ],
    language = "c++",
    deps = [
        "slice",
        "//:gpr",
    ],
)

grpc_cc_library(
    name = "http2_errors",
    hdrs = [
        "lib/transport/http2_errors.h",
    ],
)

grpc_cc_library(
    name = "channel_stack_type",
    srcs = [
        "lib/surface/channel_stack_type.cc",
    ],
    hdrs = [
        "lib/surface/channel_stack_type.h",
    ],
    language = "c++",
    deps = ["//:gpr_platform"],
)

grpc_cc_library(
    name = "channel_stack_trace",
    srcs = [
        "lib/channel/channel_stack_trace.cc",
    ],
    hdrs = [
        "lib/channel/channel_stack_trace.h",
    ],
    language = "c++",
    deps = [
        "//:gpr_platform",
        "//:grpc_trace",
    ],
)

grpc_cc_library(
    name = "channel_init",
    srcs = [
        "lib/surface/channel_init.cc",
    ],
    hdrs = [
        "lib/surface/channel_init.h",
    ],
    external_deps = [
        "absl/functional:any_invocable",
        "absl/strings",
        "absl/types:optional",
    ],
    language = "c++",
    deps = [
        "channel_args",
        "channel_fwd",
        "channel_stack_trace",
        "channel_stack_type",
        "//:channel_stack_builder",
        "//:debug_location",
        "//:gpr",
        "//:gpr_platform",
        "//:grpc_trace",
    ],
)

grpc_cc_library(
    name = "single_set_ptr",
    hdrs = [
        "lib/gprpp/single_set_ptr.h",
    ],
    language = "c++",
    deps = ["//:gpr"],
)

grpc_cc_library(
    name = "grpc_service_config",
    hdrs = [
        "lib/service_config/service_config.h",
        "lib/service_config/service_config_call_data.h",
    ],
    external_deps = ["absl/strings"],
    language = "c++",
    deps = [
        "arena",
        "chunked_vector",
        "ref_counted",
        "service_config_parser",
        "slice_refcount",
        "unique_type_name",
        "useful",
        "//:gpr_platform",
        "//:legacy_context",
        "//:ref_counted_ptr",
    ],
)

grpc_cc_library(
    name = "service_config_parser",
    srcs = [
        "lib/service_config/service_config_parser.cc",
    ],
    hdrs = [
        "lib/service_config/service_config_parser.h",
    ],
    external_deps = ["absl/strings"],
    language = "c++",
    deps = [
        "channel_args",
        "json",
        "validation_errors",
        "//:gpr",
    ],
)

grpc_cc_library(
    name = "notification",
    hdrs = [
        "lib/gprpp/notification.h",
    ],
    external_deps = ["absl/time"],
    deps = ["//:gpr"],
)

grpc_cc_library(
    name = "channel_args",
    srcs = [
        "lib/channel/channel_args.cc",
    ],
    hdrs = [
        "lib/channel/channel_args.h",
    ],
    external_deps = [
        "absl/meta:type_traits",
        "absl/strings",
        "absl/strings:str_format",
        "absl/types:optional",
    ],
    language = "c++",
    visibility = [
        "@grpc:alt_grpc_base_legacy",
    ],
    deps = [
        "avl",
        "channel_stack_type",
        "dual_ref_counted",
        "ref_counted",
        "ref_counted_string",
        "time",
        "useful",
        "//:channel_arg_names",
        "//:debug_location",
        "//:event_engine_base_hdrs",
        "//:gpr",
        "//:ref_counted_ptr",
    ],
)

grpc_cc_library(
    name = "resolved_address",
    hdrs = ["lib/iomgr/resolved_address.h"],
    language = "c++",
    deps = [
        "iomgr_port",
        "//:gpr_platform",
    ],
)

grpc_cc_library(
    name = "lb_policy",
    srcs = ["lib/load_balancing/lb_policy.cc"],
    hdrs = ["lib/load_balancing/lb_policy.h"],
    external_deps = [
        "absl/base:core_headers",
        "absl/status",
        "absl/status:statusor",
        "absl/strings",
        "absl/types:optional",
        "absl/types:variant",
    ],
    deps = [
        "channel_args",
        "closure",
        "dual_ref_counted",
        "error",
        "grpc_backend_metric_data",
        "iomgr_fwd",
        "pollset_set",
        "ref_counted",
        "resolved_address",
        "subchannel_interface",
        "//:debug_location",
        "//:endpoint_addresses",
        "//:event_engine_base_hdrs",
        "//:exec_ctx",
        "//:gpr",
        "//:gpr_platform",
        "//:grpc_trace",
        "//:orphanable",
        "//:ref_counted_ptr",
        "//:work_serializer",
    ],
)

grpc_cc_library(
    name = "lb_policy_factory",
    hdrs = ["lib/load_balancing/lb_policy_factory.h"],
    external_deps = [
        "absl/status:statusor",
        "absl/strings",
    ],
    deps = [
        "json",
        "lb_policy",
        "//:gpr_platform",
        "//:orphanable",
        "//:ref_counted_ptr",
    ],
)

grpc_cc_library(
    name = "lb_policy_registry",
    srcs = ["lib/load_balancing/lb_policy_registry.cc"],
    hdrs = ["lib/load_balancing/lb_policy_registry.h"],
    external_deps = [
        "absl/status",
        "absl/status:statusor",
        "absl/strings",
        "absl/strings:str_format",
    ],
    deps = [
        "json",
        "lb_policy",
        "lb_policy_factory",
        "//:gpr",
        "//:orphanable",
        "//:ref_counted_ptr",
    ],
)

grpc_cc_library(
    name = "subchannel_interface",
    hdrs = ["lib/load_balancing/subchannel_interface.h"],
    external_deps = ["absl/status"],
    deps = [
        "dual_ref_counted",
        "iomgr_fwd",
        "//:event_engine_base_hdrs",
        "//:gpr_platform",
        "//:ref_counted_ptr",
    ],
)

grpc_cc_library(
    name = "delegating_helper",
    hdrs = ["lib/load_balancing/delegating_helper.h"],
    external_deps = [
        "absl/status",
        "absl/strings",
    ],
    deps = [
        "channel_args",
        "lb_policy",
        "resolved_address",
        "subchannel_interface",
        "//:debug_location",
        "//:event_engine_base_hdrs",
        "//:gpr_platform",
        "//:grpc_security_base",
        "//:ref_counted_ptr",
    ],
)

grpc_cc_library(
    name = "proxy_mapper",
    hdrs = ["lib/handshaker/proxy_mapper.h"],
    external_deps = [
        "absl/strings",
        "absl/types:optional",
    ],
    deps = [
        "channel_args",
        "resolved_address",
        "//:gpr_platform",
    ],
)

grpc_cc_library(
    name = "proxy_mapper_registry",
    srcs = ["lib/handshaker/proxy_mapper_registry.cc"],
    hdrs = ["lib/handshaker/proxy_mapper_registry.h"],
    external_deps = [
        "absl/strings",
        "absl/types:optional",
    ],
    deps = [
        "channel_args",
        "proxy_mapper",
        "resolved_address",
        "//:gpr_platform",
    ],
)

grpc_cc_library(
    name = "grpc_server_config_selector",
    hdrs = [
        "ext/filters/server_config_selector/server_config_selector.h",
    ],
    external_deps = [
        "absl/status:statusor",
        "absl/strings",
    ],
    language = "c++",
    deps = [
        "dual_ref_counted",
        "grpc_service_config",
        "ref_counted",
        "service_config_parser",
        "useful",
        "//:gpr_platform",
        "//:grpc_base",
        "//:ref_counted_ptr",
    ],
)

grpc_cc_library(
    name = "grpc_server_config_selector_filter",
    srcs = [
        "ext/filters/server_config_selector/server_config_selector_filter.cc",
    ],
    hdrs = [
        "ext/filters/server_config_selector/server_config_selector_filter.h",
    ],
    external_deps = [
        "absl/base:core_headers",
        "absl/status",
        "absl/status:statusor",
        "absl/types:optional",
    ],
    language = "c++",
    deps = [
        "arena",
        "arena_promise",
        "channel_args",
        "channel_fwd",
        "context",
        "grpc_server_config_selector",
        "grpc_service_config",
        "status_helper",
        "//:gpr",
        "//:grpc_base",
        "//:legacy_context",
        "//:promise",
        "//:ref_counted_ptr",
    ],
)

grpc_cc_library(
    name = "sorted_pack",
    hdrs = [
        "lib/gprpp/sorted_pack.h",
    ],
    language = "c++",
    deps = [
        "type_list",
        "//:gpr_platform",
    ],
)

grpc_cc_library(
    name = "type_list",
    hdrs = [
        "lib/gprpp/type_list.h",
    ],
    language = "c++",
)

grpc_cc_library(
    name = "if_list",
    hdrs = [
        "lib/gprpp/if_list.h",
    ],
    language = "c++",
    deps = ["//:gpr_platform"],
)

grpc_cc_library(
    name = "certificate_provider_factory",
    hdrs = [
        "lib/security/certificate_provider/certificate_provider_factory.h",
    ],
    external_deps = ["absl/strings"],
    deps = [
        "json",
        "json_args",
        "ref_counted",
        "validation_errors",
        "//:alts_util",
        "//:gpr",
        "//:ref_counted_ptr",
    ],
)

grpc_cc_library(
    name = "certificate_provider_registry",
    srcs = [
        "lib/security/certificate_provider/certificate_provider_registry.cc",
    ],
    hdrs = [
        "lib/security/certificate_provider/certificate_provider_registry.h",
    ],
    external_deps = ["absl/strings"],
    deps = [
        "certificate_provider_factory",
        "//:gpr",
    ],
)

grpc_cc_library(
    name = "grpc_audit_logging",
    srcs = [
        "lib/security/authorization/audit_logging.cc",
        "lib/security/authorization/stdout_logger.cc",
    ],
    hdrs = [
        "lib/security/authorization/audit_logging.h",
        "lib/security/authorization/stdout_logger.h",
    ],
    external_deps = [
        "absl/base:core_headers",
        "absl/status",
        "absl/status:statusor",
        "absl/strings",
        "absl/strings:str_format",
        "absl/time",
    ],
    deps = [
        "//:gpr",
        "//:grpc_base",
    ],
)

grpc_cc_library(
    name = "grpc_authorization_base",
    srcs = [
        "lib/security/authorization/authorization_policy_provider_vtable.cc",
        "lib/security/authorization/evaluate_args.cc",
        "lib/security/authorization/grpc_server_authz_filter.cc",
    ],
    hdrs = [
        "lib/security/authorization/authorization_engine.h",
        "lib/security/authorization/authorization_policy_provider.h",
        "lib/security/authorization/evaluate_args.h",
        "lib/security/authorization/grpc_server_authz_filter.h",
    ],
    external_deps = [
        "absl/status",
        "absl/status:statusor",
        "absl/strings",
        "absl/types:optional",
    ],
    language = "c++",
    deps = [
        "arena_promise",
        "channel_args",
        "channel_fwd",
        "dual_ref_counted",
        "ref_counted",
        "resolved_address",
        "slice",
        "useful",
        "//:channel_arg_names",
        "//:gpr",
        "//:grpc_base",
        "//:grpc_credentials_util",
        "//:grpc_security_base",
        "//:grpc_trace",
        "//:parse_address",
        "//:promise",
        "//:ref_counted_ptr",
        "//:uri_parser",
    ],
)

grpc_cc_library(
    name = "grpc_crl_provider",
    srcs = [
        "lib/security/credentials/tls/grpc_tls_crl_provider.cc",
    ],
    hdrs = [
        "lib/security/credentials/tls/grpc_tls_crl_provider.h",
    ],
    external_deps = [
        "absl/base:core_headers",
        "absl/container:flat_hash_map",
        "absl/status",
        "absl/status:statusor",
        "absl/strings",
        "absl/types:optional",
        "absl/types:span",
        "libcrypto",
        "libssl",
    ],
    deps = [
        "default_event_engine",
        "directory_reader",
        "load_file",
        "slice",
        "time",
        "//:exec_ctx",
        "//:gpr",
        "//:grpc_base",
    ],
)

grpc_cc_library(
    name = "grpc_fake_credentials",
    srcs = [
        "lib/security/credentials/fake/fake_credentials.cc",
        "lib/security/security_connector/fake/fake_security_connector.cc",
    ],
    hdrs = [
        "ext/filters/client_channel/lb_policy/grpclb/grpclb.h",
        "lib/security/credentials/fake/fake_credentials.h",
        "lib/security/security_connector/fake/fake_security_connector.h",
    ],
    external_deps = [
        "absl/status",
        "absl/status:statusor",
        "absl/strings",
        "absl/strings:str_format",
        "absl/types:optional",
    ],
    language = "c++",
    deps = [
        "arena_promise",
        "channel_args",
        "closure",
        "error",
        "iomgr_fwd",
        "slice",
        "unique_type_name",
        "useful",
        "//:channel_arg_names",
        "//:debug_location",
        "//:exec_ctx",
        "//:gpr",
        "//:grpc_base",
        "//:grpc_security_base",
        "//:handshaker",
        "//:promise",
        "//:ref_counted_ptr",
        "//:tsi_base",
        "//:tsi_fake_credentials",
    ],
)

grpc_cc_library(
    name = "grpc_insecure_credentials",
    srcs = [
        "lib/security/credentials/insecure/insecure_credentials.cc",
        "lib/security/security_connector/insecure/insecure_security_connector.cc",
    ],
    hdrs = [
        "lib/security/credentials/insecure/insecure_credentials.h",
        "lib/security/security_connector/insecure/insecure_security_connector.h",
    ],
    external_deps = [
        "absl/status",
        "absl/strings",
    ],
    language = "c++",
    deps = [
        "arena_promise",
        "channel_args",
        "closure",
        "error",
        "iomgr_fwd",
        "tsi_local_credentials",
        "unique_type_name",
        "//:debug_location",
        "//:exec_ctx",
        "//:gpr",
        "//:grpc_base",
        "//:grpc_security_base",
        "//:handshaker",
        "//:promise",
        "//:ref_counted_ptr",
        "//:tsi_base",
    ],
)

grpc_cc_library(
    name = "tsi_local_credentials",
    srcs = [
        "tsi/local_transport_security.cc",
    ],
    hdrs = [
        "tsi/local_transport_security.h",
    ],
    language = "c++",
    deps = [
        "//:event_engine_base_hdrs",
        "//:exec_ctx",
        "//:gpr",
        "//:tsi_base",
    ],
)

grpc_cc_library(
    name = "grpc_local_credentials",
    srcs = [
        "lib/security/credentials/local/local_credentials.cc",
        "lib/security/security_connector/local/local_security_connector.cc",
    ],
    hdrs = [
        "lib/security/credentials/local/local_credentials.h",
        "lib/security/security_connector/local/local_security_connector.h",
    ],
    external_deps = [
        "absl/status",
        "absl/status:statusor",
        "absl/strings",
        "absl/types:optional",
    ],
    language = "c++",
    deps = [
        "arena_promise",
        "channel_args",
        "closure",
        "error",
        "grpc_sockaddr",
        "iomgr_fwd",
        "resolved_address",
        "tsi_local_credentials",
        "unique_type_name",
        "useful",
        "//:debug_location",
        "//:exec_ctx",
        "//:gpr",
        "//:grpc_base",
        "//:grpc_client_channel",
        "//:grpc_security_base",
        "//:handshaker",
        "//:parse_address",
        "//:promise",
        "//:ref_counted_ptr",
        "//:sockaddr_utils",
        "//:tsi_base",
        "//:uri_parser",
    ],
)

grpc_cc_library(
    name = "grpc_ssl_credentials",
    srcs = [
        "lib/security/credentials/ssl/ssl_credentials.cc",
        "lib/security/security_connector/ssl/ssl_security_connector.cc",
    ],
    hdrs = [
        "lib/security/credentials/ssl/ssl_credentials.h",
        "lib/security/security_connector/ssl/ssl_security_connector.h",
    ],
    external_deps = [
        "absl/status",
        "absl/strings",
        "absl/strings:str_format",
        "absl/types:optional",
    ],
    language = "c++",
    deps = [
        "arena_promise",
        "channel_args",
        "closure",
        "error",
        "iomgr_fwd",
        "unique_type_name",
        "useful",
        "//:channel_arg_names",
        "//:debug_location",
        "//:exec_ctx",
        "//:gpr",
        "//:grpc_base",
        "//:grpc_security_base",
        "//:grpc_trace",
        "//:handshaker",
        "//:promise",
        "//:ref_counted_ptr",
        "//:tsi_base",
        "//:tsi_ssl_credentials",
        "//:tsi_ssl_session_cache",
    ],
)

grpc_cc_library(
    name = "grpc_google_default_credentials",
    srcs = [
        "lib/security/credentials/google_default/credentials_generic.cc",
        "lib/security/credentials/google_default/google_default_credentials.cc",
    ],
    hdrs = [
        "ext/filters/client_channel/lb_policy/grpclb/grpclb.h",
        "lib/security/credentials/google_default/google_default_credentials.h",
    ],
    external_deps = [
        "absl/status:statusor",
        "absl/strings",
        "absl/types:optional",
    ],
    language = "c++",
    tags = ["nofixdeps"],
    deps = [
        "channel_args",
        "closure",
        "env",
        "error",
        "grpc_external_account_credentials",
        "grpc_lb_xds_channel_args",
        "grpc_oauth2_credentials",
        "grpc_ssl_credentials",
        "iomgr_fwd",
        "json",
        "json_reader",
        "slice",
        "slice_refcount",
        "status_helper",
        "time",
        "unique_type_name",
        "useful",
        "//:alts_util",
        "//:channel_arg_names",
        "//:exec_ctx",
        "//:gpr",
        "//:grpc_alts_credentials",
        "//:grpc_base",
        "//:grpc_jwt_credentials",
        "//:grpc_public_hdrs",
        "//:grpc_security_base",
        "//:grpc_trace",
        "//:httpcli",
        "//:orphanable",
        "//:ref_counted_ptr",
        "//:uri_parser",
    ],
)

grpc_cc_library(
    name = "strerror",
    srcs = [
        "lib/gprpp/strerror.cc",
    ],
    hdrs = [
        "lib/gprpp/strerror.h",
    ],
    external_deps = ["absl/strings:str_format"],
    deps = ["//:gpr_platform"],
)

grpc_cc_library(
    name = "grpc_tls_credentials",
    srcs = [
        "lib/security/credentials/tls/grpc_tls_certificate_distributor.cc",
        "lib/security/credentials/tls/grpc_tls_certificate_match.cc",
        "lib/security/credentials/tls/grpc_tls_certificate_provider.cc",
        "lib/security/credentials/tls/grpc_tls_certificate_verifier.cc",
        "lib/security/credentials/tls/grpc_tls_credentials_options.cc",
        "lib/security/credentials/tls/tls_credentials.cc",
        "lib/security/security_connector/tls/tls_security_connector.cc",
    ],
    hdrs = [
        "lib/security/credentials/tls/grpc_tls_certificate_distributor.h",
        "lib/security/credentials/tls/grpc_tls_certificate_provider.h",
        "lib/security/credentials/tls/grpc_tls_certificate_verifier.h",
        "lib/security/credentials/tls/grpc_tls_credentials_options.h",
        "lib/security/credentials/tls/tls_credentials.h",
        "lib/security/security_connector/tls/tls_security_connector.h",
    ],
    external_deps = [
        "absl/base:core_headers",
        "absl/container:inlined_vector",
        "absl/functional:bind_front",
        "absl/status",
        "absl/status:statusor",
        "absl/strings",
        "absl/types:optional",
        "libcrypto",
        "libssl",
    ],
    language = "c++",
    deps = [
        "arena_promise",
        "channel_args",
        "closure",
        "error",
        "iomgr_fwd",
        "ref_counted",
        "slice",
        "slice_refcount",
        "status_helper",
        "unique_type_name",
        "useful",
        "//:channel_arg_names",
        "//:debug_location",
        "//:exec_ctx",
        "//:gpr",
        "//:grpc_base",
        "//:grpc_credentials_util",
        "//:grpc_public_hdrs",
        "//:grpc_security_base",
        "//:grpc_trace",
        "//:handshaker",
        "//:promise",
        "//:ref_counted_ptr",
        "//:tsi_base",
        "//:tsi_ssl_credentials",
        "//:tsi_ssl_session_cache",
    ],
)

grpc_cc_library(
    name = "grpc_iam_credentials",
    srcs = [
        "lib/security/credentials/iam/iam_credentials.cc",
    ],
    hdrs = [
        "lib/security/credentials/iam/iam_credentials.h",
    ],
    external_deps = [
        "absl/status:statusor",
        "absl/strings",
        "absl/strings:str_format",
        "absl/types:optional",
    ],
    language = "c++",
    deps = [
        "arena_promise",
        "slice",
        "unique_type_name",
        "useful",
        "//:exec_ctx",
        "//:gpr",
        "//:grpc_base",
        "//:grpc_security_base",
        "//:grpc_trace",
        "//:promise",
        "//:ref_counted_ptr",
    ],
)

grpc_cc_library(
    name = "grpc_oauth2_credentials",
    srcs = [
        "lib/security/credentials/oauth2/oauth2_credentials.cc",
    ],
    hdrs = [
        "lib/security/credentials/oauth2/oauth2_credentials.h",
    ],
    external_deps = [
        "absl/status",
        "absl/status:statusor",
        "absl/strings",
        "absl/strings:str_format",
        "absl/types:optional",
    ],
    language = "c++",
    deps = [
        "activity",
        "arena_promise",
        "closure",
        "context",
        "error",
        "httpcli_ssl_credentials",
        "json",
        "json_reader",
        "poll",
        "pollset_set",
        "ref_counted",
        "slice",
        "slice_refcount",
        "status_helper",
        "time",
        "unique_type_name",
        "useful",
        "//:gpr",
        "//:grpc_base",
        "//:grpc_credentials_util",
        "//:grpc_security_base",
        "//:grpc_trace",
        "//:httpcli",
        "//:orphanable",
        "//:promise",
        "//:ref_counted_ptr",
        "//:uri_parser",
    ],
)

grpc_cc_library(
    name = "grpc_external_account_credentials",
    srcs = [
        "lib/security/credentials/external/aws_external_account_credentials.cc",
        "lib/security/credentials/external/aws_request_signer.cc",
        "lib/security/credentials/external/external_account_credentials.cc",
        "lib/security/credentials/external/file_external_account_credentials.cc",
        "lib/security/credentials/external/url_external_account_credentials.cc",
    ],
    hdrs = [
        "lib/security/credentials/external/aws_external_account_credentials.h",
        "lib/security/credentials/external/aws_request_signer.h",
        "lib/security/credentials/external/external_account_credentials.h",
        "lib/security/credentials/external/file_external_account_credentials.h",
        "lib/security/credentials/external/url_external_account_credentials.h",
    ],
    external_deps = [
        "absl/status",
        "absl/status:statusor",
        "absl/strings",
        "absl/strings:str_format",
        "absl/time",
        "absl/types:optional",
        "libcrypto",
    ],
    language = "c++",
    deps = [
        "closure",
        "env",
        "error",
        "grpc_oauth2_credentials",
        "httpcli_ssl_credentials",
        "json",
        "json_reader",
        "json_writer",
        "slice",
        "slice_refcount",
        "status_helper",
        "time",
        "//:gpr",
        "//:grpc_base",
        "//:grpc_credentials_util",
        "//:grpc_security_base",
        "//:httpcli",
        "//:orphanable",
        "//:ref_counted_ptr",
        "//:uri_parser",
    ],
)

grpc_cc_library(
    name = "httpcli_ssl_credentials",
    srcs = [
        "lib/http/httpcli_security_connector.cc",
    ],
    hdrs = [
        "lib/http/httpcli_ssl_credentials.h",
    ],
    external_deps = [
        "absl/status",
        "absl/strings",
        "absl/types:optional",
    ],
    language = "c++",
    deps = [
        "arena_promise",
        "channel_args",
        "closure",
        "error",
        "iomgr_fwd",
        "unique_type_name",
        "//:channel_arg_names",
        "//:debug_location",
        "//:exec_ctx",
        "//:gpr",
        "//:grpc_base",
        "//:grpc_security_base",
        "//:handshaker",
        "//:promise",
        "//:ref_counted_ptr",
        "//:tsi_base",
        "//:tsi_ssl_credentials",
    ],
)

grpc_cc_library(
    name = "tsi_ssl_types",
    hdrs = [
        "tsi/ssl_types.h",
    ],
    external_deps = ["libssl"],
    language = "c++",
    deps = ["//:gpr_platform"],
)

# This target depends on RE2 and should not be linked into grpc by default for binary-size reasons.
grpc_cc_library(
    name = "grpc_matchers",
    srcs = [
        "lib/matchers/matchers.cc",
    ],
    hdrs = [
        "lib/matchers/matchers.h",
    ],
    external_deps = [
        "absl/status",
        "absl/status:statusor",
        "absl/strings",
        "absl/strings:str_format",
        "absl/types:optional",
        "re2",
    ],
    language = "c++",
    deps = ["//:gpr"],
)

# This target pulls in a dependency on RE2 and should not be linked into grpc by default for binary-size reasons.
grpc_cc_library(
    name = "grpc_rbac_engine",
    srcs = [
        "lib/security/authorization/grpc_authorization_engine.cc",
        "lib/security/authorization/matchers.cc",
        "lib/security/authorization/rbac_policy.cc",
    ],
    hdrs = [
        "lib/security/authorization/grpc_authorization_engine.h",
        "lib/security/authorization/matchers.h",
        "lib/security/authorization/rbac_policy.h",
    ],
    external_deps = [
        "absl/status",
        "absl/status:statusor",
        "absl/strings",
        "absl/strings:str_format",
        "absl/types:optional",
    ],
    language = "c++",
    deps = [
        "grpc_audit_logging",
        "grpc_authorization_base",
        "grpc_matchers",
        "resolved_address",
        "//:gpr",
        "//:grpc_base",
        "//:parse_address",
        "//:sockaddr_utils",
    ],
)

grpc_cc_library(
    name = "json",
    hdrs = [
        "lib/json/json.h",
    ],
    deps = ["//:gpr"],
)

grpc_cc_library(
    name = "json_reader",
    srcs = [
        "lib/json/json_reader.cc",
    ],
    hdrs = [
        "lib/json/json_reader.h",
    ],
    external_deps = [
        "absl/base:core_headers",
        "absl/status",
        "absl/status:statusor",
        "absl/strings",
        "absl/strings:str_format",
        "absl/types:variant",
    ],
    visibility = ["@grpc:json_reader_legacy"],
    deps = [
        "json",
        "match",
        "//:gpr",
    ],
)

grpc_cc_library(
    name = "json_writer",
    srcs = [
        "lib/json/json_writer.cc",
    ],
    hdrs = [
        "lib/json/json_writer.h",
    ],
    external_deps = ["absl/strings"],
    deps = [
        "json",
        "//:gpr",
    ],
)

grpc_cc_library(
    name = "json_util",
    srcs = ["lib/json/json_util.cc"],
    hdrs = ["lib/json/json_util.h"],
    external_deps = ["absl/strings"],
    deps = [
        "error",
        "json",
        "json_args",
        "json_object_loader",
        "no_destruct",
        "time",
        "validation_errors",
        "//:gpr",
    ],
)

grpc_cc_library(
    name = "json_args",
    hdrs = ["lib/json/json_args.h"],
    external_deps = ["absl/strings"],
    deps = ["//:gpr"],
)

grpc_cc_library(
    name = "json_object_loader",
    srcs = ["lib/json/json_object_loader.cc"],
    hdrs = ["lib/json/json_object_loader.h"],
    external_deps = [
        "absl/meta:type_traits",
        "absl/status",
        "absl/status:statusor",
        "absl/strings",
        "absl/types:optional",
    ],
    deps = [
        "json",
        "json_args",
        "no_destruct",
        "time",
        "validation_errors",
        "//:gpr",
        "//:ref_counted_ptr",
    ],
)

grpc_cc_library(
    name = "json_channel_args",
    hdrs = ["lib/json/json_channel_args.h"],
    external_deps = [
        "absl/strings",
        "absl/types:optional",
    ],
    deps = [
        "channel_args",
        "json_args",
        "//:gpr",
    ],
)

grpc_cc_library(
    name = "idle_filter_state",
    srcs = [
        "ext/filters/channel_idle/idle_filter_state.cc",
    ],
    hdrs = [
        "ext/filters/channel_idle/idle_filter_state.h",
    ],
    language = "c++",
    deps = ["//:gpr_platform"],
)

grpc_cc_library(
    name = "grpc_channel_idle_filter",
    srcs = [
        "ext/filters/channel_idle/channel_idle_filter.cc",
    ],
    hdrs = [
        "ext/filters/channel_idle/channel_idle_filter.h",
    ],
    external_deps = [
        "absl/base:core_headers",
        "absl/meta:type_traits",
        "absl/random",
        "absl/status",
        "absl/status:statusor",
        "absl/types:optional",
    ],
    deps = [
        "activity",
        "arena_promise",
        "channel_args",
        "channel_fwd",
        "channel_stack_type",
        "closure",
        "error",
        "exec_ctx_wakeup_scheduler",
        "experiments",
        "http2_errors",
        "idle_filter_state",
        "loop",
        "no_destruct",
        "per_cpu",
        "poll",
        "single_set_ptr",
        "sleep",
        "status_helper",
        "time",
        "try_seq",
        "//:channel_arg_names",
        "//:config",
        "//:debug_location",
        "//:exec_ctx",
        "//:gpr",
        "//:grpc_base",
        "//:grpc_trace",
        "//:orphanable",
        "//:promise",
        "//:ref_counted_ptr",
    ],
)

grpc_cc_library(
    name = "grpc_deadline_filter",
    srcs = [
        "ext/filters/deadline/deadline_filter.cc",
    ],
    hdrs = [
        "ext/filters/deadline/deadline_filter.h",
    ],
    external_deps = [
        "absl/status",
        "absl/types:optional",
    ],
    language = "c++",
    deps = [
        "arena",
        "arena_promise",
        "channel_fwd",
        "channel_stack_type",
        "closure",
        "context",
        "error",
        "status_helper",
        "time",
        "//:channel_arg_names",
        "//:config",
        "//:debug_location",
        "//:exec_ctx",
        "//:gpr",
        "//:grpc_base",
        "//:grpc_public_hdrs",
        "//:iomgr_timer",
    ],
)

grpc_cc_library(
    name = "grpc_client_authority_filter",
    srcs = [
        "ext/filters/http/client_authority_filter.cc",
    ],
    hdrs = [
        "ext/filters/http/client_authority_filter.h",
    ],
    external_deps = [
        "absl/status",
        "absl/status:statusor",
        "absl/strings",
        "absl/types:optional",
    ],
    language = "c++",
    deps = [
        "arena_promise",
        "channel_args",
        "channel_fwd",
        "channel_stack_type",
        "slice",
        "//:channel_arg_names",
        "//:config",
        "//:gpr_platform",
        "//:grpc_base",
        "//:grpc_security_base",
    ],
)

grpc_cc_library(
    name = "grpc_message_size_filter",
    srcs = [
        "ext/filters/message_size/message_size_filter.cc",
    ],
    hdrs = [
        "ext/filters/message_size/message_size_filter.h",
    ],
    external_deps = [
        "absl/status:statusor",
        "absl/strings",
        "absl/strings:str_format",
        "absl/types:optional",
    ],
    language = "c++",
    deps = [
        "activity",
        "arena",
        "arena_promise",
        "channel_args",
        "channel_fwd",
        "channel_stack_type",
        "context",
        "grpc_deadline_filter",
        "grpc_service_config",
        "json",
        "json_args",
        "json_object_loader",
        "latch",
        "race",
        "service_config_parser",
        "slice",
        "slice_buffer",
        "validation_errors",
        "//:channel_arg_names",
        "//:config",
        "//:gpr",
        "//:grpc_base",
        "//:grpc_public_hdrs",
        "//:grpc_trace",
        "//:legacy_context",
    ],
)

grpc_cc_library(
    name = "grpc_fault_injection_filter",
    srcs = [
        "ext/filters/fault_injection/fault_injection_filter.cc",
        "ext/filters/fault_injection/fault_injection_service_config_parser.cc",
    ],
    hdrs = [
        "ext/filters/fault_injection/fault_injection_filter.h",
        "ext/filters/fault_injection/fault_injection_service_config_parser.h",
    ],
    external_deps = [
        "absl/base:core_headers",
        "absl/meta:type_traits",
        "absl/random",
        "absl/status",
        "absl/status:statusor",
        "absl/strings",
        "absl/types:optional",
    ],
    language = "c++",
    deps = [
        "arena_promise",
        "channel_args",
        "channel_fwd",
        "context",
        "grpc_service_config",
        "json",
        "json_args",
        "json_object_loader",
        "service_config_parser",
        "sleep",
        "time",
        "try_seq",
        "validation_errors",
        "//:config",
        "//:gpr",
        "//:grpc_base",
        "//:grpc_public_hdrs",
        "//:grpc_trace",
        "//:legacy_context",
    ],
)

grpc_cc_library(
    name = "grpc_rbac_filter",
    srcs = [
        "ext/filters/rbac/rbac_filter.cc",
        "ext/filters/rbac/rbac_service_config_parser.cc",
    ],
    hdrs = [
        "ext/filters/rbac/rbac_filter.h",
        "ext/filters/rbac/rbac_service_config_parser.h",
    ],
    external_deps = [
        "absl/status",
        "absl/status:statusor",
        "absl/strings",
        "absl/types:optional",
    ],
    language = "c++",
    deps = [
        "arena_promise",
        "channel_args",
        "channel_fwd",
        "context",
        "error",
        "grpc_audit_logging",
        "grpc_authorization_base",
        "grpc_matchers",
        "grpc_rbac_engine",
        "grpc_service_config",
        "json",
        "json_args",
        "json_object_loader",
        "service_config_parser",
        "validation_errors",
        "//:config",
        "//:gpr",
        "//:grpc_base",
        "//:grpc_security_base",
        "//:legacy_context",
        "//:promise",
    ],
)

grpc_cc_library(
    name = "grpc_stateful_session_filter",
    srcs = [
        "ext/filters/stateful_session/stateful_session_filter.cc",
        "ext/filters/stateful_session/stateful_session_service_config_parser.cc",
    ],
    hdrs = [
        "ext/filters/stateful_session/stateful_session_filter.h",
        "ext/filters/stateful_session/stateful_session_service_config_parser.h",
    ],
    external_deps = [
        "absl/status:statusor",
        "absl/strings",
        "absl/types:optional",
    ],
    language = "c++",
    deps = [
        "arena",
        "arena_promise",
        "channel_args",
        "channel_fwd",
        "context",
        "grpc_resolver_xds_header",
        "grpc_service_config",
        "json",
        "json_args",
        "json_object_loader",
        "map",
        "pipe",
        "ref_counted_string",
        "service_config_parser",
        "slice",
        "time",
        "unique_type_name",
        "validation_errors",
        "//:config",
        "//:gpr",
        "//:grpc_base",
        "//:grpc_trace",
        "//:legacy_context",
    ],
)

grpc_cc_library(
    name = "grpc_lb_policy_grpclb",
    srcs = [
        "ext/filters/client_channel/lb_policy/grpclb/client_load_reporting_filter.cc",
        "ext/filters/client_channel/lb_policy/grpclb/grpclb.cc",
        "ext/filters/client_channel/lb_policy/grpclb/grpclb_client_stats.cc",
        "ext/filters/client_channel/lb_policy/grpclb/load_balancer_api.cc",
    ],
    hdrs = [
        "ext/filters/client_channel/lb_policy/grpclb/client_load_reporting_filter.h",
        "ext/filters/client_channel/lb_policy/grpclb/grpclb.h",
        "ext/filters/client_channel/lb_policy/grpclb/grpclb_client_stats.h",
        "ext/filters/client_channel/lb_policy/grpclb/load_balancer_api.h",
    ],
    external_deps = [
        "absl/base:core_headers",
        "absl/container:inlined_vector",
        "absl/status",
        "absl/status:statusor",
        "absl/strings",
        "absl/strings:str_format",
        "absl/types:optional",
        "absl/types:variant",
        "upb_lib",
    ],
    language = "c++",
    deps = [
        "arena",
        "arena_promise",
        "channel_args",
        "channel_fwd",
        "channel_stack_type",
        "closure",
        "context",
        "delegating_helper",
        "error",
        "experiments",
        "gpr_atm",
        "grpc_sockaddr",
        "json",
        "json_args",
        "json_object_loader",
        "lb_policy",
        "lb_policy_factory",
        "lb_policy_registry",
        "map",
        "pipe",
        "pollset_set",
        "ref_counted",
        "resolved_address",
        "slice",
        "slice_refcount",
        "status_helper",
        "subchannel_interface",
        "time",
        "useful",
        "validation_errors",
        "//:backoff",
        "//:channel_arg_names",
        "//:config",
        "//:debug_location",
        "//:endpoint_addresses",
        "//:exec_ctx",
        "//:gpr",
        "//:grpc_base",
        "//:grpc_client_channel",
        "//:grpc_grpclb_balancer_addresses",
        "//:grpc_lb_upb",
        "//:grpc_public_hdrs",
        "//:grpc_resolver",
        "//:grpc_resolver_fake",
        "//:grpc_security_base",
        "//:grpc_trace",
        "//:orphanable",
        "//:protobuf_duration_upb",
        "//:protobuf_timestamp_upb",
        "//:ref_counted_ptr",
        "//:sockaddr_utils",
        "//:work_serializer",
    ],
)

grpc_cc_library(
    name = "random_early_detection",
    srcs = [
        "lib/backoff/random_early_detection.cc",
    ],
    hdrs = [
        "lib/backoff/random_early_detection.h",
    ],
    external_deps = [
        "absl/random:bit_gen_ref",
        "absl/random:distributions",
    ],
    deps = ["//:gpr_platform"],
)

grpc_cc_library(
    name = "grpc_backend_metric_data",
    hdrs = [
        "ext/filters/client_channel/lb_policy/backend_metric_data.h",
    ],
    external_deps = ["absl/strings"],
    language = "c++",
    deps = ["//:gpr_platform"],
)

grpc_cc_library(
    name = "grpc_backend_metric_provider",
    hdrs = [
        "ext/filters/backend_metrics/backend_metric_provider.h",
    ],
    language = "c++",
)

grpc_cc_library(
    name = "grpc_lb_policy_rls",
    srcs = [
        "ext/filters/client_channel/lb_policy/rls/rls.cc",
    ],
    external_deps = [
        "absl/base:core_headers",
        "absl/hash",
        "absl/status",
        "absl/status:statusor",
        "absl/strings",
        "absl/strings:str_format",
        "absl/types:optional",
        "upb_lib",
    ],
    language = "c++",
    deps = [
        "channel_args",
        "closure",
        "delegating_helper",
        "dual_ref_counted",
        "error",
        "grpc_fake_credentials",
        "json",
        "json_args",
        "json_object_loader",
        "json_writer",
        "lb_policy",
        "lb_policy_factory",
        "lb_policy_registry",
        "pollset_set",
        "slice",
        "slice_refcount",
        "status_helper",
        "time",
        "validation_errors",
        "//:backoff",
        "//:channel_arg_names",
        "//:config",
        "//:debug_location",
        "//:endpoint_addresses",
        "//:exec_ctx",
        "//:gpr",
        "//:grpc_base",
        "//:grpc_client_channel",
        "//:grpc_public_hdrs",
        "//:grpc_resolver",
        "//:grpc_security_base",
        "//:grpc_service_config_impl",
        "//:grpc_trace",
        "//:orphanable",
        "//:ref_counted_ptr",
        "//:rls_upb",
        "//:work_serializer",
    ],
)

grpc_cc_library(
    name = "upb_utils",
    hdrs = [
        "ext/xds/upb_utils.h",
    ],
    external_deps = [
        "absl/strings",
        "upb_lib",
    ],
    language = "c++",
    deps = ["//:gpr_platform"],
)

grpc_cc_library(
    name = "xds_enabled_server",
    hdrs = [
        "ext/xds/xds_enabled_server.h",
    ],
    language = "c++",
)

grpc_cc_library(
    name = "grpc_xds_client",
    srcs = [
        "ext/xds/certificate_provider_store.cc",
        "ext/xds/file_watcher_certificate_provider_factory.cc",
        "ext/xds/xds_audit_logger_registry.cc",
        "ext/xds/xds_bootstrap_grpc.cc",
        "ext/xds/xds_certificate_provider.cc",
        "ext/xds/xds_client_grpc.cc",
        "ext/xds/xds_cluster.cc",
        "ext/xds/xds_cluster_specifier_plugin.cc",
        "ext/xds/xds_common_types.cc",
        "ext/xds/xds_endpoint.cc",
        "ext/xds/xds_health_status.cc",
        "ext/xds/xds_http_fault_filter.cc",
        "ext/xds/xds_http_filters.cc",
        "ext/xds/xds_http_rbac_filter.cc",
        "ext/xds/xds_http_stateful_session_filter.cc",
        "ext/xds/xds_lb_policy_registry.cc",
        "ext/xds/xds_listener.cc",
        "ext/xds/xds_route_config.cc",
        "ext/xds/xds_routing.cc",
        "ext/xds/xds_transport_grpc.cc",
        "lib/security/credentials/xds/xds_credentials.cc",
    ],
    hdrs = [
        "ext/xds/certificate_provider_store.h",
        "ext/xds/file_watcher_certificate_provider_factory.h",
        "ext/xds/xds_audit_logger_registry.h",
        "ext/xds/xds_bootstrap_grpc.h",
        "ext/xds/xds_certificate_provider.h",
        "ext/xds/xds_client_grpc.h",
        "ext/xds/xds_cluster.h",
        "ext/xds/xds_cluster_specifier_plugin.h",
        "ext/xds/xds_common_types.h",
        "ext/xds/xds_endpoint.h",
        "ext/xds/xds_health_status.h",
        "ext/xds/xds_http_fault_filter.h",
        "ext/xds/xds_http_filters.h",
        "ext/xds/xds_http_rbac_filter.h",
        "ext/xds/xds_http_stateful_session_filter.h",
        "ext/xds/xds_lb_policy_registry.h",
        "ext/xds/xds_listener.h",
        "ext/xds/xds_route_config.h",
        "ext/xds/xds_routing.h",
        "ext/xds/xds_transport_grpc.h",
        "lib/security/credentials/xds/xds_credentials.h",
    ],
    external_deps = [
        "absl/base:core_headers",
        "absl/functional:bind_front",
        "absl/memory",
        "absl/random",
        "absl/status",
        "absl/status:statusor",
        "absl/strings",
        "absl/strings:str_format",
        "absl/synchronization",
        "absl/types:optional",
        "absl/types:span",
        "absl/types:variant",
        "upb_lib",
        "upb_textformat_lib",
        "upb_json_lib",
        "re2",
        "upb_reflection",
        "upb_collections_lib",
    ],
    language = "c++",
    tags = ["nofixdeps"],
    deps = [
        "certificate_provider_factory",
        "certificate_provider_registry",
        "channel_args",
        "channel_creds_registry",
        "channel_fwd",
        "closure",
        "default_event_engine",
        "env",
        "envoy_admin_upb",
        "envoy_config_cluster_upb",
        "envoy_config_cluster_upbdefs",
        "envoy_config_core_upb",
        "envoy_config_endpoint_upb",
        "envoy_config_endpoint_upbdefs",
        "envoy_config_listener_upb",
        "envoy_config_listener_upbdefs",
        "envoy_config_rbac_upb",
        "envoy_config_route_upb",
        "envoy_config_route_upbdefs",
        "envoy_extensions_clusters_aggregate_upb",
        "envoy_extensions_clusters_aggregate_upbdefs",
        "envoy_extensions_filters_common_fault_upb",
        "envoy_extensions_filters_http_fault_upb",
        "envoy_extensions_filters_http_fault_upbdefs",
        "envoy_extensions_filters_http_rbac_upb",
        "envoy_extensions_filters_http_rbac_upbdefs",
        "envoy_extensions_filters_http_router_upb",
        "envoy_extensions_filters_http_router_upbdefs",
        "envoy_extensions_filters_http_stateful_session_upb",
        "envoy_extensions_filters_http_stateful_session_upbdefs",
        "envoy_extensions_filters_network_http_connection_manager_upb",
        "envoy_extensions_filters_network_http_connection_manager_upbdefs",
        "envoy_extensions_http_stateful_session_cookie_upb",
        "envoy_extensions_http_stateful_session_cookie_upbdefs",
        "envoy_extensions_load_balancing_policies_client_side_weighted_round_robin_upb",
        "envoy_extensions_load_balancing_policies_pick_first_upb",
        "envoy_extensions_load_balancing_policies_ring_hash_upb",
        "envoy_extensions_load_balancing_policies_wrr_locality_upb",
        "envoy_extensions_transport_sockets_tls_upb",
        "envoy_extensions_transport_sockets_tls_upbdefs",
        "envoy_service_discovery_upb",
        "envoy_service_discovery_upbdefs",
        "envoy_service_load_stats_upb",
        "envoy_service_load_stats_upbdefs",
        "envoy_service_status_upb",
        "envoy_service_status_upbdefs",
        "envoy_type_http_upb",
        "envoy_type_matcher_upb",
        "envoy_type_upb",
        "error",
        "google_rpc_status_upb",
        "grpc_audit_logging",
        "grpc_fake_credentials",
        "grpc_fault_injection_filter",
        "grpc_lb_policy_pick_first",
        "grpc_lb_xds_channel_args",
        "grpc_matchers",
        "grpc_outlier_detection_header",
        "grpc_rbac_filter",
        "grpc_sockaddr",
        "grpc_stateful_session_filter",
        "grpc_tls_credentials",
        "grpc_transport_chttp2_client_connector",
        "init_internally",
        "iomgr_fwd",
        "json",
        "json_args",
        "json_object_loader",
        "json_reader",
        "json_util",
        "json_writer",
        "lb_policy_registry",
        "match",
        "pollset_set",
        "protobuf_any_upb",
        "protobuf_duration_upb",
        "protobuf_struct_upb",
        "protobuf_struct_upbdefs",
        "protobuf_timestamp_upb",
        "protobuf_wrappers_upb",
        "ref_counted",
        "resolved_address",
        "rls_config_upb",
        "rls_config_upbdefs",
        "slice",
        "slice_refcount",
        "status_helper",
        "time",
        "unique_type_name",
        "upb_utils",
        "useful",
        "validation_errors",
        "xds_type_upb",
        "xds_type_upbdefs",
        "//:channel_arg_names",
        "//:config",
        "//:debug_location",
        "//:endpoint_addresses",
        "//:exec_ctx",
        "//:gpr",
        "//:grpc_base",
        "//:grpc_client_channel",
        "//:grpc_credentials_util",
        "//:grpc_public_hdrs",
        "//:grpc_security_base",
        "//:grpc_trace",
        "//:iomgr_timer",
        "//:orphanable",
        "//:parse_address",
        "//:ref_counted_ptr",
        "//:sockaddr_utils",
        "//:tsi_ssl_credentials",
        "//:uri_parser",
        "//:work_serializer",
        "//:xds_client",
    ],
)

grpc_cc_library(
    name = "grpc_xds_channel_stack_modifier",
    srcs = [
        "ext/xds/xds_channel_stack_modifier.cc",
    ],
    hdrs = [
        "ext/xds/xds_channel_stack_modifier.h",
    ],
    external_deps = ["absl/strings"],
    language = "c++",
    deps = [
        "channel_args",
        "channel_fwd",
        "channel_init",
        "channel_stack_type",
        "ref_counted",
        "useful",
        "//:channel_stack_builder",
        "//:config",
        "//:gpr_platform",
        "//:grpc_base",
        "//:ref_counted_ptr",
    ],
)

grpc_cc_library(
    name = "grpc_xds_server_config_fetcher",
    srcs = [
        "ext/xds/xds_server_config_fetcher.cc",
    ],
    external_deps = [
        "absl/base:core_headers",
        "absl/status",
        "absl/status:statusor",
        "absl/strings",
        "absl/types:optional",
        "absl/types:variant",
    ],
    language = "c++",
    deps = [
        "channel_args",
        "channel_args_preconditioning",
        "channel_fwd",
        "grpc_server_config_selector",
        "grpc_server_config_selector_filter",
        "grpc_service_config",
        "grpc_sockaddr",
        "grpc_tls_credentials",
        "grpc_xds_channel_stack_modifier",
        "grpc_xds_client",
        "iomgr_fwd",
        "match",
        "resolved_address",
        "slice_refcount",
        "unique_type_name",
        "//:config",
        "//:debug_location",
        "//:exec_ctx",
        "//:gpr",
        "//:grpc_base",
        "//:grpc_public_hdrs",
        "//:grpc_security_base",
        "//:grpc_service_config_impl",
        "//:grpc_trace",
        "//:parse_address",
        "//:ref_counted_ptr",
        "//:sockaddr_utils",
        "//:uri_parser",
    ],
)

grpc_cc_library(
    name = "channel_creds_registry_init",
    srcs = [
        "lib/security/credentials/channel_creds_registry_init.cc",
    ],
    external_deps = ["absl/strings"],
    language = "c++",
    deps = [
        "channel_creds_registry",
        "grpc_fake_credentials",
        "grpc_google_default_credentials",
        "grpc_tls_credentials",
        "json",
        "json_args",
        "json_object_loader",
        "time",
        "validation_errors",
        "//:config",
        "//:gpr",
        "//:gpr_platform",
        "//:grpc_security_base",
        "//:ref_counted_ptr",
    ],
)

grpc_cc_library(
    name = "grpc_lb_policy_cds",
    srcs = [
        "ext/filters/client_channel/lb_policy/xds/cds.cc",
    ],
    external_deps = [
        "absl/status",
        "absl/status:statusor",
        "absl/strings",
        "absl/types:optional",
        "absl/types:variant",
    ],
    language = "c++",
    deps = [
        "channel_args",
        "delegating_helper",
        "grpc_matchers",
        "grpc_outlier_detection_header",
        "grpc_tls_credentials",
        "grpc_xds_client",
        "json",
        "json_args",
        "json_object_loader",
        "json_writer",
        "lb_policy",
        "lb_policy_factory",
        "lb_policy_registry",
        "match",
        "pollset_set",
        "time",
        "unique_type_name",
        "//:config",
        "//:debug_location",
        "//:gpr",
        "//:grpc_base",
        "//:grpc_security_base",
        "//:grpc_trace",
        "//:orphanable",
        "//:ref_counted_ptr",
        "//:work_serializer",
    ],
)

grpc_cc_library(
    name = "grpc_lb_xds_channel_args",
    hdrs = [
        "ext/filters/client_channel/lb_policy/xds/xds_channel_args.h",
    ],
    language = "c++",
    deps = [
        "//:endpoint_addresses",
        "//:gpr_platform",
    ],
)

grpc_cc_library(
    name = "grpc_lb_policy_xds_cluster_resolver",
    srcs = [
        "ext/filters/client_channel/lb_policy/xds/xds_cluster_resolver.cc",
    ],
    external_deps = [
        "absl/status",
        "absl/status:statusor",
        "absl/strings",
        "absl/types:optional",
    ],
    language = "c++",
    deps = [
        "channel_args",
        "delegating_helper",
        "grpc_lb_address_filtering",
        "grpc_lb_xds_channel_args",
        "grpc_xds_client",
        "json",
        "json_args",
        "json_object_loader",
        "json_writer",
        "lb_policy",
        "lb_policy_factory",
        "lb_policy_registry",
        "no_destruct",
        "pollset_set",
        "ref_counted_string",
        "validation_errors",
        "//:channel_arg_names",
        "//:config",
        "//:debug_location",
        "//:endpoint_addresses",
        "//:gpr",
        "//:grpc_base",
        "//:grpc_client_channel",
        "//:grpc_resolver",
        "//:grpc_resolver_fake",
        "//:grpc_trace",
        "//:orphanable",
        "//:ref_counted_ptr",
        "//:work_serializer",
        "//:xds_client",
    ],
)

grpc_cc_library(
    name = "grpc_lb_policy_xds_cluster_impl",
    srcs = [
        "ext/filters/client_channel/lb_policy/xds/xds_cluster_impl.cc",
    ],
    external_deps = [
        "absl/base:core_headers",
        "absl/status",
        "absl/status:statusor",
        "absl/strings",
        "absl/types:optional",
        "absl/types:variant",
    ],
    language = "c++",
    deps = [
        "channel_args",
        "delegating_helper",
        "grpc_backend_metric_data",
        "grpc_lb_xds_channel_args",
        "grpc_xds_client",
        "json",
        "json_args",
        "json_object_loader",
        "lb_policy",
        "lb_policy_factory",
        "lb_policy_registry",
        "pollset_set",
        "ref_counted",
        "resolved_address",
        "subchannel_interface",
        "validation_errors",
        "//:config",
        "//:debug_location",
        "//:endpoint_addresses",
        "//:gpr",
        "//:grpc_base",
        "//:grpc_client_channel",
        "//:grpc_trace",
        "//:orphanable",
        "//:ref_counted_ptr",
        "//:xds_client",
    ],
)

grpc_cc_library(
    name = "grpc_lb_policy_xds_cluster_manager",
    srcs = [
        "ext/filters/client_channel/lb_policy/xds/xds_cluster_manager.cc",
    ],
    external_deps = [
        "absl/status",
        "absl/status:statusor",
        "absl/strings",
        "absl/types:optional",
    ],
    language = "c++",
    deps = [
        "channel_args",
        "delegating_helper",
        "grpc_resolver_xds_header",
        "json",
        "json_args",
        "json_object_loader",
        "lb_policy",
        "lb_policy_factory",
        "lb_policy_registry",
        "pollset_set",
        "time",
        "validation_errors",
        "//:config",
        "//:debug_location",
        "//:endpoint_addresses",
        "//:exec_ctx",
        "//:gpr",
        "//:gpr_platform",
        "//:grpc_base",
        "//:grpc_client_channel",
        "//:grpc_trace",
        "//:orphanable",
        "//:ref_counted_ptr",
        "//:work_serializer",
    ],
)

grpc_cc_library(
    name = "grpc_lb_policy_xds_wrr_locality",
    srcs = [
        "ext/filters/client_channel/lb_policy/xds/xds_wrr_locality.cc",
    ],
    external_deps = [
        "absl/status",
        "absl/status:statusor",
        "absl/strings",
        "absl/types:optional",
    ],
    language = "c++",
    deps = [
        "channel_args",
        "delegating_helper",
        "grpc_lb_xds_channel_args",
        "json",
        "json_args",
        "json_object_loader",
        "json_writer",
        "lb_policy",
        "lb_policy_factory",
        "lb_policy_registry",
        "pollset_set",
        "validation_errors",
        "//:config",
        "//:debug_location",
        "//:endpoint_addresses",
        "//:gpr",
        "//:grpc_base",
        "//:grpc_trace",
        "//:orphanable",
        "//:ref_counted_ptr",
        "//:xds_client",
    ],
)

grpc_cc_library(
    name = "grpc_lb_address_filtering",
    srcs = [
        "ext/filters/client_channel/lb_policy/address_filtering.cc",
    ],
    hdrs = [
        "ext/filters/client_channel/lb_policy/address_filtering.h",
    ],
    external_deps = [
        "absl/status:statusor",
        "absl/strings",
    ],
    language = "c++",
    deps = [
        "channel_args",
        "ref_counted",
        "ref_counted_string",
        "//:endpoint_addresses",
        "//:gpr_platform",
        "//:ref_counted_ptr",
    ],
)

grpc_cc_library(
    name = "health_check_client",
    srcs = [
        "ext/filters/client_channel/lb_policy/health_check_client.cc",
    ],
    hdrs = [
        "ext/filters/client_channel/lb_policy/health_check_client.h",
        "ext/filters/client_channel/lb_policy/health_check_client_internal.h",
    ],
    external_deps = [
        "absl/base:core_headers",
        "absl/status",
        "absl/status:statusor",
        "absl/strings",
        "absl/types:optional",
        "upb_lib",
    ],
    language = "c++",
    deps = [
        "channel_args",
        "closure",
        "error",
        "iomgr_fwd",
        "pollset_set",
        "slice",
        "subchannel_interface",
        "unique_type_name",
        "//:channel_arg_names",
        "//:debug_location",
        "//:exec_ctx",
        "//:gpr",
        "//:grpc_base",
        "//:grpc_client_channel",
        "//:grpc_health_upb",
        "//:grpc_public_hdrs",
        "//:grpc_trace",
        "//:orphanable",
        "//:ref_counted_ptr",
        "//:sockaddr_utils",
        "//:work_serializer",
    ],
)

grpc_cc_library(
    name = "grpc_lb_subchannel_list",
    hdrs = [
        "ext/filters/client_channel/lb_policy/subchannel_list.h",
    ],
    external_deps = [
        "absl/status",
        "absl/types:optional",
    ],
    language = "c++",
    deps = [
        "channel_args",
        "dual_ref_counted",
        "gpr_manual_constructor",
        "health_check_client",
        "iomgr_fwd",
        "lb_policy",
        "subchannel_interface",
        "//:debug_location",
        "//:gpr",
        "//:grpc_base",
        "//:ref_counted_ptr",
        "//:server_address",
        "//:work_serializer",
    ],
)

grpc_cc_library(
    name = "lb_endpoint_list",
    srcs = [
        "ext/filters/client_channel/lb_policy/endpoint_list.cc",
    ],
    hdrs = [
        "ext/filters/client_channel/lb_policy/endpoint_list.h",
    ],
    external_deps = [
        "absl/functional:any_invocable",
        "absl/status",
        "absl/status:statusor",
        "absl/types:optional",
    ],
    language = "c++",
    deps = [
        "channel_args",
        "delegating_helper",
        "grpc_lb_policy_pick_first",
        "json",
        "lb_policy",
        "lb_policy_registry",
        "pollset_set",
        "resolved_address",
        "subchannel_interface",
        "//:config",
        "//:debug_location",
        "//:endpoint_addresses",
        "//:gpr",
        "//:grpc_base",
        "//:orphanable",
        "//:ref_counted_ptr",
        "//:work_serializer",
    ],
)

grpc_cc_library(
    name = "grpc_lb_policy_pick_first",
    srcs = [
        "ext/filters/client_channel/lb_policy/pick_first/pick_first.cc",
    ],
    hdrs = [
        "ext/filters/client_channel/lb_policy/pick_first/pick_first.h",
    ],
    external_deps = [
        "absl/algorithm:container",
        "absl/random",
        "absl/status",
        "absl/status:statusor",
        "absl/strings",
        "absl/types:optional",
    ],
    language = "c++",
    deps = [
        "channel_args",
        "experiments",
        "health_check_client",
        "iomgr_fwd",
        "json",
        "json_args",
        "json_object_loader",
        "lb_policy",
        "lb_policy_factory",
        "resolved_address",
        "subchannel_interface",
        "time",
        "useful",
        "//:channel_arg_names",
        "//:config",
        "//:debug_location",
        "//:endpoint_addresses",
        "//:exec_ctx",
        "//:gpr",
        "//:grpc_base",
        "//:grpc_trace",
        "//:orphanable",
        "//:ref_counted_ptr",
        "//:sockaddr_utils",
        "//:work_serializer",
    ],
)

grpc_cc_library(
    name = "xxhash_inline",
    hdrs = ["lib/gprpp/xxhash_inline.h"],
    external_deps = ["xxhash"],
    language = "c++",
    deps = ["//:gpr_platform"],
)

grpc_cc_library(
    name = "grpc_lb_policy_ring_hash",
    srcs = [
        "ext/filters/client_channel/lb_policy/ring_hash/ring_hash.cc",
    ],
    hdrs = [
        "ext/filters/client_channel/lb_policy/ring_hash/ring_hash.h",
    ],
    external_deps = [
        "absl/base:core_headers",
        "absl/container:inlined_vector",
        "absl/status",
        "absl/status:statusor",
        "absl/strings",
        "absl/types:optional",
    ],
    language = "c++",
    deps = [
        "channel_args",
        "closure",
        "delegating_helper",
        "error",
        "grpc_lb_policy_pick_first",
        "grpc_service_config",
        "json",
        "json_args",
        "json_object_loader",
        "lb_policy",
        "lb_policy_factory",
        "lb_policy_registry",
        "pollset_set",
        "ref_counted",
        "resolved_address",
        "unique_type_name",
        "validation_errors",
        "xxhash_inline",
        "//:channel_arg_names",
        "//:config",
        "//:debug_location",
        "//:endpoint_addresses",
        "//:exec_ctx",
        "//:gpr",
        "//:grpc_base",
        "//:grpc_client_channel",
        "//:grpc_trace",
        "//:orphanable",
        "//:ref_counted_ptr",
        "//:sockaddr_utils",
        "//:work_serializer",
    ],
)

grpc_cc_library(
    name = "grpc_lb_policy_round_robin",
    srcs = [
        "ext/filters/client_channel/lb_policy/round_robin/round_robin.cc",
    ],
    external_deps = [
        "absl/meta:type_traits",
        "absl/random",
        "absl/status",
        "absl/status:statusor",
        "absl/strings",
        "absl/types:optional",
    ],
    language = "c++",
    deps = [
        "channel_args",
        "experiments",
        "grpc_lb_subchannel_list",
        "json",
        "lb_endpoint_list",
        "lb_policy",
        "lb_policy_factory",
        "subchannel_interface",
        "//:config",
        "//:debug_location",
        "//:endpoint_addresses",
        "//:gpr",
        "//:grpc_base",
        "//:grpc_trace",
        "//:orphanable",
        "//:ref_counted_ptr",
        "//:server_address",
        "//:work_serializer",
    ],
)

grpc_cc_library(
    name = "static_stride_scheduler",
    srcs = [
        "ext/filters/client_channel/lb_policy/weighted_round_robin/static_stride_scheduler.cc",
    ],
    hdrs = [
        "ext/filters/client_channel/lb_policy/weighted_round_robin/static_stride_scheduler.h",
    ],
    external_deps = [
        "absl/functional:any_invocable",
        "absl/types:optional",
        "absl/types:span",
    ],
    language = "c++",
    deps = ["//:gpr"],
)

grpc_cc_library(
    name = "grpc_lb_policy_weighted_round_robin",
    srcs = [
        "ext/filters/client_channel/lb_policy/weighted_round_robin/weighted_round_robin.cc",
    ],
    external_deps = [
        "absl/base:core_headers",
        "absl/meta:type_traits",
        "absl/random",
        "absl/status",
        "absl/status:statusor",
        "absl/strings",
        "absl/types:optional",
        "absl/types:variant",
    ],
    language = "c++",
    deps = [
        "channel_args",
        "experiments",
        "grpc_backend_metric_data",
        "grpc_lb_subchannel_list",
        "json",
        "json_args",
        "json_object_loader",
        "lb_endpoint_list",
        "lb_policy",
        "lb_policy_factory",
        "ref_counted",
        "resolved_address",
        "static_stride_scheduler",
        "stats_data",
        "subchannel_interface",
        "time",
        "validation_errors",
        "//:config",
        "//:debug_location",
        "//:endpoint_addresses",
        "//:exec_ctx",
        "//:gpr",
        "//:grpc_base",
        "//:grpc_client_channel",
        "//:grpc_trace",
        "//:orphanable",
        "//:ref_counted_ptr",
        "//:server_address",
        "//:sockaddr_utils",
        "//:stats",
        "//:work_serializer",
    ],
)

grpc_cc_library(
    name = "grpc_outlier_detection_header",
    hdrs = [
        "ext/filters/client_channel/lb_policy/outlier_detection/outlier_detection.h",
    ],
    external_deps = ["absl/types:optional"],
    language = "c++",
    deps = [
        "json",
        "json_args",
        "json_object_loader",
        "time",
        "validation_errors",
        "//:gpr_platform",
    ],
)

grpc_cc_library(
    name = "grpc_lb_policy_outlier_detection",
    srcs = [
        "ext/filters/client_channel/lb_policy/outlier_detection/outlier_detection.cc",
    ],
    external_deps = [
        "absl/base:core_headers",
        "absl/meta:type_traits",
        "absl/random",
        "absl/status",
        "absl/status:statusor",
        "absl/strings",
        "absl/types:variant",
    ],
    language = "c++",
    deps = [
        "channel_args",
        "delegating_helper",
        "experiments",
        "grpc_outlier_detection_header",
        "health_check_client",
        "iomgr_fwd",
        "json",
        "lb_policy",
        "lb_policy_factory",
        "lb_policy_registry",
        "pollset_set",
        "ref_counted",
        "resolved_address",
        "subchannel_interface",
        "unique_type_name",
        "validation_errors",
        "//:config",
        "//:debug_location",
        "//:endpoint_addresses",
        "//:exec_ctx",
        "//:gpr",
        "//:grpc_base",
        "//:grpc_client_channel",
        "//:grpc_trace",
        "//:orphanable",
        "//:ref_counted_ptr",
        "//:sockaddr_utils",
        "//:work_serializer",
    ],
)

grpc_cc_library(
    name = "grpc_lb_policy_priority",
    srcs = [
        "ext/filters/client_channel/lb_policy/priority/priority.cc",
    ],
    external_deps = [
        "absl/status",
        "absl/status:statusor",
        "absl/strings",
        "absl/types:optional",
    ],
    language = "c++",
    deps = [
        "channel_args",
        "delegating_helper",
        "grpc_lb_address_filtering",
        "json",
        "json_args",
        "json_object_loader",
        "lb_policy",
        "lb_policy_factory",
        "lb_policy_registry",
        "pollset_set",
        "ref_counted_string",
        "time",
        "validation_errors",
        "//:channel_arg_names",
        "//:config",
        "//:debug_location",
        "//:endpoint_addresses",
        "//:exec_ctx",
        "//:gpr",
        "//:grpc_base",
        "//:grpc_client_channel",
        "//:grpc_trace",
        "//:orphanable",
        "//:ref_counted_ptr",
        "//:work_serializer",
    ],
)

grpc_cc_library(
    name = "grpc_lb_policy_weighted_target",
    srcs = [
        "ext/filters/client_channel/lb_policy/weighted_target/weighted_target.cc",
    ],
    external_deps = [
        "absl/base:core_headers",
        "absl/meta:type_traits",
        "absl/random",
        "absl/status",
        "absl/status:statusor",
        "absl/strings",
        "absl/types:optional",
    ],
    language = "c++",
    deps = [
        "channel_args",
        "delegating_helper",
        "grpc_lb_address_filtering",
        "json",
        "json_args",
        "json_object_loader",
        "lb_policy",
        "lb_policy_factory",
        "lb_policy_registry",
        "pollset_set",
        "time",
        "validation_errors",
        "//:config",
        "//:debug_location",
        "//:endpoint_addresses",
        "//:exec_ctx",
        "//:gpr",
        "//:grpc_base",
        "//:grpc_client_channel",
        "//:grpc_trace",
        "//:orphanable",
        "//:ref_counted_ptr",
        "//:work_serializer",
    ],
)

grpc_cc_library(
    name = "grpc_lb_policy_xds_override_host",
    srcs = [
        "ext/filters/client_channel/lb_policy/xds/xds_override_host.cc",
    ],
    hdrs = [
        "ext/filters/client_channel/lb_policy/xds/xds_override_host.h",
    ],
    external_deps = [
        "absl/base:core_headers",
        "absl/status",
        "absl/status:statusor",
        "absl/strings",
        "absl/types:optional",
        "absl/types:span",
        "absl/types:variant",
    ],
    language = "c++",
    deps = [
        "channel_args",
        "closure",
        "delegating_helper",
        "error",
        "experiments",
        "grpc_stateful_session_filter",
        "grpc_xds_client",
        "iomgr_fwd",
        "json",
        "json_args",
        "json_object_loader",
        "lb_policy",
        "lb_policy_factory",
        "lb_policy_registry",
        "match",
        "pollset_set",
        "ref_counted_string",
        "resolved_address",
        "subchannel_interface",
        "validation_errors",
        "//:config",
        "//:debug_location",
        "//:endpoint_addresses",
        "//:exec_ctx",
        "//:gpr",
        "//:grpc_base",
        "//:grpc_client_channel",
        "//:grpc_trace",
        "//:orphanable",
        "//:ref_counted_ptr",
        "//:sockaddr_utils",
        "//:work_serializer",
    ],
)

grpc_cc_library(
    name = "lb_server_load_reporting_filter",
    srcs = [
        "ext/filters/load_reporting/server_load_reporting_filter.cc",
    ],
    hdrs = [
        "ext/filters/load_reporting/registered_opencensus_objects.h",
        "ext/filters/load_reporting/server_load_reporting_filter.h",
        "//:src/cpp/server/load_reporter/constants.h",
    ],
    external_deps = [
        "absl/container:inlined_vector",
        "absl/status",
        "absl/status:statusor",
        "absl/strings",
        "absl/strings:str_format",
        "absl/types:optional",
        "opencensus-stats",
        "opencensus-tags",
    ],
    language = "c++",
    deps = [
        "arena_promise",
        "channel_args",
        "channel_fwd",
        "channel_stack_type",
        "context",
        "grpc_sockaddr",
        "resolved_address",
        "seq",
        "slice",
        "//:channel_arg_names",
        "//:config",
        "//:gpr",
        "//:gpr_platform",
        "//:grpc_base",
        "//:grpc_public_hdrs",
        "//:grpc_security_base",
        "//:parse_address",
        "//:promise",
        "//:uri_parser",
    ],
    alwayslink = 1,
)

grpc_cc_library(
    name = "grpc_backend_metric_filter",
    srcs = [
        "ext/filters/backend_metrics/backend_metric_filter.cc",
    ],
    hdrs = [
        "ext/filters/backend_metrics/backend_metric_filter.h",
    ],
    external_deps = [
        "absl/status:statusor",
        "absl/strings",
        "absl/types:optional",
        "upb_lib",
    ],
    language = "c++",
    deps = [
        "arena_promise",
        "channel_args",
        "channel_fwd",
        "channel_stack_type",
        "context",
        "grpc_backend_metric_data",
        "grpc_backend_metric_provider",
        "map",
        "slice",
        "//:channel_arg_names",
        "//:config",
        "//:gpr",
        "//:gpr_platform",
        "//:grpc_base",
        "//:grpc_trace",
        "//:legacy_context",
        "//:xds_orca_upb",
    ],
)

grpc_cc_library(
    name = "polling_resolver",
    srcs = [
        "ext/filters/client_channel/resolver/polling_resolver.cc",
    ],
    hdrs = [
        "ext/filters/client_channel/resolver/polling_resolver.h",
    ],
    external_deps = [
        "absl/status",
        "absl/status:statusor",
        "absl/strings",
        "absl/types:optional",
    ],
    language = "c++",
    deps = [
        "channel_args",
        "grpc_service_config",
        "iomgr_fwd",
        "time",
        "//:backoff",
        "//:debug_location",
        "//:endpoint_addresses",
        "//:event_engine_base_hdrs",
        "//:exec_ctx",
        "//:gpr",
        "//:grpc_resolver",
        "//:grpc_trace",
        "//:orphanable",
        "//:ref_counted_ptr",
        "//:uri_parser",
        "//:work_serializer",
    ],
)

grpc_cc_library(
    name = "service_config_helper",
    srcs = ["ext/filters/client_channel/resolver/dns/event_engine/service_config_helper.cc"],
    hdrs = ["ext/filters/client_channel/resolver/dns/event_engine/service_config_helper.h"],
    external_deps = [
        "absl/status:statusor",
        "absl/strings",
    ],
    language = "c++",
    deps = [
        "json",
        "json_args",
        "json_object_loader",
        "json_reader",
        "json_writer",
        "status_helper",
        "//:gpr_platform",
        "//:grpc_base",
    ],
)

grpc_cc_library(
    name = "grpc_resolver_dns_event_engine",
    srcs = ["ext/filters/client_channel/resolver/dns/event_engine/event_engine_client_channel_resolver.cc"],
    hdrs = ["ext/filters/client_channel/resolver/dns/event_engine/event_engine_client_channel_resolver.h"],
    external_deps = [
        "absl/base:core_headers",
        "absl/cleanup",
        "absl/status",
        "absl/status:statusor",
        "absl/strings",
        "absl/types:optional",
    ],
    language = "c++",
    deps = [
        "channel_args",
        "event_engine_common",
        "grpc_service_config",
        "polling_resolver",
        "service_config_helper",
        "time",
        "validation_errors",
        "//:backoff",
        "//:channel_arg_names",
        "//:debug_location",
        "//:endpoint_addresses",
        "//:exec_ctx",
        "//:gpr",
        "//:gpr_platform",
        "//:grpc_base",
        "//:grpc_grpclb_balancer_addresses",
        "//:grpc_resolver",
        "//:grpc_service_config_impl",
        "//:grpc_trace",
        "//:orphanable",
        "//:ref_counted_ptr",
        "//:uri_parser",
    ],
)

grpc_cc_library(
    name = "grpc_resolver_dns_plugin",
    srcs = [
        "ext/filters/client_channel/resolver/dns/dns_resolver_plugin.cc",
    ],
    hdrs = [
        "ext/filters/client_channel/resolver/dns/dns_resolver_plugin.h",
    ],
    external_deps = ["absl/strings"],
    language = "c++",
    deps = [
        "experiments",
        "grpc_resolver_dns_event_engine",
        "grpc_resolver_dns_native",
        "//:config",
        "//:config_vars",
        "//:gpr",
        "//:grpc_resolver",
        "//:grpc_resolver_dns_ares",
    ],
)

grpc_cc_library(
    name = "grpc_resolver_dns_native",
    srcs = [
        "ext/filters/client_channel/resolver/dns/native/dns_resolver.cc",
    ],
    hdrs = [
        "ext/filters/client_channel/resolver/dns/native/dns_resolver.h",
    ],
    external_deps = [
        "absl/functional:bind_front",
        "absl/status",
        "absl/status:statusor",
        "absl/strings",
        "absl/types:optional",
    ],
    language = "c++",
    deps = [
        "channel_args",
        "polling_resolver",
        "resolved_address",
        "time",
        "//:backoff",
        "//:channel_arg_names",
        "//:config",
        "//:debug_location",
        "//:endpoint_addresses",
        "//:gpr",
        "//:grpc_base",
        "//:grpc_resolver",
        "//:grpc_trace",
        "//:orphanable",
        "//:ref_counted_ptr",
        "//:uri_parser",
    ],
)

grpc_cc_library(
    name = "grpc_resolver_sockaddr",
    srcs = [
        "ext/filters/client_channel/resolver/sockaddr/sockaddr_resolver.cc",
    ],
    external_deps = [
        "absl/status:statusor",
        "absl/strings",
    ],
    language = "c++",
    deps = [
        "channel_args",
        "iomgr_port",
        "resolved_address",
        "//:config",
        "//:endpoint_addresses",
        "//:gpr",
        "//:grpc_resolver",
        "//:orphanable",
        "//:parse_address",
        "//:uri_parser",
    ],
)

grpc_cc_library(
    name = "grpc_resolver_binder",
    srcs = [
        "ext/filters/client_channel/resolver/binder/binder_resolver.cc",
    ],
    external_deps = [
        "absl/status",
        "absl/status:statusor",
        "absl/strings",
    ],
    language = "c++",
    deps = [
        "channel_args",
        "error",
        "iomgr_port",
        "resolved_address",
        "status_helper",
        "//:config",
        "//:endpoint_addresses",
        "//:gpr",
        "//:grpc_resolver",
        "//:orphanable",
        "//:uri_parser",
    ],
)

grpc_cc_library(
    name = "grpc_resolver_xds_header",
    hdrs = [
        "ext/filters/client_channel/resolver/xds/xds_resolver.h",
    ],
    external_deps = ["absl/strings"],
    language = "c++",
    deps = [
        "grpc_service_config",
        "unique_type_name",
        "//:gpr_platform",
    ],
)

grpc_cc_library(
    name = "grpc_resolver_xds",
    srcs = [
        "ext/filters/client_channel/resolver/xds/xds_resolver.cc",
    ],
    external_deps = [
        "absl/meta:type_traits",
        "absl/random",
        "absl/status",
        "absl/status:statusor",
        "absl/strings",
        "absl/strings:str_format",
        "absl/types:optional",
        "absl/types:variant",
        "re2",
    ],
    language = "c++",
    deps = [
        "arena",
        "arena_promise",
        "channel_args",
        "channel_fwd",
        "context",
        "dual_ref_counted",
        "experiments",
        "grpc_lb_policy_ring_hash",
        "grpc_resolver_xds_header",
        "grpc_service_config",
        "grpc_xds_client",
        "iomgr_fwd",
        "match",
        "pollset_set",
        "ref_counted",
        "slice",
        "time",
        "xxhash_inline",
        "//:channel_arg_names",
        "//:config",
        "//:debug_location",
        "//:endpoint_addresses",
        "//:gpr",
        "//:grpc_base",
        "//:grpc_client_channel",
        "//:grpc_public_hdrs",
        "//:grpc_resolver",
        "//:grpc_service_config_impl",
        "//:grpc_trace",
        "//:legacy_context",
        "//:orphanable",
        "//:ref_counted_ptr",
        "//:uri_parser",
        "//:work_serializer",
        "//:xds_client",
    ],
)

grpc_cc_library(
    name = "grpc_resolver_c2p",
    srcs = [
        "ext/filters/client_channel/resolver/google_c2p/google_c2p_resolver.cc",
    ],
    external_deps = [
        "absl/status:statusor",
        "absl/strings",
        "absl/types:optional",
    ],
    language = "c++",
    deps = [
        "channel_args",
        "env",
        "gcp_metadata_query",
        "grpc_xds_client",
        "json",
        "json_writer",
        "resource_quota",
        "time",
        "//:alts_util",
        "//:config",
        "//:debug_location",
        "//:gpr",
        "//:grpc_base",
        "//:grpc_resolver",
        "//:orphanable",
        "//:ref_counted_ptr",
        "//:uri_parser",
        "//:work_serializer",
        "//:xds_client",
    ],
)

grpc_cc_library(
    name = "hpack_constants",
    hdrs = [
        "ext/transport/chttp2/transport/hpack_constants.h",
    ],
    language = "c++",
    deps = ["//:gpr_platform"],
)

grpc_cc_library(
    name = "hpack_encoder_table",
    srcs = [
        "ext/transport/chttp2/transport/hpack_encoder_table.cc",
    ],
    hdrs = [
        "ext/transport/chttp2/transport/hpack_encoder_table.h",
    ],
    language = "c++",
    deps = [
        "hpack_constants",
        "//:gpr",
    ],
)

grpc_cc_library(
    name = "chttp2_flow_control",
    srcs = [
        "ext/transport/chttp2/transport/flow_control.cc",
    ],
    hdrs = [
        "ext/transport/chttp2/transport/flow_control.h",
    ],
    external_deps = [
        "absl/functional:function_ref",
        "absl/status",
        "absl/strings",
        "absl/strings:str_format",
        "absl/types:optional",
    ],
    deps = [
        "bdp_estimator",
        "experiments",
        "http2_settings",
        "memory_quota",
        "pid_controller",
        "time",
        "useful",
        "//:gpr",
        "//:grpc_trace",
    ],
)

grpc_cc_library(
    name = "ping_abuse_policy",
    srcs = [
        "ext/transport/chttp2/transport/ping_abuse_policy.cc",
    ],
    hdrs = [
        "ext/transport/chttp2/transport/ping_abuse_policy.h",
    ],
    external_deps = [
        "absl/strings",
        "absl/types:optional",
    ],
    deps = [
        "channel_args",
        "time",
        "//:channel_arg_names",
        "//:gpr_platform",
    ],
)

grpc_cc_library(
    name = "ping_callbacks",
    srcs = [
        "ext/transport/chttp2/transport/ping_callbacks.cc",
    ],
    hdrs = [
        "ext/transport/chttp2/transport/ping_callbacks.h",
    ],
    external_deps = [
        "absl/container:flat_hash_map",
        "absl/functional:any_invocable",
        "absl/hash",
        "absl/meta:type_traits",
        "absl/random:bit_gen_ref",
        "absl/random:distributions",
        "absl/types:optional",
    ],
    deps = [
        "time",
        "//:event_engine_base_hdrs",
        "//:gpr",
        "//:gpr_platform",
        "//:grpc_trace",
    ],
)

grpc_cc_library(
    name = "write_size_policy",
    srcs = [
        "ext/transport/chttp2/transport/write_size_policy.cc",
    ],
    hdrs = [
        "ext/transport/chttp2/transport/write_size_policy.h",
    ],
    deps = [
        "time",
        "//:gpr",
        "//:gpr_platform",
    ],
)

grpc_cc_library(
    name = "ping_rate_policy",
    srcs = [
        "ext/transport/chttp2/transport/ping_rate_policy.cc",
    ],
    hdrs = [
        "ext/transport/chttp2/transport/ping_rate_policy.h",
    ],
    external_deps = [
        "absl/strings",
        "absl/types:optional",
        "absl/types:variant",
    ],
    deps = [
        "channel_args",
        "experiments",
        "match",
        "time",
        "//:channel_arg_names",
        "//:gpr_platform",
    ],
)

grpc_cc_library(
    name = "max_concurrent_streams_policy",
    srcs = [
        "ext/transport/chttp2/transport/max_concurrent_streams_policy.cc",
    ],
    hdrs = [
        "ext/transport/chttp2/transport/max_concurrent_streams_policy.h",
    ],
    deps = [
        "//:gpr",
        "//:gpr_platform",
    ],
)

grpc_cc_library(
    name = "huffsyms",
    srcs = [
        "ext/transport/chttp2/transport/huffsyms.cc",
    ],
    hdrs = [
        "ext/transport/chttp2/transport/huffsyms.h",
    ],
    deps = ["//:gpr_platform"],
)

grpc_cc_library(
    name = "decode_huff",
    srcs = [
        "ext/transport/chttp2/transport/decode_huff.cc",
    ],
    hdrs = [
        "ext/transport/chttp2/transport/decode_huff.h",
    ],
    deps = ["//:gpr_platform"],
)

grpc_cc_library(
    name = "http2_settings",
    srcs = [
        "ext/transport/chttp2/transport/http2_settings.cc",
    ],
    hdrs = [
        "ext/transport/chttp2/transport/http2_settings.h",
    ],
    deps = [
        "http2_errors",
        "useful",
        "//:gpr_platform",
    ],
)

grpc_cc_library(
    name = "grpc_transport_chttp2_alpn",
    srcs = [
        "ext/transport/chttp2/alpn/alpn.cc",
    ],
    hdrs = [
        "ext/transport/chttp2/alpn/alpn.h",
    ],
    language = "c++",
    deps = [
        "useful",
        "//:gpr",
    ],
)

grpc_cc_library(
    name = "grpc_transport_chttp2_client_connector",
    srcs = [
        "ext/transport/chttp2/client/chttp2_connector.cc",
    ],
    hdrs = [
        "ext/transport/chttp2/client/chttp2_connector.h",
    ],
    external_deps = [
        "absl/base:core_headers",
        "absl/status",
        "absl/status:statusor",
        "absl/strings:str_format",
        "absl/types:optional",
    ],
    language = "c++",
    deps = [
        "channel_args",
        "channel_args_endpoint_config",
        "channel_args_preconditioning",
        "channel_stack_type",
        "closure",
        "error",
        "grpc_insecure_credentials",
        "handshaker_registry",
        "resolved_address",
        "status_helper",
        "tcp_connect_handshaker",
        "time",
        "unique_type_name",
        "//:channel_arg_names",
        "//:config",
        "//:debug_location",
        "//:exec_ctx",
        "//:gpr",
        "//:grpc_base",
        "//:grpc_client_channel",
        "//:grpc_public_hdrs",
        "//:grpc_resolver",
        "//:grpc_security_base",
        "//:grpc_trace",
        "//:grpc_transport_chttp2",
        "//:handshaker",
        "//:orphanable",
        "//:ref_counted_ptr",
        "//:sockaddr_utils",
    ],
)

grpc_cc_library(
    name = "grpc_transport_chttp2_server",
    srcs = [
        "ext/transport/chttp2/server/chttp2_server.cc",
    ],
    hdrs = [
        "ext/transport/chttp2/server/chttp2_server.h",
    ],
    external_deps = [
        "absl/base:core_headers",
        "absl/status",
        "absl/status:statusor",
        "absl/strings",
        "absl/strings:str_format",
        "absl/types:optional",
    ],
    language = "c++",
    deps = [
        "channel_args",
        "channel_args_endpoint_config",
        "closure",
        "error",
        "grpc_insecure_credentials",
        "handshaker_registry",
        "iomgr_fwd",
        "memory_quota",
        "pollset_set",
        "resolved_address",
        "resource_quota",
        "status_helper",
        "time",
        "unique_type_name",
        "//:channel_arg_names",
        "//:chttp2_legacy_frame",
        "//:config",
        "//:debug_location",
        "//:exec_ctx",
        "//:gpr",
        "//:grpc_base",
        "//:grpc_security_base",
        "//:grpc_trace",
        "//:grpc_transport_chttp2",
        "//:handshaker",
        "//:orphanable",
        "//:ref_counted_ptr",
        "//:sockaddr_utils",
        "//:uri_parser",
    ],
)

grpc_cc_library(
    name = "grpc_transport_inproc",
    srcs = [
        "ext/transport/inproc/inproc_plugin.cc",
        "ext/transport/inproc/inproc_transport.cc",
        "ext/transport/inproc/legacy_inproc_transport.cc",
    ],
    hdrs = [
        "ext/transport/inproc/inproc_transport.h",
        "ext/transport/inproc/legacy_inproc_transport.h",
    ],
    external_deps = [
        "absl/status",
        "absl/status:statusor",
        "absl/strings",
        "absl/types:optional",
    ],
    language = "c++",
    deps = [
        "arena",
        "channel_args",
        "channel_args_preconditioning",
        "channel_stack_type",
        "closure",
        "error",
        "experiments",
        "iomgr_fwd",
        "slice",
        "slice_buffer",
        "status_helper",
        "time",
        "//:channel_arg_names",
        "//:config",
        "//:debug_location",
        "//:exec_ctx",
        "//:gpr",
        "//:grpc_base",
        "//:grpc_public_hdrs",
        "//:grpc_trace",
        "//:ref_counted_ptr",
    ],
)

grpc_cc_library(
    name = "chaotic_good_frame",
    srcs = [
        "ext/transport/chaotic_good/frame.cc",
    ],
    hdrs = [
        "ext/transport/chaotic_good/frame.h",
    ],
    external_deps = [
        "absl/random:bit_gen_ref",
        "absl/status",
        "absl/status:statusor",
        "absl/types:variant",
    ],
    deps = [
        "arena",
        "bitset",
        "chaotic_good_frame_header",
        "context",
        "no_destruct",
        "slice",
        "slice_buffer",
        "status_helper",
        "//:gpr",
        "//:gpr_platform",
        "//:grpc_base",
        "//:hpack_encoder",
        "//:hpack_parser",
    ],
)

grpc_cc_library(
    name = "chaotic_good_frame_header",
    srcs = [
        "ext/transport/chaotic_good/frame_header.cc",
    ],
    hdrs = [
        "ext/transport/chaotic_good/frame_header.h",
    ],
    external_deps = [
        "absl/status",
        "absl/status:statusor",
    ],
    deps = [
        "bitset",
        "//:gpr_platform",
    ],
)

grpc_cc_library(
    name = "gcp_metadata_query",
    srcs = [
        "ext/gcp/metadata_query.cc",
    ],
    hdrs = [
        "ext/gcp/metadata_query.h",
    ],
    external_deps = [
        "absl/functional:any_invocable",
        "absl/status",
        "absl/status:statusor",
        "absl/strings",
        "absl/strings:str_format",
    ],
    deps = [
        "closure",
        "error",
        "status_helper",
        "time",
        "//:gpr",
        "//:gpr_platform",
        "//:grpc_base",
        "//:grpc_security_base",
        "//:grpc_trace",
        "//:httpcli",
        "//:orphanable",
        "//:ref_counted_ptr",
        "//:uri_parser",
    ],
)

grpc_cc_library(
    name = "logging_sink",
    hdrs = [
        "ext/filters/logging/logging_sink.h",
    ],
    external_deps = [
        "absl/numeric:int128",
        "absl/strings",
    ],
    language = "c++",
    visibility = [
        "//src/cpp/ext/gcp:__subpackages__",
        "//test:__subpackages__",
    ],
    deps = [
        "time",
        "//:gpr_platform",
    ],
)

grpc_cc_library(
    name = "logging_filter",
    srcs = [
        "ext/filters/logging/logging_filter.cc",
    ],
    hdrs = [
        "ext/filters/logging/logging_filter.h",
    ],
    external_deps = [
        "absl/numeric:int128",
        "absl/random",
        "absl/random:distributions",
        "absl/status:statusor",
        "absl/strings",
        "absl/types:optional",
    ],
    language = "c++",
    deps = [
        "arena",
        "arena_promise",
        "cancel_callback",
        "channel_args",
        "channel_fwd",
        "channel_stack_type",
        "context",
        "logging_sink",
        "map",
        "pipe",
        "slice",
        "slice_buffer",
        "time",
        "//:channel_arg_names",
        "//:config",
        "//:gpr",
        "//:gpr_platform",
        "//:grpc_base",
        "//:grpc_client_channel",
        "//:grpc_public_hdrs",
        "//:grpc_resolver",
        "//:legacy_context",
        "//:uri_parser",
    ],
)

grpc_cc_library(
    name = "grpc_promise_endpoint",
    srcs = [
        "lib/transport/promise_endpoint.cc",
    ],
    external_deps = [
        "absl/base:core_headers",
        "absl/status",
        "absl/status:statusor",
        "absl/types:optional",
    ],
    language = "c++",
    public_hdrs = [
        "lib/transport/promise_endpoint.h",
    ],
    deps = [
        "activity",
        "event_engine_common",
        "poll",
        "slice",
        "slice_buffer",
        "//:event_engine_base_hdrs",
        "//:gpr",
    ],
)

grpc_cc_library(
    name = "chaotic_good_client_transport",
    srcs = [
        "ext/transport/chaotic_good/client_transport.cc",
    ],
    hdrs = [
        "ext/transport/chaotic_good/client_transport.h",
    ],
    external_deps = [
        "absl/base:core_headers",
        "absl/random",
        "absl/random:bit_gen_ref",
        "absl/status",
        "absl/status:statusor",
        "absl/types:optional",
        "absl/types:variant",
    ],
    language = "c++",
    deps = [
        "activity",
        "arena",
        "chaotic_good_frame",
        "chaotic_good_frame_header",
        "context",
        "event_engine_wakeup_scheduler",
        "for_each",
        "grpc_promise_endpoint",
        "if",
        "inter_activity_pipe",
        "loop",
        "match",
        "memory_quota",
        "mpsc",
        "pipe",
        "poll",
        "resource_quota",
        "slice",
        "slice_buffer",
        "try_join",
        "try_seq",
        "//:exec_ctx",
        "//:gpr",
        "//:gpr_platform",
        "//:grpc_base",
        "//:hpack_encoder",
        "//:hpack_parser",
        "//:ref_counted_ptr",
<<<<<<< HEAD
    ],
)

grpc_cc_library(
    name = "chaotic_good_server_transport",
    srcs = [
        "ext/transport/chaotic_good/server_transport.cc",
    ],
    hdrs = [
        "ext/transport/chaotic_good/server_transport.h",
    ],
    external_deps = [
        "absl/base:core_headers",
        "absl/functional:any_invocable",
        "absl/random",
        "absl/random:bit_gen_ref",
        "absl/status",
        "absl/status:statusor",
        "absl/types:variant",
    ],
    language = "c++",
    deps = [
        "activity",
        "arena",
        "arena_promise",
        "chaotic_good_frame",
        "chaotic_good_frame_header",
        "context",
        "event_engine_wakeup_scheduler",
        "grpc_promise_endpoint",
        "join",
        "loop",
        "memory_quota",
        "mpsc",
        "pipe",
        "resource_quota",
        "slice",
        "slice_buffer",
        "try_join",
        "try_seq",
        "//:exec_ctx",
        "//:gpr",
        "//:gpr_platform",
        "//:grpc_base",
        "//:hpack_encoder",
        "//:hpack_parser",
        "//:ref_counted_ptr",
=======
>>>>>>> f87ce8b4
    ],
)

### UPB Targets

grpc_upb_proto_library(
    name = "envoy_admin_upb",
    deps = ["@envoy_api//envoy/admin/v3:pkg"],
)

grpc_upb_proto_library(
    name = "envoy_config_cluster_upb",
    deps = ["@envoy_api//envoy/config/cluster/v3:pkg"],
)

grpc_upb_proto_reflection_library(
    name = "envoy_config_cluster_upbdefs",
    deps = ["@envoy_api//envoy/config/cluster/v3:pkg"],
)

grpc_upb_proto_library(
    name = "envoy_config_core_upb",
    deps = ["@envoy_api//envoy/config/core/v3:pkg"],
)

grpc_upb_proto_library(
    name = "envoy_config_endpoint_upb",
    deps = ["@envoy_api//envoy/config/endpoint/v3:pkg"],
)

grpc_upb_proto_reflection_library(
    name = "envoy_config_endpoint_upbdefs",
    deps = ["@envoy_api//envoy/config/endpoint/v3:pkg"],
)

grpc_upb_proto_library(
    name = "envoy_config_listener_upb",
    deps = ["@envoy_api//envoy/config/listener/v3:pkg"],
)

grpc_upb_proto_reflection_library(
    name = "envoy_config_listener_upbdefs",
    deps = ["@envoy_api//envoy/config/listener/v3:pkg"],
)

grpc_upb_proto_library(
    name = "envoy_config_rbac_upb",
    deps = ["@envoy_api//envoy/config/rbac/v3:pkg"],
)

grpc_upb_proto_library(
    name = "envoy_config_route_upb",
    deps = ["@envoy_api//envoy/config/route/v3:pkg"],
)

grpc_upb_proto_reflection_library(
    name = "envoy_config_route_upbdefs",
    deps = ["@envoy_api//envoy/config/route/v3:pkg"],
)

grpc_upb_proto_library(
    name = "envoy_extensions_clusters_aggregate_upb",
    deps = ["@envoy_api//envoy/extensions/clusters/aggregate/v3:pkg"],
)

grpc_upb_proto_reflection_library(
    name = "envoy_extensions_clusters_aggregate_upbdefs",
    deps = ["@envoy_api//envoy/extensions/clusters/aggregate/v3:pkg"],
)

grpc_upb_proto_library(
    name = "envoy_extensions_filters_common_fault_upb",
    deps = ["@envoy_api//envoy/extensions/filters/common/fault/v3:pkg"],
)

grpc_upb_proto_library(
    name = "envoy_extensions_filters_http_fault_upb",
    deps = ["@envoy_api//envoy/extensions/filters/http/fault/v3:pkg"],
)

grpc_upb_proto_reflection_library(
    name = "envoy_extensions_filters_http_fault_upbdefs",
    deps = ["@envoy_api//envoy/extensions/filters/http/fault/v3:pkg"],
)

grpc_upb_proto_library(
    name = "envoy_extensions_filters_http_rbac_upb",
    deps = ["@envoy_api//envoy/extensions/filters/http/rbac/v3:pkg"],
)

grpc_upb_proto_reflection_library(
    name = "envoy_extensions_filters_http_rbac_upbdefs",
    deps = ["@envoy_api//envoy/extensions/filters/http/rbac/v3:pkg"],
)

grpc_upb_proto_library(
    name = "envoy_extensions_filters_http_router_upb",
    deps = ["@envoy_api//envoy/extensions/filters/http/router/v3:pkg"],
)

grpc_upb_proto_reflection_library(
    name = "envoy_extensions_filters_http_router_upbdefs",
    deps = ["@envoy_api//envoy/extensions/filters/http/router/v3:pkg"],
)

grpc_upb_proto_library(
    name = "envoy_extensions_filters_http_stateful_session_upb",
    deps = ["@envoy_api//envoy/extensions/filters/http/stateful_session/v3:pkg"],
)

grpc_upb_proto_reflection_library(
    name = "envoy_extensions_filters_http_stateful_session_upbdefs",
    deps = ["@envoy_api//envoy/extensions/filters/http/stateful_session/v3:pkg"],
)

grpc_upb_proto_library(
    name = "envoy_extensions_http_stateful_session_cookie_upb",
    deps = ["@envoy_api//envoy/extensions/http/stateful_session/cookie/v3:pkg"],
)

grpc_upb_proto_reflection_library(
    name = "envoy_extensions_http_stateful_session_cookie_upbdefs",
    deps = ["@envoy_api//envoy/extensions/http/stateful_session/cookie/v3:pkg"],
)

grpc_upb_proto_library(
    name = "envoy_type_http_upb",
    deps = ["@envoy_api//envoy/type/http/v3:pkg"],
)

grpc_upb_proto_library(
    name = "envoy_extensions_load_balancing_policies_client_side_weighted_round_robin_upb",
    deps = ["@envoy_api//envoy/extensions/load_balancing_policies/client_side_weighted_round_robin/v3:pkg"],
)

grpc_upb_proto_library(
    name = "envoy_extensions_load_balancing_policies_ring_hash_upb",
    deps = ["@envoy_api//envoy/extensions/load_balancing_policies/ring_hash/v3:pkg"],
)

grpc_upb_proto_library(
    name = "envoy_extensions_load_balancing_policies_wrr_locality_upb",
    deps = ["@envoy_api//envoy/extensions/load_balancing_policies/wrr_locality/v3:pkg"],
)

grpc_upb_proto_library(
    name = "envoy_extensions_load_balancing_policies_pick_first_upb",
    deps = ["@envoy_api//envoy/extensions/load_balancing_policies/pick_first/v3:pkg"],
)

grpc_upb_proto_library(
    name = "envoy_extensions_filters_network_http_connection_manager_upb",
    deps = ["@envoy_api//envoy/extensions/filters/network/http_connection_manager/v3:pkg"],
)

grpc_upb_proto_reflection_library(
    name = "envoy_extensions_filters_network_http_connection_manager_upbdefs",
    deps = ["@envoy_api//envoy/extensions/filters/network/http_connection_manager/v3:pkg"],
)

grpc_upb_proto_library(
    name = "envoy_extensions_transport_sockets_tls_upb",
    deps = ["@envoy_api//envoy/extensions/transport_sockets/tls/v3:pkg"],
)

grpc_upb_proto_reflection_library(
    name = "envoy_extensions_transport_sockets_tls_upbdefs",
    deps = ["@envoy_api//envoy/extensions/transport_sockets/tls/v3:pkg"],
)

grpc_upb_proto_library(
    name = "envoy_service_discovery_upb",
    deps = ["@envoy_api//envoy/service/discovery/v3:pkg"],
)

grpc_upb_proto_reflection_library(
    name = "envoy_service_discovery_upbdefs",
    deps = ["@envoy_api//envoy/service/discovery/v3:pkg"],
)

grpc_upb_proto_library(
    name = "envoy_service_load_stats_upb",
    deps = ["@envoy_api//envoy/service/load_stats/v3:pkg"],
)

grpc_upb_proto_reflection_library(
    name = "envoy_service_load_stats_upbdefs",
    deps = ["@envoy_api//envoy/service/load_stats/v3:pkg"],
)

grpc_upb_proto_library(
    name = "envoy_service_status_upb",
    deps = ["@envoy_api//envoy/service/status/v3:pkg"],
)

grpc_upb_proto_reflection_library(
    name = "envoy_service_status_upbdefs",
    deps = ["@envoy_api//envoy/service/status/v3:pkg"],
)

grpc_upb_proto_library(
    name = "envoy_type_matcher_upb",
    deps = ["@envoy_api//envoy/type/matcher/v3:pkg"],
)

grpc_upb_proto_library(
    name = "envoy_type_upb",
    deps = ["@envoy_api//envoy/type/v3:pkg"],
)

grpc_upb_proto_library(
    name = "xds_type_upb",
    deps = ["@com_github_cncf_udpa//xds/type/v3:pkg"],
)

grpc_upb_proto_reflection_library(
    name = "xds_type_upbdefs",
    deps = ["@com_github_cncf_udpa//xds/type/v3:pkg"],
)

grpc_upb_proto_library(
    name = "xds_orca_upb",
    deps = ["@com_github_cncf_udpa//xds/data/orca/v3:pkg"],
)

grpc_upb_proto_library(
    name = "xds_orca_service_upb",
    deps = ["@com_github_cncf_udpa//xds/service/orca/v3:pkg"],
)

grpc_upb_proto_library(
    name = "grpc_health_upb",
    deps = ["//src/proto/grpc/health/v1:health_proto_descriptor"],
)

grpc_upb_proto_library(
    name = "google_rpc_status_upb",
    deps = ["@com_google_googleapis//google/rpc:status_proto"],
)

grpc_upb_proto_reflection_library(
    name = "google_rpc_status_upbdefs",
    deps = ["@com_google_googleapis//google/rpc:status_proto"],
)

grpc_upb_proto_library(
    name = "google_type_expr_upb",
    deps = ["@com_google_googleapis//google/type:expr_proto"],
)

grpc_upb_proto_library(
    name = "grpc_lb_upb",
    deps = ["//src/proto/grpc/lb/v1:load_balancer_proto_descriptor"],
)

grpc_upb_proto_library(
    name = "alts_upb",
    deps = ["//src/proto/grpc/gcp:alts_handshaker_proto"],
)

grpc_upb_proto_library(
    name = "rls_upb",
    deps = ["//src/proto/grpc/lookup/v1:rls_proto_descriptor"],
)

grpc_upb_proto_library(
    name = "rls_config_upb",
    deps = ["//src/proto/grpc/lookup/v1:rls_config_proto_descriptor"],
)

grpc_upb_proto_reflection_library(
    name = "rls_config_upbdefs",
    deps = ["//src/proto/grpc/lookup/v1:rls_config_proto_descriptor"],
)

WELL_KNOWN_PROTO_TARGETS = [
    "any",
    "duration",
    "empty",
    "struct",
    "timestamp",
    "wrappers",
]

[grpc_upb_proto_library(
    name = "protobuf_" + target + "_upb",
    deps = ["@com_google_protobuf//:" + target + "_proto"],
) for target in WELL_KNOWN_PROTO_TARGETS]

[grpc_upb_proto_reflection_library(
    name = "protobuf_" + target + "_upbdefs",
    deps = ["@com_google_protobuf//:" + target + "_proto"],
) for target in WELL_KNOWN_PROTO_TARGETS]

grpc_generate_one_off_internal_targets()<|MERGE_RESOLUTION|>--- conflicted
+++ resolved
@@ -6225,7 +6225,6 @@
         "arena",
         "chaotic_good_frame",
         "chaotic_good_frame_header",
-        "context",
         "event_engine_wakeup_scheduler",
         "for_each",
         "grpc_promise_endpoint",
@@ -6249,7 +6248,6 @@
         "//:hpack_encoder",
         "//:hpack_parser",
         "//:ref_counted_ptr",
-<<<<<<< HEAD
     ],
 )
 
@@ -6297,8 +6295,6 @@
         "//:hpack_encoder",
         "//:hpack_parser",
         "//:ref_counted_ptr",
-=======
->>>>>>> f87ce8b4
     ],
 )
 
