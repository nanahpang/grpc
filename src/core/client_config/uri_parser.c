/*
 *
 * Copyright 2015, Google Inc.
 * All rights reserved.
 *
 * Redistribution and use in source and binary forms, with or without
 * modification, are permitted provided that the following conditions are
 * met:
 *
 *     * Redistributions of source code must retain the above copyright
 * notice, this list of conditions and the following disclaimer.
 *     * Redistributions in binary form must reproduce the above
 * copyright notice, this list of conditions and the following disclaimer
 * in the documentation and/or other materials provided with the
 * distribution.
 *     * Neither the name of Google Inc. nor the names of its
 * contributors may be used to endorse or promote products derived from
 * this software without specific prior written permission.
 *
 * THIS SOFTWARE IS PROVIDED BY THE COPYRIGHT HOLDERS AND CONTRIBUTORS
 * "AS IS" AND ANY EXPRESS OR IMPLIED WARRANTIES, INCLUDING, BUT NOT
 * LIMITED TO, THE IMPLIED WARRANTIES OF MERCHANTABILITY AND FITNESS FOR
 * A PARTICULAR PURPOSE ARE DISCLAIMED. IN NO EVENT SHALL THE COPYRIGHT
 * OWNER OR CONTRIBUTORS BE LIABLE FOR ANY DIRECT, INDIRECT, INCIDENTAL,
 * SPECIAL, EXEMPLARY, OR CONSEQUENTIAL DAMAGES (INCLUDING, BUT NOT
 * LIMITED TO, PROCUREMENT OF SUBSTITUTE GOODS OR SERVICES; LOSS OF USE,
 * DATA, OR PROFITS; OR BUSINESS INTERRUPTION) HOWEVER CAUSED AND ON ANY
 * THEORY OF LIABILITY, WHETHER IN CONTRACT, STRICT LIABILITY, OR TORT
 * (INCLUDING NEGLIGENCE OR OTHERWISE) ARISING IN ANY WAY OUT OF THE USE
 * OF THIS SOFTWARE, EVEN IF ADVISED OF THE POSSIBILITY OF SUCH DAMAGE.
 *
 */

#include "src/core/client_config/uri_parser.h"

#include <string.h>

#include <grpc/support/alloc.h>
#include <grpc/support/log.h>
#include <grpc/support/string_util.h>

static grpc_uri *bad_uri(const char *uri_text, size_t pos, const char *section,
                         int suppress_errors) {
  char *line_prefix;
  size_t pfx_len;

  if (!suppress_errors) {
    gpr_asprintf(&line_prefix, "bad uri.%s: '", section);
    pfx_len = strlen(line_prefix) + pos;
    gpr_log(GPR_ERROR, "%s%s'", line_prefix, uri_text);
    gpr_free(line_prefix);

    line_prefix = gpr_malloc(pfx_len + 1);
    memset(line_prefix, ' ', pfx_len);
    line_prefix[pfx_len] = 0;
    gpr_log(GPR_ERROR, "%s^ here", line_prefix);
    gpr_free(line_prefix);
  }

  return NULL;
}

<<<<<<< HEAD
static char *copy_fragment(const char *src, size_t begin, size_t end) {
  char *out;
  GPR_ASSERT(end >= begin);
  out = gpr_malloc(end - begin + 1);
=======
/** Returns a copy of \a src[begin, end) */
static char *copy_component(const char *src, int begin, int end) {
  char *out = gpr_malloc(end - begin + 1);
>>>>>>> 855dbf18
  memcpy(out, src + begin, end - begin);
  out[end - begin] = 0;
  return out;
}

/** Returns how many chars to advance if \a uri_text[i] begins a valid \a pchar
 * production. If \a uri_text[i] introduces an invalid \a pchar (such as percent
 * sign not followed by two hex digits), -1 is returned. */
static int parse_pchar(const char *uri_text, int i) {
  /* pchar = unreserved / pct-encoded / sub-delims / ":" / "@"
   * unreserved = ALPHA / DIGIT / "-" / "." / "_" / "~"
   * pct-encoded = "%" HEXDIG HEXDIG
   * sub-delims = "!" / "$" / "&" / "'" / "(" / ")"
                / "*" / "+" / "," / ";" / "=" */
  char c = uri_text[i];
  if ( ((c >= 'A') && (c <= 'Z')) ||
       ((c >= 'a') && (c <= 'z')) ||
       ((c >= '0') && (c <= '9')) ||
       (c == '-' || c == '.' || c == '_' || c == '~') || /* unreserved */

       (c == '!' || c == '$' || c == '&' || c == '\'' || c == '$' || c == '&' ||
        c == '(' || c == ')' || c == '*' || c == '+' || c == ',' || c == ';' ||
        c == '=') /* sub-delims */ ) {
    return 1;
  }
  if (c == '%') { /* pct-encoded */
    int j;
    if (uri_text[i+1] == 0 || uri_text[i+2] == 0) {
      return -1;
    }
    for (j = i + 1; j < 2; j++) {
      c = uri_text[j];
      if (!(((c >= '0') && (c <= '9')) ||
            ((c >= 'a') && (c <= 'f')) ||
            ((c >= 'A') && (c <= 'F')))) {
        return -1;
      }
    }
    return 2;
  }
  return 0;
}

/* *( pchar / "?" / "/" ) */
static int parse_query(const char *uri_text, int i) {
  char c;
  while ((c = uri_text[i]) != 0) {
    const int advance = parse_pchar(uri_text, i); /* pchar */
    switch (advance) {
      case 0: /* uri_text[i] isn't in pchar */
        /* maybe it's ? or / */
        if (uri_text[i] == '?' || uri_text[i] == '/') {
          i++;
          break;
        } else {
          return i;
        }
      case 1:
      case 2:
        i += advance;
        break;
      default: /* uri_text[i] introduces an invalid URI */
        return -i;
    }
  }
  return i; /* first uri_text position past the \a query production, maybe \0 */
}

/* alias for consistency */
static int (*parse_fragment)(const char *uri_text, int i) = parse_query;

grpc_uri *grpc_uri_parse(const char *uri_text, int suppress_errors) {
  grpc_uri *uri;
<<<<<<< HEAD
  size_t scheme_begin = 0;
#define NOT_SET (~(size_t)0)
  size_t scheme_end = NOT_SET;
  size_t authority_begin = NOT_SET;
  size_t authority_end = NOT_SET;
  size_t path_begin = NOT_SET;
  size_t path_end = NOT_SET;
  size_t i;
=======
  int scheme_begin = 0;
  int scheme_end = -1;
  int authority_begin = -1;
  int authority_end = -1;
  int path_begin = -1;
  int path_end = -1;
  int query_begin = -1;
  int query_end = -1;
  int fragment_begin = -1;
  int fragment_end = -1;
  int i;
>>>>>>> 855dbf18

  for (i = scheme_begin; uri_text[i] != 0; i++) {
    if (uri_text[i] == ':') {
      scheme_end = i;
      break;
    }
    if (uri_text[i] >= 'a' && uri_text[i] <= 'z') continue;
    if (uri_text[i] >= 'A' && uri_text[i] <= 'Z') continue;
    if (i != scheme_begin) {
      if (uri_text[i] >= '0' && uri_text[i] <= '9') continue;
      if (uri_text[i] == '+') continue;
      if (uri_text[i] == '-') continue;
      if (uri_text[i] == '.') continue;
    }
    break;
  }
  if (scheme_end == NOT_SET) {
    return bad_uri(uri_text, i, "scheme", suppress_errors);
  }

  if (uri_text[scheme_end + 1] == '/' && uri_text[scheme_end + 2] == '/') {
    authority_begin = scheme_end + 3;
<<<<<<< HEAD
    for (i = authority_begin; uri_text[i] != 0 && authority_end == NOT_SET;
         i++) {
      if (uri_text[i] == '/') {
=======
    for (i = authority_begin; uri_text[i] != 0 && authority_end == -1; i++) {
      if (uri_text[i] == '/' || uri_text[i] == '?' || uri_text[i] == '#') {
>>>>>>> 855dbf18
        authority_end = i;
      }
    }
    if (authority_end == NOT_SET && uri_text[i] == 0) {
      authority_end = i;
    }
    if (authority_end == NOT_SET) {
      return bad_uri(uri_text, i, "authority", suppress_errors);
    }
    /* TODO(ctiller): parse the authority correctly */
    path_begin = authority_end;
  } else {
    path_begin = scheme_end + 1;
  }

  for (i = path_begin; uri_text[i] != 0; i++) {
    if (uri_text[i] == '?' || uri_text[i] == '#') {
      path_end = i;
      break;
    }
  }
  if (path_end == -1 && uri_text[i] == 0) {
    path_end = i;
  }
  if (path_end == -1) {
    return bad_uri(uri_text, i, "path", suppress_errors);
  }

  if (uri_text[i] == '?') {
    query_begin = i + 1;
    i = parse_query(uri_text, query_begin);
    if (i < 0) {
      return bad_uri(uri_text, -i, "query", suppress_errors);
    } else if (uri_text[i] != 0 && uri_text[i] != '#') {
      /* We must be at the end or at the beginning of a fragment */
      return bad_uri(uri_text, i, "query", suppress_errors);
    }
    query_end = i;
  }
  if (uri_text[i] == '#') {
    fragment_begin = i + 1;
    i = parse_fragment(uri_text, fragment_begin);
    if (i < 0) {
      return bad_uri(uri_text, i - fragment_end, "fragment", suppress_errors);
    } else if (uri_text[i] != 0) {
      /* We must be at the end */
      return bad_uri(uri_text, i, "fragment", suppress_errors);
    }
    fragment_end = i;
  }

  uri = gpr_malloc(sizeof(*uri));
  memset(uri, 0, sizeof(*uri));
  uri->scheme = copy_component(uri_text, scheme_begin, scheme_end);
  uri->authority = copy_component(uri_text, authority_begin, authority_end);
  uri->path = copy_component(uri_text, path_begin, path_end);
  uri->query = copy_component(uri_text, query_begin, query_end);
  uri->fragment = copy_component(uri_text, fragment_begin, fragment_end);

  return uri;
}

void grpc_uri_destroy(grpc_uri *uri) {
  if (!uri) return;
  gpr_free(uri->scheme);
  gpr_free(uri->authority);
  gpr_free(uri->path);
  gpr_free(uri->query);
  gpr_free(uri->fragment);
  gpr_free(uri);
}<|MERGE_RESOLUTION|>--- conflicted
+++ resolved
@@ -39,6 +39,9 @@
 #include <grpc/support/log.h>
 #include <grpc/support/string_util.h>
 
+/** a size_t default value... maps to all 1's */
+#define NOT_SET (~(size_t)0)
+
 static grpc_uri *bad_uri(const char *uri_text, size_t pos, const char *section,
                          int suppress_errors) {
   char *line_prefix;
@@ -60,16 +63,9 @@
   return NULL;
 }
 
-<<<<<<< HEAD
-static char *copy_fragment(const char *src, size_t begin, size_t end) {
-  char *out;
-  GPR_ASSERT(end >= begin);
-  out = gpr_malloc(end - begin + 1);
-=======
 /** Returns a copy of \a src[begin, end) */
-static char *copy_component(const char *src, int begin, int end) {
+static char *copy_component(const char *src, size_t begin, size_t end) {
   char *out = gpr_malloc(end - begin + 1);
->>>>>>> 855dbf18
   memcpy(out, src + begin, end - begin);
   out[end - begin] = 0;
   return out;
@@ -77,35 +73,33 @@
 
 /** Returns how many chars to advance if \a uri_text[i] begins a valid \a pchar
  * production. If \a uri_text[i] introduces an invalid \a pchar (such as percent
- * sign not followed by two hex digits), -1 is returned. */
-static int parse_pchar(const char *uri_text, int i) {
+ * sign not followed by two hex digits), NOT_SET is returned. */
+static size_t parse_pchar(const char *uri_text, size_t i) {
   /* pchar = unreserved / pct-encoded / sub-delims / ":" / "@"
    * unreserved = ALPHA / DIGIT / "-" / "." / "_" / "~"
    * pct-encoded = "%" HEXDIG HEXDIG
    * sub-delims = "!" / "$" / "&" / "'" / "(" / ")"
                 / "*" / "+" / "," / ";" / "=" */
   char c = uri_text[i];
-  if ( ((c >= 'A') && (c <= 'Z')) ||
-       ((c >= 'a') && (c <= 'z')) ||
-       ((c >= '0') && (c <= '9')) ||
-       (c == '-' || c == '.' || c == '_' || c == '~') || /* unreserved */
-
-       (c == '!' || c == '$' || c == '&' || c == '\'' || c == '$' || c == '&' ||
-        c == '(' || c == ')' || c == '*' || c == '+' || c == ',' || c == ';' ||
-        c == '=') /* sub-delims */ ) {
+  if (((c >= 'A') && (c <= 'Z')) || ((c >= 'a') && (c <= 'z')) ||
+      ((c >= '0') && (c <= '9')) ||
+      (c == '-' || c == '.' || c == '_' || c == '~') || /* unreserved */
+
+      (c == '!' || c == '$' || c == '&' || c == '\'' || c == '$' || c == '&' ||
+       c == '(' || c == ')' || c == '*' || c == '+' || c == ',' || c == ';' ||
+       c == '=') /* sub-delims */) {
     return 1;
   }
   if (c == '%') { /* pct-encoded */
-    int j;
-    if (uri_text[i+1] == 0 || uri_text[i+2] == 0) {
-      return -1;
+    size_t j;
+    if (uri_text[i + 1] == 0 || uri_text[i + 2] == 0) {
+      return NOT_SET;
     }
     for (j = i + 1; j < 2; j++) {
       c = uri_text[j];
-      if (!(((c >= '0') && (c <= '9')) ||
-            ((c >= 'a') && (c <= 'f')) ||
+      if (!(((c >= '0') && (c <= '9')) || ((c >= 'a') && (c <= 'f')) ||
             ((c >= 'A') && (c <= 'F')))) {
-        return -1;
+        return NOT_SET;
       }
     }
     return 2;
@@ -114,57 +108,45 @@
 }
 
 /* *( pchar / "?" / "/" ) */
-static int parse_query(const char *uri_text, int i) {
+static int parse_fragment_or_query(const char *uri_text, size_t *i) {
   char c;
-  while ((c = uri_text[i]) != 0) {
-    const int advance = parse_pchar(uri_text, i); /* pchar */
+  while ((c = uri_text[*i]) != 0) {
+    const size_t advance = parse_pchar(uri_text, *i); /* pchar */
     switch (advance) {
       case 0: /* uri_text[i] isn't in pchar */
         /* maybe it's ? or / */
-        if (uri_text[i] == '?' || uri_text[i] == '/') {
-          i++;
+        if (uri_text[*i] == '?' || uri_text[*i] == '/') {
+          (*i)++;
           break;
         } else {
-          return i;
+          return 1;
         }
-      case 1:
-      case 2:
-        i += advance;
+        gpr_log(GPR_ERROR, "should never reach here");
+        abort();
+      default:
+        (*i) += advance;
         break;
-      default: /* uri_text[i] introduces an invalid URI */
-        return -i;
-    }
-  }
-  return i; /* first uri_text position past the \a query production, maybe \0 */
-}
-
-/* alias for consistency */
-static int (*parse_fragment)(const char *uri_text, int i) = parse_query;
+      case NOT_SET: /* uri_text[i] introduces an invalid URI */
+        return 0;
+    }
+  }
+  /* *i is the first uri_text position past the \a query production, maybe \0 */
+  return 1;
+}
 
 grpc_uri *grpc_uri_parse(const char *uri_text, int suppress_errors) {
   grpc_uri *uri;
-<<<<<<< HEAD
   size_t scheme_begin = 0;
-#define NOT_SET (~(size_t)0)
   size_t scheme_end = NOT_SET;
   size_t authority_begin = NOT_SET;
   size_t authority_end = NOT_SET;
   size_t path_begin = NOT_SET;
   size_t path_end = NOT_SET;
+  size_t query_begin = NOT_SET;
+  size_t query_end = NOT_SET;
+  size_t fragment_begin = NOT_SET;
+  size_t fragment_end = NOT_SET;
   size_t i;
-=======
-  int scheme_begin = 0;
-  int scheme_end = -1;
-  int authority_begin = -1;
-  int authority_end = -1;
-  int path_begin = -1;
-  int path_end = -1;
-  int query_begin = -1;
-  int query_end = -1;
-  int fragment_begin = -1;
-  int fragment_end = -1;
-  int i;
->>>>>>> 855dbf18
 
   for (i = scheme_begin; uri_text[i] != 0; i++) {
     if (uri_text[i] == ':') {
@@ -187,14 +169,9 @@
 
   if (uri_text[scheme_end + 1] == '/' && uri_text[scheme_end + 2] == '/') {
     authority_begin = scheme_end + 3;
-<<<<<<< HEAD
     for (i = authority_begin; uri_text[i] != 0 && authority_end == NOT_SET;
          i++) {
-      if (uri_text[i] == '/') {
-=======
-    for (i = authority_begin; uri_text[i] != 0 && authority_end == -1; i++) {
       if (uri_text[i] == '/' || uri_text[i] == '?' || uri_text[i] == '#') {
->>>>>>> 855dbf18
         authority_end = i;
       }
     }
@@ -216,18 +193,17 @@
       break;
     }
   }
-  if (path_end == -1 && uri_text[i] == 0) {
+  if (path_end == NOT_SET && uri_text[i] == 0) {
     path_end = i;
   }
-  if (path_end == -1) {
+  if (path_end == NOT_SET) {
     return bad_uri(uri_text, i, "path", suppress_errors);
   }
 
   if (uri_text[i] == '?') {
-    query_begin = i + 1;
-    i = parse_query(uri_text, query_begin);
-    if (i < 0) {
-      return bad_uri(uri_text, -i, "query", suppress_errors);
+    query_begin = ++i;
+    if (!parse_fragment_or_query(uri_text, &i)) {
+      return bad_uri(uri_text, i, "query", suppress_errors);
     } else if (uri_text[i] != 0 && uri_text[i] != '#') {
       /* We must be at the end or at the beginning of a fragment */
       return bad_uri(uri_text, i, "query", suppress_errors);
@@ -235,9 +211,8 @@
     query_end = i;
   }
   if (uri_text[i] == '#') {
-    fragment_begin = i + 1;
-    i = parse_fragment(uri_text, fragment_begin);
-    if (i < 0) {
+    fragment_begin = ++i;
+    if (!parse_fragment_or_query(uri_text, &i)) {
       return bad_uri(uri_text, i - fragment_end, "fragment", suppress_errors);
     } else if (uri_text[i] != 0) {
       /* We must be at the end */
