--- conflicted
+++ resolved
@@ -331,25 +331,22 @@
   grpc_endpoint_add_to_pollset(ep->wrapped_ep, pollset);
 }
 
-<<<<<<< HEAD
 static void endpoint_add_to_pollset_set(grpc_endpoint *secure_ep,
                                     grpc_pollset_set *pollset_set) {
   secure_endpoint *ep = (secure_endpoint *)secure_ep;
   grpc_endpoint_add_to_pollset_set(ep->wrapped_ep, pollset_set);
-=======
+}
+
 static char *endpoint_get_peer(grpc_endpoint *secure_ep) {
   secure_endpoint *ep = (secure_endpoint *)secure_ep;
   return grpc_endpoint_get_peer(ep->wrapped_ep);
->>>>>>> 5126bb6d
 }
 
 static const grpc_endpoint_vtable vtable = {
-    endpoint_notify_on_read, endpoint_write, endpoint_add_to_pollset,
-<<<<<<< HEAD
-    endpoint_add_to_pollset_set, endpoint_shutdown, endpoint_unref};
-=======
-    endpoint_shutdown,       endpoint_unref, endpoint_get_peer};
->>>>>>> 5126bb6d
+    endpoint_notify_on_read, endpoint_write,
+    endpoint_add_to_pollset, endpoint_add_to_pollset_set,
+    endpoint_shutdown,       endpoint_unref,
+    endpoint_get_peer};
 
 grpc_endpoint *grpc_secure_endpoint_create(
     struct tsi_frame_protector *protector, grpc_endpoint *transport,
