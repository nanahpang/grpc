--- conflicted
+++ resolved
@@ -173,15 +173,9 @@
 }
 
 /* TODO(jboeuf): Remove when we are past the debugging phase with this code. */
-<<<<<<< HEAD
-static void ssl_log_where_info(const SSL *ssl, int where, int flag,
-                               const char *msg) {
-  if ((where & flag) && tsi_tracing_enabled.enabled()) {
-=======
 static void ssl_log_where_info(const SSL* ssl, int where, int flag,
                                const char* msg) {
-  if ((where & flag) && GRPC_TRACER_ON(tsi_tracing_enabled)) {
->>>>>>> 67520b0f
+  if ((where & flag) && tsi_tracing_enabled.enabled()) {
     gpr_log(GPR_INFO, "%20.20s - %30.30s  - %5.10s", msg,
             SSL_state_string_long(ssl), SSL_state_string(ssl));
   }
