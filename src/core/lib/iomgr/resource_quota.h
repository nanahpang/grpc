/*
 *
 * Copyright 2016, Google Inc.
 * All rights reserved.
 *
 * Redistribution and use in source and binary forms, with or without
 * modification, are permitted provided that the following conditions are
 * met:
 *
 *     * Redistributions of source code must retain the above copyright
 * notice, this list of conditions and the following disclaimer.
 *     * Redistributions in binary form must reproduce the above
 * copyright notice, this list of conditions and the following disclaimer
 * in the documentation and/or other materials provided with the
 * distribution.
 *     * Neither the name of Google Inc. nor the names of its
 * contributors may be used to endorse or promote products derived from
 * this software without specific prior written permission.
 *
 * THIS SOFTWARE IS PROVIDED BY THE COPYRIGHT HOLDERS AND CONTRIBUTORS
 * "AS IS" AND ANY EXPRESS OR IMPLIED WARRANTIES, INCLUDING, BUT NOT
 * LIMITED TO, THE IMPLIED WARRANTIES OF MERCHANTABILITY AND FITNESS FOR
 * A PARTICULAR PURPOSE ARE DISCLAIMED. IN NO EVENT SHALL THE COPYRIGHT
 * OWNER OR CONTRIBUTORS BE LIABLE FOR ANY DIRECT, INDIRECT, INCIDENTAL,
 * SPECIAL, EXEMPLARY, OR CONSEQUENTIAL DAMAGES (INCLUDING, BUT NOT
 * LIMITED TO, PROCUREMENT OF SUBSTITUTE GOODS OR SERVICES; LOSS OF USE,
 * DATA, OR PROFITS; OR BUSINESS INTERRUPTION) HOWEVER CAUSED AND ON ANY
 * THEORY OF LIABILITY, WHETHER IN CONTRACT, STRICT LIABILITY, OR TORT
 * (INCLUDING NEGLIGENCE OR OTHERWISE) ARISING IN ANY WAY OUT OF THE USE
 * OF THIS SOFTWARE, EVEN IF ADVISED OF THE POSSIBILITY OF SUCH DAMAGE.
 *
 */

#ifndef GRPC_CORE_LIB_IOMGR_RESOURCE_QUOTA_H
#define GRPC_CORE_LIB_IOMGR_RESOURCE_QUOTA_H

#include <grpc/grpc.h>

#include "src/core/lib/iomgr/exec_ctx.h"

/** \file Tracks resource usage against a pool.

    The current implementation tracks only memory usage, but in the future
    this may be extended to (for example) threads and file descriptors.

    A grpc_resource_quota represents the pooled resources, and
    grpc_resource_user instances attach to the quota and consume those
    resources. They also offer a vector for reclamation: if we become
    resource constrained, grpc_resource_user instances are asked (in turn) to
    free up whatever they can so that the system as a whole can make progress.

    There are three kinds of reclamation that take place, in order of increasing
    invasiveness:
    - an internal reclamation, where cached resource at the resource user level
      is returned to the quota
    - a benign reclamation phase, whereby resources that are in use but are not
      helping anything make progress are reclaimed
    - a destructive reclamation, whereby resources that are helping something
      make progress may be enacted so that at least one part of the system can
      complete.

    Only one reclamation will be outstanding for a given quota at a given time.
    On each reclamation attempt, the kinds of reclamation are tried in order of
    increasing invasiveness, stopping at the first one that succeeds. Thus, on a
    given reclamation attempt, if internal and benign reclamation both fail, it
    will wind up doing a destructive reclamation. However, the next reclamation
    attempt may then be able to get what it needs via internal or benign
    reclamation, due to resources that may have been freed up by the destructive
    reclamation in the previous attempt.

    Future work will be to expose the current resource pressure so that back
    pressure can be applied to avoid reclamation phases starting.

    Resource users own references to resource quotas, and resource quotas
    maintain lists of users (which users arrange to leave before they are
    destroyed) */

extern int grpc_resource_quota_trace;

grpc_resource_quota *grpc_resource_quota_internal_ref(
    grpc_resource_quota *resource_quota);
void grpc_resource_quota_internal_unref(grpc_exec_ctx *exec_ctx,
                                        grpc_resource_quota *resource_quota);
grpc_resource_quota *grpc_resource_quota_from_channel_args(
    const grpc_channel_args *channel_args);

<<<<<<< HEAD
/* Return a number indicating current memory pressure:
   0.0 ==> no memory usage
   1.0 ==> maximum memory usage */
double grpc_resource_quota_get_memory_pressure(
    grpc_resource_quota *resource_quota);

/* Resource users are kept in (potentially) several intrusive linked lists
   at once. These are the list names. */
typedef enum {
  /* Resource users that are waiting for an allocation */
  GRPC_RULIST_AWAITING_ALLOCATION,
  /* Resource users that have free memory available for internal reclamation */
  GRPC_RULIST_NON_EMPTY_FREE_POOL,
  /* Resource users that have published a benign reclamation is available */
  GRPC_RULIST_RECLAIMER_BENIGN,
  /* Resource users that have published a destructive reclamation is
     available */
  GRPC_RULIST_RECLAIMER_DESTRUCTIVE,
  /* Number of lists: must be last */
  GRPC_RULIST_COUNT
} grpc_rulist;

=======
>>>>>>> 5aca1dde
typedef struct grpc_resource_user grpc_resource_user;

grpc_resource_user *grpc_resource_user_create(
    grpc_resource_quota *resource_quota, const char *name);
void grpc_resource_user_ref(grpc_resource_user *resource_user);
void grpc_resource_user_unref(grpc_exec_ctx *exec_ctx,
                              grpc_resource_user *resource_user);
void grpc_resource_user_shutdown(grpc_exec_ctx *exec_ctx,
                                 grpc_resource_user *resource_user);

/* Allocate from the resource user (and its quota).
   If optional_on_done is NULL, then allocate immediately. This may push the
   quota over-limit, at which point reclamation will kick in.
   If optional_on_done is non-NULL, it will be scheduled when the allocation has
   been granted by the quota. */
void grpc_resource_user_alloc(grpc_exec_ctx *exec_ctx,
                              grpc_resource_user *resource_user, size_t size,
                              grpc_closure *optional_on_done);
/* Release memory back to the quota */
void grpc_resource_user_free(grpc_exec_ctx *exec_ctx,
                             grpc_resource_user *resource_user, size_t size);
/* Post a memory reclaimer to the resource user. Only one benign and one
   destructive reclaimer can be posted at once. When executed, the reclaimer
   MUST call grpc_resource_user_finish_reclamation before it completes, to
   return control to the resource quota. */
void grpc_resource_user_post_reclaimer(grpc_exec_ctx *exec_ctx,
                                       grpc_resource_user *resource_user,
                                       bool destructive, grpc_closure *closure);
/* Finish a reclamation step */
void grpc_resource_user_finish_reclamation(grpc_exec_ctx *exec_ctx,
                                           grpc_resource_user *resource_user);

/* Helper to allocate slices from a resource user */
typedef struct grpc_resource_user_slice_allocator {
  /* Closure for when a resource user allocation completes */
  grpc_closure on_allocated;
  /* Closure to call when slices have been allocated */
  grpc_closure on_done;
  /* Length of slices to allocate on the current request */
  size_t length;
  /* Number of slices to allocate on the current request */
  size_t count;
  /* Destination for slices to allocate on the current request */
  grpc_slice_buffer *dest;
  /* Parent resource user */
  grpc_resource_user *resource_user;
} grpc_resource_user_slice_allocator;

/* Initialize a slice allocator.
   When an allocation is completed, calls \a cb with arg \p. */
void grpc_resource_user_slice_allocator_init(
    grpc_resource_user_slice_allocator *slice_allocator,
    grpc_resource_user *resource_user, grpc_iomgr_cb_func cb, void *p);

/* Allocate \a count slices of length \a length into \a dest. Only one request
   can be outstanding at a time. */
void grpc_resource_user_alloc_slices(
    grpc_exec_ctx *exec_ctx,
    grpc_resource_user_slice_allocator *slice_allocator, size_t length,
    size_t count, grpc_slice_buffer *dest);

/* Allocate one slice of length \a size synchronously. */
grpc_slice grpc_resource_user_slice_malloc(grpc_exec_ctx *exec_ctx,
                                           grpc_resource_user *resource_user,
                                           size_t size);

#endif /* GRPC_CORE_LIB_IOMGR_RESOURCE_QUOTA_H */<|MERGE_RESOLUTION|>--- conflicted
+++ resolved
@@ -84,31 +84,12 @@
 grpc_resource_quota *grpc_resource_quota_from_channel_args(
     const grpc_channel_args *channel_args);
 
-<<<<<<< HEAD
 /* Return a number indicating current memory pressure:
    0.0 ==> no memory usage
    1.0 ==> maximum memory usage */
 double grpc_resource_quota_get_memory_pressure(
     grpc_resource_quota *resource_quota);
 
-/* Resource users are kept in (potentially) several intrusive linked lists
-   at once. These are the list names. */
-typedef enum {
-  /* Resource users that are waiting for an allocation */
-  GRPC_RULIST_AWAITING_ALLOCATION,
-  /* Resource users that have free memory available for internal reclamation */
-  GRPC_RULIST_NON_EMPTY_FREE_POOL,
-  /* Resource users that have published a benign reclamation is available */
-  GRPC_RULIST_RECLAIMER_BENIGN,
-  /* Resource users that have published a destructive reclamation is
-     available */
-  GRPC_RULIST_RECLAIMER_DESTRUCTIVE,
-  /* Number of lists: must be last */
-  GRPC_RULIST_COUNT
-} grpc_rulist;
-
-=======
->>>>>>> 5aca1dde
 typedef struct grpc_resource_user grpc_resource_user;
 
 grpc_resource_user *grpc_resource_user_create(
@@ -118,6 +99,8 @@
                               grpc_resource_user *resource_user);
 void grpc_resource_user_shutdown(grpc_exec_ctx *exec_ctx,
                                  grpc_resource_user *resource_user);
+grpc_resource_quota *grpc_resource_user_get_quota(
+    grpc_resource_user *resource_user);
 
 /* Allocate from the resource user (and its quota).
    If optional_on_done is NULL, then allocate immediately. This may push the
