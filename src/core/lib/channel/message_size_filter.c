--- conflicted
+++ resolved
@@ -61,11 +61,8 @@
 typedef struct channel_data {
   int max_send_size;
   int max_recv_size;
-<<<<<<< HEAD
   // Method config table.
   grpc_method_config_table* method_config_table;
-=======
->>>>>>> b97f867b
 } channel_data;
 
 // Callback invoked when we receive a message.  Here we check the max
@@ -74,22 +71,12 @@
                                grpc_error* error) {
   grpc_call_element* elem = user_data;
   call_data* calld = elem->call_data;
-<<<<<<< HEAD
   if (*calld->recv_message != NULL && calld->max_recv_size >= 0 &&
       (*calld->recv_message)->length > (size_t)calld->max_recv_size) {
     char* message_string;
-    gpr_asprintf(
-        &message_string, "Received message larger than max (%u vs. %d)",
-        (*calld->recv_message)->length, calld->max_recv_size);
-=======
-  channel_data* chand = elem->channel_data;
-  if (*calld->recv_message != NULL && chand->max_recv_size >= 0 &&
-      (*calld->recv_message)->length > (size_t)chand->max_recv_size) {
-    char* message_string;
     gpr_asprintf(&message_string,
                  "Received message larger than max (%u vs. %d)",
-                 (*calld->recv_message)->length, chand->max_recv_size);
->>>>>>> b97f867b
+                 (*calld->recv_message)->length, calld->max_recv_size);
     gpr_slice message = gpr_slice_from_copied_string(message_string);
     gpr_free(message_string);
     grpc_call_element_send_close_with_message(
@@ -105,19 +92,11 @@
                                       grpc_transport_stream_op* op) {
   call_data* calld = elem->call_data;
   // Check max send message size.
-<<<<<<< HEAD
   if (op->send_message != NULL && calld->max_send_size >= 0 &&
       op->send_message->length > (size_t)calld->max_send_size) {
     char* message_string;
     gpr_asprintf(&message_string, "Sent message larger than max (%u vs. %d)",
                  op->send_message->length, calld->max_send_size);
-=======
-  if (op->send_message != NULL && chand->max_send_size >= 0 &&
-      op->send_message->length > (size_t)chand->max_send_size) {
-    char* message_string;
-    gpr_asprintf(&message_string, "Sent message larger than max (%u vs. %d)",
-                 op->send_message->length, chand->max_send_size);
->>>>>>> b97f867b
     gpr_slice message = gpr_slice_from_copied_string(message_string);
     gpr_free(message_string);
     grpc_call_element_send_close_with_message(
