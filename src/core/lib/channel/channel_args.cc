/*
 *
 * Copyright 2015 gRPC authors.
 *
 * Licensed under the Apache License, Version 2.0 (the "License");
 * you may not use this file except in compliance with the License.
 * You may obtain a copy of the License at
 *
 *     http://www.apache.org/licenses/LICENSE-2.0
 *
 * Unless required by applicable law or agreed to in writing, software
 * distributed under the License is distributed on an "AS IS" BASIS,
 * WITHOUT WARRANTIES OR CONDITIONS OF ANY KIND, either express or implied.
 * See the License for the specific language governing permissions and
 * limitations under the License.
 *
 */

#include <grpc/support/port_platform.h>

#include <limits.h>
#include <string.h>

#include <grpc/compression.h>
#include <grpc/grpc.h>
#include <grpc/support/alloc.h>
#include <grpc/support/log.h>
#include <grpc/support/string_util.h>
#include <grpc/support/useful.h>

#include "src/core/lib/channel/channel_args.h"
#include "src/core/lib/support/string.h"

static grpc_arg copy_arg(const grpc_arg* src) {
  grpc_arg dst;
  dst.type = src->type;
  dst.key = gpr_strdup(src->key);
  switch (dst.type) {
    case GRPC_ARG_STRING:
      dst.value.string = gpr_strdup(src->value.string);
      break;
    case GRPC_ARG_INTEGER:
      dst.value.integer = src->value.integer;
      break;
    case GRPC_ARG_POINTER:
      dst.value.pointer = src->value.pointer;
      dst.value.pointer.p =
          src->value.pointer.vtable->copy(src->value.pointer.p);
      break;
  }
  return dst;
}

grpc_channel_args* grpc_channel_args_copy_and_add(const grpc_channel_args* src,
                                                  const grpc_arg* to_add,
                                                  size_t num_to_add) {
  return grpc_channel_args_copy_and_add_and_remove(src, nullptr, 0, to_add,
                                                   num_to_add);
}

grpc_channel_args* grpc_channel_args_copy_and_remove(
    const grpc_channel_args* src, const char** to_remove,
    size_t num_to_remove) {
  return grpc_channel_args_copy_and_add_and_remove(src, to_remove,
                                                   num_to_remove, nullptr, 0);
}

static bool should_remove_arg(const grpc_arg* arg, const char** to_remove,
                              size_t num_to_remove) {
  for (size_t i = 0; i < num_to_remove; ++i) {
    if (strcmp(arg->key, to_remove[i]) == 0) return true;
  }
  return false;
}

grpc_channel_args* grpc_channel_args_copy_and_add_and_remove(
    const grpc_channel_args* src, const char** to_remove, size_t num_to_remove,
    const grpc_arg* to_add, size_t num_to_add) {
  // Figure out how many args we'll be copying.
  size_t num_args_to_copy = 0;
  if (src != nullptr) {
    for (size_t i = 0; i < src->num_args; ++i) {
      if (!should_remove_arg(&src->args[i], to_remove, num_to_remove)) {
        ++num_args_to_copy;
      }
    }
  }
  // Create result.
  grpc_channel_args* dst =
      (grpc_channel_args*)gpr_malloc(sizeof(grpc_channel_args));
  dst->num_args = num_args_to_copy + num_to_add;
  if (dst->num_args == 0) {
    dst->args = nullptr;
    return dst;
  }
  dst->args = (grpc_arg*)gpr_malloc(sizeof(grpc_arg) * dst->num_args);
  // Copy args from src that are not being removed.
  size_t dst_idx = 0;
  if (src != nullptr) {
    for (size_t i = 0; i < src->num_args; ++i) {
      if (!should_remove_arg(&src->args[i], to_remove, num_to_remove)) {
        dst->args[dst_idx++] = copy_arg(&src->args[i]);
      }
    }
  }
  // Add args from to_add.
  for (size_t i = 0; i < num_to_add; ++i) {
    dst->args[dst_idx++] = copy_arg(&to_add[i]);
  }
  GPR_ASSERT(dst_idx == dst->num_args);
  return dst;
}

grpc_channel_args* grpc_channel_args_copy(const grpc_channel_args* src) {
  return grpc_channel_args_copy_and_add(src, nullptr, 0);
}

grpc_channel_args* grpc_channel_args_union(const grpc_channel_args* a,
                                           const grpc_channel_args* b) {
  const size_t max_out = (a->num_args + b->num_args);
  grpc_arg* uniques = (grpc_arg*)gpr_malloc(sizeof(*uniques) * max_out);
  for (size_t i = 0; i < a->num_args; ++i) uniques[i] = a->args[i];

  size_t uniques_idx = a->num_args;
  for (size_t i = 0; i < b->num_args; ++i) {
    const char* b_key = b->args[i].key;
    if (grpc_channel_args_find(a, b_key) == nullptr) {  // not found
      uniques[uniques_idx++] = b->args[i];
    }
  }
  grpc_channel_args* result =
      grpc_channel_args_copy_and_add(nullptr, uniques, uniques_idx);
  gpr_free(uniques);
  return result;
}

static int cmp_arg(const grpc_arg* a, const grpc_arg* b) {
  int c = GPR_ICMP(a->type, b->type);
  if (c != 0) return c;
  c = strcmp(a->key, b->key);
  if (c != 0) return c;
  switch (a->type) {
    case GRPC_ARG_STRING:
      return strcmp(a->value.string, b->value.string);
    case GRPC_ARG_INTEGER:
      return GPR_ICMP(a->value.integer, b->value.integer);
    case GRPC_ARG_POINTER:
      c = GPR_ICMP(a->value.pointer.p, b->value.pointer.p);
      if (c != 0) {
        c = GPR_ICMP(a->value.pointer.vtable, b->value.pointer.vtable);
        if (c == 0) {
          c = a->value.pointer.vtable->cmp(a->value.pointer.p,
                                           b->value.pointer.p);
        }
      }
      return c;
  }
  GPR_UNREACHABLE_CODE(return 0);
}

/* stabilizing comparison function: since channel_args ordering matters for
 * keys with the same name, we need to preserve that ordering */
static int cmp_key_stable(const void* ap, const void* bp) {
  const grpc_arg* const* a = (const grpc_arg* const*)ap;
  const grpc_arg* const* b = (const grpc_arg* const*)bp;
  int c = strcmp((*a)->key, (*b)->key);
  if (c == 0) c = GPR_ICMP(*a, *b);
  return c;
}

grpc_channel_args* grpc_channel_args_normalize(const grpc_channel_args* a) {
  grpc_arg** args = (grpc_arg**)gpr_malloc(sizeof(grpc_arg*) * a->num_args);
  for (size_t i = 0; i < a->num_args; i++) {
    args[i] = &a->args[i];
  }
  if (a->num_args > 1)
    qsort(args, a->num_args, sizeof(grpc_arg*), cmp_key_stable);

  grpc_channel_args* b =
      (grpc_channel_args*)gpr_malloc(sizeof(grpc_channel_args));
  b->num_args = a->num_args;
  b->args = (grpc_arg*)gpr_malloc(sizeof(grpc_arg) * b->num_args);
  for (size_t i = 0; i < a->num_args; i++) {
    b->args[i] = copy_arg(args[i]);
  }

  gpr_free(args);
  return b;
}

void grpc_channel_args_destroy(grpc_channel_args* a) {
  size_t i;
  if (!a) return;
  for (i = 0; i < a->num_args; i++) {
    switch (a->args[i].type) {
      case GRPC_ARG_STRING:
        gpr_free(a->args[i].value.string);
        break;
      case GRPC_ARG_INTEGER:
        break;
      case GRPC_ARG_POINTER:
        a->args[i].value.pointer.vtable->destroy(a->args[i].value.pointer.p);
        break;
    }
    gpr_free(a->args[i].key);
  }
  gpr_free(a->args);
  gpr_free(a);
}

grpc_compression_algorithm grpc_channel_args_get_compression_algorithm(
    const grpc_channel_args* a) {
  size_t i;
  if (a == nullptr) return GRPC_COMPRESS_NONE;
  for (i = 0; i < a->num_args; ++i) {
    if (a->args[i].type == GRPC_ARG_INTEGER &&
        !strcmp(GRPC_COMPRESSION_CHANNEL_DEFAULT_ALGORITHM, a->args[i].key)) {
      return (grpc_compression_algorithm)a->args[i].value.integer;
      break;
    }
  }
  return GRPC_COMPRESS_NONE;
}

grpc_stream_compression_algorithm
grpc_channel_args_get_stream_compression_algorithm(const grpc_channel_args* a) {
  size_t i;
  if (a == nullptr) return GRPC_STREAM_COMPRESS_NONE;
  for (i = 0; i < a->num_args; ++i) {
    if (a->args[i].type == GRPC_ARG_INTEGER &&
        !strcmp(GRPC_STREAM_COMPRESSION_CHANNEL_DEFAULT_ALGORITHM,
                a->args[i].key)) {
      return (grpc_stream_compression_algorithm)a->args[i].value.integer;
      break;
    }
  }
  return GRPC_STREAM_COMPRESS_NONE;
}

grpc_channel_args* grpc_channel_args_set_compression_algorithm(
    grpc_channel_args* a, grpc_compression_algorithm algorithm) {
  GPR_ASSERT(algorithm < GRPC_COMPRESS_ALGORITHMS_COUNT);
  grpc_arg tmp;
  tmp.type = GRPC_ARG_INTEGER;
  tmp.key = (char*)GRPC_COMPRESSION_CHANNEL_DEFAULT_ALGORITHM;
  tmp.value.integer = algorithm;
  return grpc_channel_args_copy_and_add(a, &tmp, 1);
}

grpc_channel_args* grpc_channel_args_set_stream_compression_algorithm(
    grpc_channel_args* a, grpc_stream_compression_algorithm algorithm) {
  GPR_ASSERT(algorithm < GRPC_STREAM_COMPRESS_ALGORITHMS_COUNT);
  grpc_arg tmp;
  tmp.type = GRPC_ARG_INTEGER;
  tmp.key = (char*)GRPC_STREAM_COMPRESSION_CHANNEL_DEFAULT_ALGORITHM;
  tmp.value.integer = algorithm;
  return grpc_channel_args_copy_and_add(a, &tmp, 1);
}

/** Returns 1 if the argument for compression algorithm's enabled states bitset
 * was found in \a a, returning the arg's value in \a states. Otherwise, returns
 * 0. */
static int find_compression_algorithm_states_bitset(const grpc_channel_args* a,
                                                    int** states_arg) {
  if (a != nullptr) {
    size_t i;
    for (i = 0; i < a->num_args; ++i) {
      if (a->args[i].type == GRPC_ARG_INTEGER &&
          !strcmp(GRPC_COMPRESSION_CHANNEL_ENABLED_ALGORITHMS_BITSET,
                  a->args[i].key)) {
        *states_arg = &a->args[i].value.integer;
        **states_arg |= 0x1; /* forcefully enable support for no compression */
        return 1;
      }
    }
  }
  return 0; /* GPR_FALSE */
}

/** Returns 1 if the argument for compression algorithm's enabled states bitset
 * was found in \a a, returning the arg's value in \a states. Otherwise, returns
 * 0. */
static int find_stream_compression_algorithm_states_bitset(
    const grpc_channel_args* a, int** states_arg) {
  if (a != nullptr) {
    size_t i;
    for (i = 0; i < a->num_args; ++i) {
      if (a->args[i].type == GRPC_ARG_INTEGER &&
          !strcmp(GRPC_STREAM_COMPRESSION_CHANNEL_ENABLED_ALGORITHMS_BITSET,
                  a->args[i].key)) {
        *states_arg = &a->args[i].value.integer;
        **states_arg |= 0x1; /* forcefully enable support for no compression */
        return 1;
      }
    }
  }
  return 0; /* GPR_FALSE */
}

grpc_channel_args* grpc_channel_args_compression_algorithm_set_state(
<<<<<<< HEAD
    grpc_channel_args** a, grpc_compression_algorithm algorithm, int state) {
  int* states_arg = NULL;
=======
    grpc_exec_ctx* exec_ctx, grpc_channel_args** a,
    grpc_compression_algorithm algorithm, int state) {
  int* states_arg = nullptr;
>>>>>>> 82c8f945
  grpc_channel_args* result = *a;
  const int states_arg_found =
      find_compression_algorithm_states_bitset(*a, &states_arg);

  if (grpc_channel_args_get_compression_algorithm(*a) == algorithm &&
      state == 0) {
    const char* algo_name = nullptr;
    GPR_ASSERT(grpc_compression_algorithm_name(algorithm, &algo_name) != 0);
    gpr_log(GPR_ERROR,
            "Tried to disable default compression algorithm '%s'. The "
            "operation has been ignored.",
            algo_name);
  } else if (states_arg_found) {
    if (state != 0) {
      GPR_BITSET((unsigned*)states_arg, algorithm);
    } else if (algorithm != GRPC_COMPRESS_NONE) {
      GPR_BITCLEAR((unsigned*)states_arg, algorithm);
    }
  } else {
    /* create a new arg */
    grpc_arg tmp;
    tmp.type = GRPC_ARG_INTEGER;
    tmp.key = (char*)GRPC_COMPRESSION_CHANNEL_ENABLED_ALGORITHMS_BITSET;
    /* all enabled by default */
    tmp.value.integer = (1u << GRPC_COMPRESS_ALGORITHMS_COUNT) - 1;
    if (state != 0) {
      GPR_BITSET((unsigned*)&tmp.value.integer, algorithm);
    } else if (algorithm != GRPC_COMPRESS_NONE) {
      GPR_BITCLEAR((unsigned*)&tmp.value.integer, algorithm);
    }
    result = grpc_channel_args_copy_and_add(*a, &tmp, 1);
    grpc_channel_args_destroy(*a);
    *a = result;
  }
  return result;
}

grpc_channel_args* grpc_channel_args_stream_compression_algorithm_set_state(
<<<<<<< HEAD
    grpc_channel_args** a, grpc_stream_compression_algorithm algorithm,
    int state) {
  int* states_arg = NULL;
=======
    grpc_exec_ctx* exec_ctx, grpc_channel_args** a,
    grpc_stream_compression_algorithm algorithm, int state) {
  int* states_arg = nullptr;
>>>>>>> 82c8f945
  grpc_channel_args* result = *a;
  const int states_arg_found =
      find_stream_compression_algorithm_states_bitset(*a, &states_arg);

  if (grpc_channel_args_get_stream_compression_algorithm(*a) == algorithm &&
      state == 0) {
    const char* algo_name = nullptr;
    GPR_ASSERT(grpc_stream_compression_algorithm_name(algorithm, &algo_name) !=
               0);
    gpr_log(GPR_ERROR,
            "Tried to disable default stream compression algorithm '%s'. The "
            "operation has been ignored.",
            algo_name);
  } else if (states_arg_found) {
    if (state != 0) {
      GPR_BITSET((unsigned*)states_arg, algorithm);
    } else if (algorithm != GRPC_STREAM_COMPRESS_NONE) {
      GPR_BITCLEAR((unsigned*)states_arg, algorithm);
    }
  } else {
    /* create a new arg */
    grpc_arg tmp;
    tmp.type = GRPC_ARG_INTEGER;
    tmp.key = (char*)GRPC_STREAM_COMPRESSION_CHANNEL_ENABLED_ALGORITHMS_BITSET;
    /* all enabled by default */
    tmp.value.integer = (1u << GRPC_STREAM_COMPRESS_ALGORITHMS_COUNT) - 1;
    if (state != 0) {
      GPR_BITSET((unsigned*)&tmp.value.integer, algorithm);
    } else if (algorithm != GRPC_STREAM_COMPRESS_NONE) {
      GPR_BITCLEAR((unsigned*)&tmp.value.integer, algorithm);
    }
    result = grpc_channel_args_copy_and_add(*a, &tmp, 1);
    grpc_channel_args_destroy(*a);
    *a = result;
  }
  return result;
}

uint32_t grpc_channel_args_compression_algorithm_get_states(
    const grpc_channel_args* a) {
  int* states_arg;
  if (find_compression_algorithm_states_bitset(a, &states_arg)) {
    return (uint32_t)*states_arg;
  } else {
    return (1u << GRPC_COMPRESS_ALGORITHMS_COUNT) - 1; /* All algs. enabled */
  }
}

uint32_t grpc_channel_args_stream_compression_algorithm_get_states(
    const grpc_channel_args* a) {
  int* states_arg;
  if (find_stream_compression_algorithm_states_bitset(a, &states_arg)) {
    return (uint32_t)*states_arg;
  } else {
    return (1u << GRPC_STREAM_COMPRESS_ALGORITHMS_COUNT) -
           1; /* All algs. enabled */
  }
}

grpc_channel_args* grpc_channel_args_set_socket_mutator(
    grpc_channel_args* a, grpc_socket_mutator* mutator) {
  grpc_arg tmp = grpc_socket_mutator_to_arg(mutator);
  return grpc_channel_args_copy_and_add(a, &tmp, 1);
}

int grpc_channel_args_compare(const grpc_channel_args* a,
                              const grpc_channel_args* b) {
  int c = GPR_ICMP(a->num_args, b->num_args);
  if (c != 0) return c;
  for (size_t i = 0; i < a->num_args; i++) {
    c = cmp_arg(&a->args[i], &b->args[i]);
    if (c != 0) return c;
  }
  return 0;
}

const grpc_arg* grpc_channel_args_find(const grpc_channel_args* args,
                                       const char* name) {
  if (args != nullptr) {
    for (size_t i = 0; i < args->num_args; ++i) {
      if (strcmp(args->args[i].key, name) == 0) {
        return &args->args[i];
      }
    }
  }
  return nullptr;
}

int grpc_channel_arg_get_integer(const grpc_arg* arg,
                                 const grpc_integer_options options) {
  if (arg == nullptr) return options.default_value;
  if (arg->type != GRPC_ARG_INTEGER) {
    gpr_log(GPR_ERROR, "%s ignored: it must be an integer", arg->key);
    return options.default_value;
  }
  if (arg->value.integer < options.min_value) {
    gpr_log(GPR_ERROR, "%s ignored: it must be >= %d", arg->key,
            options.min_value);
    return options.default_value;
  }
  if (arg->value.integer > options.max_value) {
    gpr_log(GPR_ERROR, "%s ignored: it must be <= %d", arg->key,
            options.max_value);
    return options.default_value;
  }
  return arg->value.integer;
}

bool grpc_channel_arg_get_bool(const grpc_arg* arg, bool default_value) {
  if (arg == nullptr) return default_value;
  if (arg->type != GRPC_ARG_INTEGER) {
    gpr_log(GPR_ERROR, "%s ignored: it must be an integer", arg->key);
    return default_value;
  }
  switch (arg->value.integer) {
    case 0:
      return false;
    case 1:
      return true;
    default:
      gpr_log(GPR_ERROR, "%s treated as bool but set to %d (assuming true)",
              arg->key, arg->value.integer);
      return true;
  }
}

bool grpc_channel_args_want_minimal_stack(const grpc_channel_args* args) {
  return grpc_channel_arg_get_bool(
      grpc_channel_args_find(args, GRPC_ARG_MINIMAL_STACK), false);
}

grpc_arg grpc_channel_arg_string_create(char* name, char* value) {
  grpc_arg arg;
  arg.type = GRPC_ARG_STRING;
  arg.key = name;
  arg.value.string = value;
  return arg;
}

grpc_arg grpc_channel_arg_integer_create(char* name, int value) {
  grpc_arg arg;
  arg.type = GRPC_ARG_INTEGER;
  arg.key = name;
  arg.value.integer = value;
  return arg;
}

grpc_arg grpc_channel_arg_pointer_create(
    char* name, void* value, const grpc_arg_pointer_vtable* vtable) {
  grpc_arg arg;
  arg.type = GRPC_ARG_POINTER;
  arg.key = name;
  arg.value.pointer.p = value;
  arg.value.pointer.vtable = vtable;
  return arg;
}<|MERGE_RESOLUTION|>--- conflicted
+++ resolved
@@ -298,14 +298,8 @@
 }
 
 grpc_channel_args* grpc_channel_args_compression_algorithm_set_state(
-<<<<<<< HEAD
     grpc_channel_args** a, grpc_compression_algorithm algorithm, int state) {
-  int* states_arg = NULL;
-=======
-    grpc_exec_ctx* exec_ctx, grpc_channel_args** a,
-    grpc_compression_algorithm algorithm, int state) {
   int* states_arg = nullptr;
->>>>>>> 82c8f945
   grpc_channel_args* result = *a;
   const int states_arg_found =
       find_compression_algorithm_states_bitset(*a, &states_arg);
@@ -344,15 +338,9 @@
 }
 
 grpc_channel_args* grpc_channel_args_stream_compression_algorithm_set_state(
-<<<<<<< HEAD
     grpc_channel_args** a, grpc_stream_compression_algorithm algorithm,
     int state) {
-  int* states_arg = NULL;
-=======
-    grpc_exec_ctx* exec_ctx, grpc_channel_args** a,
-    grpc_stream_compression_algorithm algorithm, int state) {
   int* states_arg = nullptr;
->>>>>>> 82c8f945
   grpc_channel_args* result = *a;
   const int states_arg_found =
       find_stream_compression_algorithm_states_bitset(*a, &states_arg);
