--- conflicted
+++ resolved
@@ -1,19 +1,12 @@
 source 'https://github.com/CocoaPods/Specs.git'
 platform :ios, '8.0'
 
-<<<<<<< HEAD
-pod 'Protobuf', :path => "../../../third_party/protobuf"
-pod 'BoringSSL', :podspec => ".."
-pod 'CronetFramework', :podspec => ".."
-pod 'gRPC', :path => "../../.."
-pod 'RemoteTest', :path => "RemoteTestClient"
-=======
 install! 'cocoapods', :deterministic_uuids => false
->>>>>>> 39650266
 
 def shared_pods
 	pod 'Protobuf', :path => "../../../third_party/protobuf"
 	pod 'BoringSSL', :podspec => ".."
+	pod 'CronetFramework', :podspec => ".."
 	pod 'gRPC', :path => "../../.."
 	pod 'RemoteTest', :path => "RemoteTestClient"
 end
