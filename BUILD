# gRPC Bazel BUILD file.
#
# Copyright 2016 gRPC authors.
#
# Licensed under the Apache License, Version 2.0 (the "License");
# you may not use this file except in compliance with the License.
# You may obtain a copy of the License at
#
#     http://www.apache.org/licenses/LICENSE-2.0
#
# Unless required by applicable law or agreed to in writing, software
# distributed under the License is distributed on an "AS IS" BASIS,
# WITHOUT WARRANTIES OR CONDITIONS OF ANY KIND, either express or implied.
# See the License for the specific language governing permissions and
# limitations under the License.

licenses(["notice"])  # Apache v2

exports_files(["LICENSE"])

package(
    default_visibility = ["//visibility:public"],
    features = [
        "-layering_check",
        "-parse_headers",
    ],
)

load(
    "//bazel:grpc_build_system.bzl",
    "grpc_cc_library",
    "grpc_generate_one_off_targets",
<<<<<<< HEAD
    "grpc_proto_plugin",
    "grpc_upb_proto_library",
=======
>>>>>>> d56e4eb0
)

config_setting(
    name = "grpc_no_ares",
    values = {"define": "grpc_no_ares=true"},
)

config_setting(
    name = "grpc_allow_exceptions",
    values = {"define": "GRPC_ALLOW_EXCEPTIONS=1"},
)

config_setting(
    name = "grpc_disallow_exceptions",
    values = {"define": "GRPC_ALLOW_EXCEPTIONS=0"},
)

config_setting(
    name = "remote_execution",
    values = {"define": "GRPC_PORT_ISOLATED_RUNTIME=1"},
)

config_setting(
    name = "windows",
    values = {"cpu": "x64_windows"},
)

config_setting(
    name = "windows_msvc",
    values = {"cpu": "x64_windows_msvc"},
)

config_setting(
    name = "python3",
    values = {"python_path": "python3"},
)

config_setting(
    name = "mac_x86_64",
    values = {"cpu": "darwin"},
)

# This should be updated along with build.yaml
g_stands_for = "gangnam"

core_version = "7.0.0"

version = "1.23.0-dev"

GPR_PUBLIC_HDRS = [
    "include/grpc/support/alloc.h",
    "include/grpc/support/atm.h",
    "include/grpc/support/atm_gcc_atomic.h",
    "include/grpc/support/atm_gcc_sync.h",
    "include/grpc/support/atm_windows.h",
    "include/grpc/support/cpu.h",
    "include/grpc/support/log.h",
    "include/grpc/support/log_windows.h",
    "include/grpc/support/port_platform.h",
    "include/grpc/support/string_util.h",
    "include/grpc/support/sync.h",
    "include/grpc/support/sync_custom.h",
    "include/grpc/support/sync_generic.h",
    "include/grpc/support/sync_posix.h",
    "include/grpc/support/sync_windows.h",
    "include/grpc/support/thd_id.h",
    "include/grpc/support/time.h",
]

GRPC_PUBLIC_HDRS = [
    "include/grpc/byte_buffer.h",
    "include/grpc/byte_buffer_reader.h",
    "include/grpc/compression.h",
    "include/grpc/fork.h",
    "include/grpc/grpc.h",
    "include/grpc/grpc_posix.h",
    "include/grpc/grpc_security_constants.h",
    "include/grpc/slice.h",
    "include/grpc/slice_buffer.h",
    "include/grpc/status.h",
    "include/grpc/load_reporting.h",
    "include/grpc/support/workaround_list.h",
]

GRPC_SECURE_PUBLIC_HDRS = [
    "include/grpc/grpc_security.h",
]

# TODO(ctiller): layer grpc atop grpc_unsecure, layer grpc++ atop grpc++_unsecure
GRPCXX_SRCS = [
    "src/cpp/client/channel_cc.cc",
    "src/cpp/client/client_context.cc",
    "src/cpp/client/client_interceptor.cc",
    "src/cpp/client/create_channel.cc",
    "src/cpp/client/create_channel_internal.cc",
    "src/cpp/client/create_channel_posix.cc",
    "src/cpp/client/credentials_cc.cc",
    "src/cpp/client/generic_stub.cc",
    "src/cpp/common/alarm.cc",
    "src/cpp/common/channel_arguments.cc",
    "src/cpp/common/channel_filter.cc",
    "src/cpp/common/completion_queue_cc.cc",
    "src/cpp/common/core_codegen.cc",
    "src/cpp/common/resource_quota_cc.cc",
    "src/cpp/common/rpc_method.cc",
    "src/cpp/common/version_cc.cc",
    "src/cpp/common/validate_service_config.cc",    
    "src/cpp/server/async_generic_service.cc",
    "src/cpp/server/channel_argument_option.cc",
    "src/cpp/server/create_default_thread_pool.cc",
    "src/cpp/server/dynamic_thread_pool.cc",
    "src/cpp/server/external_connection_acceptor_impl.cc",
    "src/cpp/server/health/default_health_check_service.cc",
    "src/cpp/server/health/health_check_service.cc",
    "src/cpp/server/health/health_check_service_server_builder_option.cc",
    "src/cpp/server/server_builder.cc",
    "src/cpp/server/server_cc.cc",
    "src/cpp/server/server_context.cc",
    "src/cpp/server/server_credentials.cc",
    "src/cpp/server/server_posix.cc",
    "src/cpp/thread_manager/thread_manager.cc",
    "src/cpp/util/byte_buffer_cc.cc",
    "src/cpp/util/status.cc",
    "src/cpp/util/string_ref.cc",
    "src/cpp/util/time_cc.cc",
]

GRPCXX_HDRS = [
    "src/cpp/client/create_channel_internal.h",
    "src/cpp/common/channel_filter.h",
    "src/cpp/server/dynamic_thread_pool.h",
    "src/cpp/server/external_connection_acceptor_impl.h",
    "src/cpp/server/health/default_health_check_service.h",
    "src/cpp/server/thread_pool_interface.h",
    "src/cpp/thread_manager/thread_manager.h",
]

GRPCXX_PUBLIC_HDRS = [
    "include/grpc++/alarm.h",
    "include/grpc++/channel.h",
    "include/grpc++/client_context.h",
    "include/grpc++/completion_queue.h",
    "include/grpc++/create_channel.h",
    "include/grpc++/create_channel_posix.h",
    "include/grpc++/ext/health_check_service_server_builder_option.h",
    "include/grpc++/generic/async_generic_service.h",
    "include/grpc++/generic/generic_stub.h",
    "include/grpc++/grpc++.h",
    "include/grpc++/health_check_service_interface.h",
    "include/grpc++/impl/call.h",
    "include/grpc++/impl/channel_argument_option.h",
    "include/grpc++/impl/client_unary_call.h",
    "include/grpc++/impl/codegen/core_codegen.h",
    "include/grpc++/impl/grpc_library.h",
    "include/grpc++/impl/method_handler_impl.h",
    "include/grpc++/impl/rpc_method.h",
    "include/grpc++/impl/rpc_service_method.h",
    "include/grpc++/impl/serialization_traits.h",
    "include/grpc++/impl/server_builder_option.h",
    "include/grpc++/impl/server_builder_plugin.h",
    "include/grpc++/impl/server_initializer.h",
    "include/grpc++/impl/service_type.h",
    "include/grpc++/impl/sync_cxx11.h",
    "include/grpc++/impl/sync_no_cxx11.h",
    "include/grpc++/security/auth_context.h",
    "include/grpc++/resource_quota.h",
    "include/grpc++/security/auth_metadata_processor.h",
    "include/grpc++/security/credentials.h",
    "include/grpc++/security/server_credentials.h",
    "include/grpc++/server.h",
    "include/grpc++/server_builder.h",
    "include/grpc++/server_context.h",
    "include/grpc++/server_posix.h",
    "include/grpc++/support/async_stream.h",
    "include/grpc++/support/async_unary_call.h",
    "include/grpc++/support/byte_buffer.h",
    "include/grpc++/support/channel_arguments.h",
    "include/grpc++/support/config.h",
    "include/grpc++/support/slice.h",
    "include/grpc++/support/status.h",
    "include/grpc++/support/status_code_enum.h",
    "include/grpc++/support/string_ref.h",
    "include/grpc++/support/stub_options.h",
    "include/grpc++/support/sync_stream.h",
    "include/grpc++/support/time.h",
    "include/grpcpp/alarm.h",
    "include/grpcpp/alarm_impl.h",
    "include/grpcpp/channel.h",
    "include/grpcpp/channel_impl.h",
    "include/grpcpp/client_context.h",
    "include/grpcpp/completion_queue.h",
    "include/grpcpp/completion_queue_impl.h",
    "include/grpcpp/create_channel.h",
    "include/grpcpp/create_channel_impl.h",
    "include/grpcpp/create_channel_posix.h",
    "include/grpcpp/create_channel_posix_impl.h",
    "include/grpcpp/ext/health_check_service_server_builder_option.h",
    "include/grpcpp/generic/async_generic_service.h",
    "include/grpcpp/generic/generic_stub.h",
    "include/grpcpp/generic/generic_stub_impl.h",
    "include/grpcpp/grpcpp.h",
    "include/grpcpp/health_check_service_interface.h",
    "include/grpcpp/health_check_service_interface_impl.h",
    "include/grpcpp/impl/call.h",
    "include/grpcpp/impl/channel_argument_option.h",
    "include/grpcpp/impl/client_unary_call.h",
    "include/grpcpp/impl/codegen/core_codegen.h",
    "include/grpcpp/impl/grpc_library.h",
    "include/grpcpp/impl/method_handler_impl.h",
    "include/grpcpp/impl/rpc_method.h",
    "include/grpcpp/impl/rpc_service_method.h",
    "include/grpcpp/impl/serialization_traits.h",
    "include/grpcpp/impl/server_builder_option.h",
    "include/grpcpp/impl/server_builder_option_impl.h",
    "include/grpcpp/impl/server_builder_plugin.h",
    "include/grpcpp/impl/server_initializer.h",
    "include/grpcpp/impl/server_initializer_impl.h",
    "include/grpcpp/impl/service_type.h",
    "include/grpcpp/impl/sync_cxx11.h",
    "include/grpcpp/impl/sync_no_cxx11.h",
    "include/grpcpp/resource_quota.h",
    "include/grpcpp/resource_quota_impl.h",
    "include/grpcpp/security/auth_context.h",
    "include/grpcpp/security/auth_metadata_processor.h",
    "include/grpcpp/security/auth_metadata_processor_impl.h",
    "include/grpcpp/security/credentials.h",
    "include/grpcpp/security/credentials_impl.h",
    "include/grpcpp/security/server_credentials.h",
    "include/grpcpp/security/server_credentials_impl.h",
    "include/grpcpp/server.h",
    "include/grpcpp/server_impl.h",
    "include/grpcpp/server_builder.h",
    "include/grpcpp/server_builder_impl.h",
    "include/grpcpp/server_context.h",
    "include/grpcpp/server_posix.h",
    "include/grpcpp/server_posix_impl.h",
    "include/grpcpp/support/async_stream.h",
    "include/grpcpp/support/async_stream_impl.h",
    "include/grpcpp/support/async_unary_call.h",
    "include/grpcpp/support/async_unary_call_impl.h",
    "include/grpcpp/support/byte_buffer.h",
    "include/grpcpp/support/channel_arguments.h",
    "include/grpcpp/support/channel_arguments_impl.h",
    "include/grpcpp/support/client_callback.h",
    "include/grpcpp/support/client_callback_impl.h",
    "include/grpcpp/support/client_interceptor.h",
    "include/grpcpp/support/config.h",
    "include/grpcpp/support/interceptor.h",
    "include/grpcpp/support/message_allocator.h",
    "include/grpcpp/support/proto_buffer_reader.h",
    "include/grpcpp/support/proto_buffer_writer.h",
    "include/grpcpp/support/server_callback.h",
    "include/grpcpp/support/server_callback_impl.h",
    "include/grpcpp/support/server_interceptor.h",
    "include/grpcpp/support/slice.h",
    "include/grpcpp/support/status.h",
    "include/grpcpp/support/status_code_enum.h",
    "include/grpcpp/support/string_ref.h",
    "include/grpcpp/support/stub_options.h",
    "include/grpcpp/support/sync_stream.h",
    "include/grpcpp/support/sync_stream_impl.h",
    "include/grpcpp/support/time.h",
    "include/grpcpp/support/validate_service_config.h",    
]

grpc_cc_library(
    name = "gpr",
    language = "c++",
    public_hdrs = GPR_PUBLIC_HDRS,
    standalone = True,
    deps = [
        "gpr_base",
    ],
)

grpc_cc_library(
    name = "grpc_unsecure",
    srcs = [
        "src/core/lib/surface/init.cc",
        "src/core/lib/surface/init_unsecure.cc",
        "src/core/plugin_registry/grpc_unsecure_plugin_registry.cc",
    ],
    language = "c++",
    public_hdrs = GRPC_PUBLIC_HDRS,
    standalone = True,
    deps = [
        "grpc_common",
        "grpc_lb_policy_grpclb",
        "grpc_lb_policy_xds",
    ],
)

grpc_cc_library(
    name = "grpc",
    srcs = [
        "src/core/lib/surface/init.cc",
        "src/core/plugin_registry/grpc_plugin_registry.cc",
    ],
    language = "c++",
    public_hdrs = GRPC_PUBLIC_HDRS + GRPC_SECURE_PUBLIC_HDRS,
    standalone = True,
    deps = [
        "grpc_common",
        "grpc_lb_policy_grpclb_secure",
        "grpc_lb_policy_xds_secure",
        "grpc_secure",
        "grpc_transport_chttp2_client_secure",
        "grpc_transport_chttp2_server_secure",
    ],
)

grpc_cc_library(
    name = "grpc_cronet",
    srcs = [
        "src/core/lib/surface/init.cc",
        "src/core/plugin_registry/grpc_cronet_plugin_registry.cc",
    ],
    language = "c++",
    deps = [
        "grpc_base",
        "grpc_http_filters",
        "grpc_transport_chttp2_client_secure",
        "grpc_transport_cronet_client_secure",
    ],
)

grpc_cc_library(
    name = "grpc++_public_hdrs",
    hdrs = GRPCXX_PUBLIC_HDRS,
)

grpc_cc_library(
    name = "grpc++",
    srcs = [
        "src/cpp/client/insecure_credentials.cc",
        "src/cpp/client/secure_credentials.cc",
        "src/cpp/common/auth_property_iterator.cc",
        "src/cpp/common/secure_auth_context.cc",
        "src/cpp/common/secure_channel_arguments.cc",
        "src/cpp/common/secure_create_auth_context.cc",
        "src/cpp/server/insecure_server_credentials.cc",
        "src/cpp/server/secure_server_credentials.cc",
    ],
    hdrs = [
        "src/cpp/client/secure_credentials.h",
        "src/cpp/common/secure_auth_context.h",
        "src/cpp/server/secure_server_credentials.h",
    ],
    language = "c++",
    public_hdrs = GRPCXX_PUBLIC_HDRS,
    standalone = True,
    deps = [
        "gpr",
        "grpc",
        "grpc++_base",
        "grpc++_codegen_base",
        "grpc++_codegen_base_src",
        "grpc++_codegen_proto",
    ],
)

grpc_cc_library(
    name = "grpc++_unsecure",
    srcs = [
        "src/cpp/client/insecure_credentials.cc",
        "src/cpp/common/insecure_create_auth_context.cc",
        "src/cpp/server/insecure_server_credentials.cc",
    ],
    language = "c++",
    standalone = True,
    deps = [
        "gpr",
        "grpc++_base_unsecure",
        "grpc++_codegen_base",
        "grpc++_codegen_base_src",
        "grpc++_codegen_proto",
        "grpc_unsecure",
    ],
)

grpc_cc_library(
    name = "grpc++_error_details",
    srcs = [
        "src/cpp/util/error_details.cc",
    ],
    hdrs = [
        "include/grpc++/support/error_details.h",
        "include/grpcpp/support/error_details.h",
        "include/grpcpp/support/error_details_impl.h",
    ],
    language = "c++",
    standalone = True,
    deps = [
        "grpc++",
        "//src/proto/grpc/status:status_proto",
    ],
)

grpc_cc_library(
    name = "grpc_csharp_ext",
    srcs = [
        "src/csharp/ext/grpc_csharp_ext.c",
    ],
    language = "csharp",
    deps = [
        "gpr",
        "grpc",
    ],
)

grpc_cc_library(
    name = "census",
    srcs = [
        "src/core/ext/filters/census/grpc_context.cc",
    ],
    language = "c++",
    public_hdrs = [
        "include/grpc/census.h",
    ],
    deps = [
        "grpc_base",
    ],
)

grpc_cc_library(
    name = "grpc++_internal_hdrs_only",
    hdrs = [
        "include/grpcpp/impl/codegen/sync.h",
    ],
    language = "c++",
    deps = [
        "gpr_codegen",
    ],
)

grpc_cc_library(
    name = "gpr_base",
    srcs = [
        "src/core/lib/gpr/alloc.cc",
        "src/core/lib/gpr/atm.cc",
        "src/core/lib/gpr/cpu_iphone.cc",
        "src/core/lib/gpr/cpu_linux.cc",
        "src/core/lib/gpr/cpu_posix.cc",
        "src/core/lib/gpr/cpu_windows.cc",
        "src/core/lib/gpr/env_linux.cc",
        "src/core/lib/gpr/env_posix.cc",
        "src/core/lib/gpr/env_windows.cc",
        "src/core/lib/gpr/log.cc",
        "src/core/lib/gpr/log_android.cc",
        "src/core/lib/gpr/log_linux.cc",
        "src/core/lib/gpr/log_posix.cc",
        "src/core/lib/gpr/log_windows.cc",
        "src/core/lib/gpr/mpscq.cc",
        "src/core/lib/gpr/murmur_hash.cc",
        "src/core/lib/gpr/string.cc",
        "src/core/lib/gpr/string_posix.cc",
        "src/core/lib/gpr/string_util_windows.cc",
        "src/core/lib/gpr/string_windows.cc",
        "src/core/lib/gpr/sync.cc",
        "src/core/lib/gpr/sync_posix.cc",
        "src/core/lib/gpr/sync_windows.cc",
        "src/core/lib/gpr/time.cc",
        "src/core/lib/gpr/time_posix.cc",
        "src/core/lib/gpr/time_precise.cc",
        "src/core/lib/gpr/time_windows.cc",
        "src/core/lib/gpr/tls_pthread.cc",
        "src/core/lib/gpr/tmpfile_msys.cc",
        "src/core/lib/gpr/tmpfile_posix.cc",
        "src/core/lib/gpr/tmpfile_windows.cc",
        "src/core/lib/gpr/wrap_memcpy.cc",
        "src/core/lib/gprpp/arena.cc",
        "src/core/lib/gprpp/fork.cc",
        "src/core/lib/gprpp/global_config_env.cc",
        "src/core/lib/gprpp/host_port.cc",
        "src/core/lib/gprpp/thd_posix.cc",
        "src/core/lib/gprpp/thd_windows.cc",
        "src/core/lib/profiling/basic_timers.cc",
        "src/core/lib/profiling/stap_timers.cc",
    ],
    hdrs = [
        "src/core/lib/gpr/alloc.h",
        "src/core/lib/gpr/arena.h",
        "src/core/lib/gpr/env.h",
        "src/core/lib/gpr/mpscq.h",
        "src/core/lib/gpr/murmur_hash.h",
        "src/core/lib/gpr/spinlock.h",
        "src/core/lib/gpr/string.h",
        "src/core/lib/gpr/string_windows.h",
        "src/core/lib/gpr/time_precise.h",
        "src/core/lib/gpr/tls.h",
        "src/core/lib/gpr/tls_gcc.h",
        "src/core/lib/gpr/tls_msvc.h",
        "src/core/lib/gpr/tls_pthread.h",
        "src/core/lib/gpr/tmpfile.h",
        "src/core/lib/gpr/useful.h",
        "src/core/lib/gprpp/abstract.h",
        "src/core/lib/gprpp/arena.h",
        "src/core/lib/gprpp/atomic.h",
        "src/core/lib/gprpp/fork.h",
        "src/core/lib/gprpp/global_config.h",
        "src/core/lib/gprpp/global_config_custom.h",
        "src/core/lib/gprpp/global_config_env.h",
        "src/core/lib/gprpp/global_config_generic.h",
        "src/core/lib/gprpp/host_port.h",
        "src/core/lib/gprpp/manual_constructor.h",
        "src/core/lib/gprpp/map.h",
        "src/core/lib/gprpp/memory.h",
        "src/core/lib/gprpp/pair.h",
        "src/core/lib/gprpp/string_view.h",
        "src/core/lib/gprpp/sync.h",
        "src/core/lib/gprpp/thd.h",
        "src/core/lib/profiling/timers.h",
    ],
    language = "c++",
    public_hdrs = GPR_PUBLIC_HDRS,
    deps = [
        "gpr_codegen",
        "grpc_codegen",
    ],
)

grpc_cc_library(
    name = "gpr_codegen",
    language = "c++",
    public_hdrs = [
        "include/grpc/impl/codegen/atm.h",
        "include/grpc/impl/codegen/atm_gcc_atomic.h",
        "include/grpc/impl/codegen/atm_gcc_sync.h",
        "include/grpc/impl/codegen/atm_windows.h",
        "include/grpc/impl/codegen/fork.h",
        "include/grpc/impl/codegen/gpr_slice.h",
        "include/grpc/impl/codegen/gpr_types.h",
        "include/grpc/impl/codegen/log.h",
        "include/grpc/impl/codegen/port_platform.h",
        "include/grpc/impl/codegen/sync.h",
        "include/grpc/impl/codegen/sync_custom.h",
        "include/grpc/impl/codegen/sync_generic.h",
        "include/grpc/impl/codegen/sync_posix.h",
        "include/grpc/impl/codegen/sync_windows.h",
    ],
)

grpc_cc_library(
    name = "grpc_trace",
    srcs = ["src/core/lib/debug/trace.cc"],
    hdrs = ["src/core/lib/debug/trace.h"],
    language = "c++",
    public_hdrs = GRPC_PUBLIC_HDRS,
    deps = [
        "grpc_codegen",
        ":gpr",
    ],
)

grpc_cc_library(
    name = "atomic",
    language = "c++",
    public_hdrs = [
        "src/core/lib/gprpp/atomic.h",
    ],
    deps = [
        "gpr",
    ],
)

grpc_cc_library(
    name = "inlined_vector",
    language = "c++",
    public_hdrs = [
        "src/core/lib/gprpp/inlined_vector.h",
    ],
    deps = [
        "gpr_base",
    ],
)

grpc_cc_library(
    name = "debug_location",
    language = "c++",
    public_hdrs = ["src/core/lib/gprpp/debug_location.h"],
)

grpc_cc_library(
    name = "optional",
    language = "c++",
    public_hdrs = [
        "src/core/lib/gprpp/optional.h",
    ],
    deps = [
        "gpr_base",
    ],
)

grpc_cc_library(
    name = "orphanable",
    language = "c++",
    public_hdrs = ["src/core/lib/gprpp/orphanable.h"],
    deps = [
        "debug_location",
        "gpr_base",
        "grpc_trace",
        "ref_counted",
        "ref_counted_ptr",
    ],
)

grpc_cc_library(
    name = "ref_counted",
    language = "c++",
    public_hdrs = ["src/core/lib/gprpp/ref_counted.h"],
    deps = [
        "atomic",
        "debug_location",
        "gpr_base",
        "grpc_trace",
        "ref_counted_ptr",
    ],
)

grpc_cc_library(
    name = "ref_counted_ptr",
    language = "c++",
    public_hdrs = ["src/core/lib/gprpp/ref_counted_ptr.h"],
    deps = [
        "gpr_base",
    ],
)

grpc_cc_library(
    name = "grpc_base_c",
    srcs = [
        "src/core/lib/avl/avl.cc",
        "src/core/lib/backoff/backoff.cc",
        "src/core/lib/channel/channel_args.cc",
        "src/core/lib/channel/channel_stack.cc",
        "src/core/lib/channel/channel_stack_builder.cc",
        "src/core/lib/channel/channel_trace.cc",
        "src/core/lib/channel/channelz.cc",
        "src/core/lib/channel/channelz_registry.cc",
        "src/core/lib/channel/connected_channel.cc",
        "src/core/lib/channel/handshaker.cc",
        "src/core/lib/channel/handshaker_registry.cc",
        "src/core/lib/channel/status_util.cc",
        "src/core/lib/compression/compression.cc",
        "src/core/lib/compression/compression_args.cc",
        "src/core/lib/compression/compression_internal.cc",
        "src/core/lib/compression/message_compress.cc",
        "src/core/lib/compression/stream_compression.cc",
        "src/core/lib/compression/stream_compression_gzip.cc",
        "src/core/lib/compression/stream_compression_identity.cc",
        "src/core/lib/debug/stats.cc",
        "src/core/lib/debug/stats_data.cc",
        "src/core/lib/http/format_request.cc",
        "src/core/lib/http/httpcli.cc",
        "src/core/lib/http/parser.cc",
        "src/core/lib/iomgr/buffer_list.cc",
        "src/core/lib/iomgr/call_combiner.cc",
        "src/core/lib/iomgr/cfstream_handle.cc",
        "src/core/lib/iomgr/combiner.cc",
        "src/core/lib/iomgr/endpoint.cc",
        "src/core/lib/iomgr/endpoint_cfstream.cc",
        "src/core/lib/iomgr/endpoint_pair_posix.cc",
        "src/core/lib/iomgr/endpoint_pair_uv.cc",
        "src/core/lib/iomgr/endpoint_pair_windows.cc",
        "src/core/lib/iomgr/error.cc",
        "src/core/lib/iomgr/error_cfstream.cc",
        "src/core/lib/iomgr/ev_epoll1_linux.cc",
        "src/core/lib/iomgr/ev_epollex_linux.cc",
        "src/core/lib/iomgr/ev_poll_posix.cc",
        "src/core/lib/iomgr/ev_posix.cc",
        "src/core/lib/iomgr/ev_windows.cc",
        "src/core/lib/iomgr/exec_ctx.cc",
        "src/core/lib/iomgr/executor.cc",
        "src/core/lib/iomgr/executor/mpmcqueue.cc",
        "src/core/lib/iomgr/fork_posix.cc",
        "src/core/lib/iomgr/fork_windows.cc",
        "src/core/lib/iomgr/gethostname_fallback.cc",
        "src/core/lib/iomgr/gethostname_host_name_max.cc",
        "src/core/lib/iomgr/gethostname_sysconf.cc",
        "src/core/lib/iomgr/grpc_if_nametoindex_posix.cc",
        "src/core/lib/iomgr/grpc_if_nametoindex_unsupported.cc",
        "src/core/lib/iomgr/internal_errqueue.cc",
        "src/core/lib/iomgr/iocp_windows.cc",
        "src/core/lib/iomgr/iomgr.cc",
        "src/core/lib/iomgr/iomgr_custom.cc",
        "src/core/lib/iomgr/iomgr_internal.cc",
        "src/core/lib/iomgr/iomgr_posix.cc",
        "src/core/lib/iomgr/iomgr_posix_cfstream.cc",
        "src/core/lib/iomgr/iomgr_windows.cc",
        "src/core/lib/iomgr/is_epollexclusive_available.cc",
        "src/core/lib/iomgr/load_file.cc",
        "src/core/lib/iomgr/lockfree_event.cc",
        "src/core/lib/iomgr/polling_entity.cc",
        "src/core/lib/iomgr/pollset.cc",
        "src/core/lib/iomgr/pollset_custom.cc",
        "src/core/lib/iomgr/pollset_set.cc",
        "src/core/lib/iomgr/pollset_set_custom.cc",
        "src/core/lib/iomgr/pollset_set_windows.cc",
        "src/core/lib/iomgr/pollset_uv.cc",
        "src/core/lib/iomgr/pollset_windows.cc",
        "src/core/lib/iomgr/resolve_address.cc",
        "src/core/lib/iomgr/resolve_address_custom.cc",
        "src/core/lib/iomgr/resolve_address_posix.cc",
        "src/core/lib/iomgr/resolve_address_windows.cc",
        "src/core/lib/iomgr/resource_quota.cc",
        "src/core/lib/iomgr/sockaddr_utils.cc",
        "src/core/lib/iomgr/socket_factory_posix.cc",
        "src/core/lib/iomgr/socket_mutator.cc",
        "src/core/lib/iomgr/socket_utils_common_posix.cc",
        "src/core/lib/iomgr/socket_utils_linux.cc",
        "src/core/lib/iomgr/socket_utils_posix.cc",
        "src/core/lib/iomgr/socket_utils_windows.cc",
        "src/core/lib/iomgr/socket_windows.cc",
        "src/core/lib/iomgr/tcp_client.cc",
        "src/core/lib/iomgr/tcp_client_cfstream.cc",
        "src/core/lib/iomgr/tcp_client_custom.cc",
        "src/core/lib/iomgr/tcp_client_posix.cc",
        "src/core/lib/iomgr/tcp_client_windows.cc",
        "src/core/lib/iomgr/tcp_custom.cc",
        "src/core/lib/iomgr/tcp_posix.cc",
        "src/core/lib/iomgr/tcp_server.cc",
        "src/core/lib/iomgr/tcp_server_custom.cc",
        "src/core/lib/iomgr/tcp_server_posix.cc",
        "src/core/lib/iomgr/tcp_server_utils_posix_common.cc",
        "src/core/lib/iomgr/tcp_server_utils_posix_ifaddrs.cc",
        "src/core/lib/iomgr/tcp_server_utils_posix_noifaddrs.cc",
        "src/core/lib/iomgr/tcp_server_windows.cc",
        "src/core/lib/iomgr/tcp_uv.cc",
        "src/core/lib/iomgr/tcp_windows.cc",
        "src/core/lib/iomgr/time_averaged_stats.cc",
        "src/core/lib/iomgr/timer.cc",
        "src/core/lib/iomgr/timer_custom.cc",
        "src/core/lib/iomgr/timer_generic.cc",
        "src/core/lib/iomgr/timer_heap.cc",
        "src/core/lib/iomgr/timer_manager.cc",
        "src/core/lib/iomgr/timer_uv.cc",
        "src/core/lib/iomgr/udp_server.cc",
        "src/core/lib/iomgr/unix_sockets_posix.cc",
        "src/core/lib/iomgr/unix_sockets_posix_noop.cc",
        "src/core/lib/iomgr/wakeup_fd_eventfd.cc",
        "src/core/lib/iomgr/wakeup_fd_nospecial.cc",
        "src/core/lib/iomgr/wakeup_fd_pipe.cc",
        "src/core/lib/iomgr/wakeup_fd_posix.cc",
        "src/core/lib/json/json.cc",
        "src/core/lib/json/json_reader.cc",
        "src/core/lib/json/json_string.cc",
        "src/core/lib/json/json_writer.cc",
        "src/core/lib/slice/b64.cc",
        "src/core/lib/slice/percent_encoding.cc",
        "src/core/lib/slice/slice.cc",
        "src/core/lib/slice/slice_buffer.cc",
        "src/core/lib/slice/slice_intern.cc",
        "src/core/lib/slice/slice_string_helpers.cc",
        "src/core/lib/surface/api_trace.cc",
        "src/core/lib/surface/byte_buffer.cc",
        "src/core/lib/surface/byte_buffer_reader.cc",
        "src/core/lib/surface/call.cc",
        "src/core/lib/surface/call_details.cc",
        "src/core/lib/surface/call_log_batch.cc",
        "src/core/lib/surface/channel.cc",
        "src/core/lib/surface/channel_init.cc",
        "src/core/lib/surface/channel_ping.cc",
        "src/core/lib/surface/channel_stack_type.cc",
        "src/core/lib/surface/completion_queue.cc",
        "src/core/lib/surface/completion_queue_factory.cc",
        "src/core/lib/surface/event_string.cc",
        "src/core/lib/surface/metadata_array.cc",
        "src/core/lib/surface/server.cc",
        "src/core/lib/surface/validate_metadata.cc",
        "src/core/lib/surface/version.cc",
        "src/core/lib/transport/bdp_estimator.cc",
        "src/core/lib/transport/byte_stream.cc",
        "src/core/lib/transport/connectivity_state.cc",
        "src/core/lib/transport/error_utils.cc",
        "src/core/lib/transport/metadata.cc",
        "src/core/lib/transport/metadata_batch.cc",
        "src/core/lib/transport/pid_controller.cc",
        "src/core/lib/transport/static_metadata.cc",
        "src/core/lib/transport/status_conversion.cc",
        "src/core/lib/transport/status_metadata.cc",
        "src/core/lib/transport/timeout_encoding.cc",
        "src/core/lib/transport/transport.cc",
        "src/core/lib/transport/transport_op_string.cc",
        "src/core/lib/uri/uri_parser.cc",
    ],
    hdrs = [
        "src/core/lib/avl/avl.h",
        "src/core/lib/backoff/backoff.h",
        "src/core/lib/channel/channel_args.h",
        "src/core/lib/channel/channel_stack.h",
        "src/core/lib/channel/channel_stack_builder.h",
        "src/core/lib/channel/channel_trace.h",
        "src/core/lib/channel/channelz.h",
        "src/core/lib/channel/channelz_registry.h",
        "src/core/lib/channel/connected_channel.h",
        "src/core/lib/channel/context.h",
        "src/core/lib/channel/handshaker.h",
        "src/core/lib/channel/handshaker_factory.h",
        "src/core/lib/channel/handshaker_registry.h",
        "src/core/lib/channel/status_util.h",
        "src/core/lib/compression/algorithm_metadata.h",
        "src/core/lib/compression/compression_args.h",
        "src/core/lib/compression/compression_internal.h",
        "src/core/lib/compression/message_compress.h",
        "src/core/lib/compression/stream_compression.h",
        "src/core/lib/compression/stream_compression_gzip.h",
        "src/core/lib/compression/stream_compression_identity.h",
        "src/core/lib/debug/stats.h",
        "src/core/lib/debug/stats_data.h",
        "src/core/lib/http/format_request.h",
        "src/core/lib/http/httpcli.h",
        "src/core/lib/http/parser.h",
        "src/core/lib/iomgr/block_annotate.h",
        "src/core/lib/iomgr/buffer_list.h",
        "src/core/lib/iomgr/call_combiner.h",
        "src/core/lib/iomgr/cfstream_handle.h",
        "src/core/lib/iomgr/closure.h",
        "src/core/lib/iomgr/combiner.h",
        "src/core/lib/iomgr/dynamic_annotations.h",
        "src/core/lib/iomgr/endpoint.h",
        "src/core/lib/iomgr/endpoint_cfstream.h",
        "src/core/lib/iomgr/endpoint_pair.h",
        "src/core/lib/iomgr/error.h",
        "src/core/lib/iomgr/error_cfstream.h",
        "src/core/lib/iomgr/error_internal.h",
        "src/core/lib/iomgr/ev_epoll1_linux.h",
        "src/core/lib/iomgr/ev_epollex_linux.h",
        "src/core/lib/iomgr/ev_poll_posix.h",
        "src/core/lib/iomgr/ev_posix.h",
        "src/core/lib/iomgr/exec_ctx.h",
        "src/core/lib/iomgr/executor.h",
        "src/core/lib/iomgr/executor/mpmcqueue.h",
        "src/core/lib/iomgr/gethostname.h",
        "src/core/lib/iomgr/gevent_util.h",
        "src/core/lib/iomgr/grpc_if_nametoindex.h",
        "src/core/lib/iomgr/internal_errqueue.h",
        "src/core/lib/iomgr/iocp_windows.h",
        "src/core/lib/iomgr/iomgr.h",
        "src/core/lib/iomgr/iomgr_custom.h",
        "src/core/lib/iomgr/iomgr_internal.h",
        "src/core/lib/iomgr/iomgr_posix.h",
        "src/core/lib/iomgr/is_epollexclusive_available.h",
        "src/core/lib/iomgr/load_file.h",
        "src/core/lib/iomgr/lockfree_event.h",
        "src/core/lib/iomgr/nameser.h",
        "src/core/lib/iomgr/polling_entity.h",
        "src/core/lib/iomgr/pollset.h",
        "src/core/lib/iomgr/pollset_custom.h",
        "src/core/lib/iomgr/pollset_set.h",
        "src/core/lib/iomgr/pollset_set_custom.h",
        "src/core/lib/iomgr/pollset_set_windows.h",
        "src/core/lib/iomgr/pollset_uv.h",
        "src/core/lib/iomgr/pollset_windows.h",
        "src/core/lib/iomgr/port.h",
        "src/core/lib/iomgr/resolve_address.h",
        "src/core/lib/iomgr/resolve_address_custom.h",
        "src/core/lib/iomgr/resource_quota.h",
        "src/core/lib/iomgr/sockaddr.h",
        "src/core/lib/iomgr/sockaddr_custom.h",
        "src/core/lib/iomgr/sockaddr_posix.h",
        "src/core/lib/iomgr/sockaddr_utils.h",
        "src/core/lib/iomgr/sockaddr_windows.h",
        "src/core/lib/iomgr/socket_factory_posix.h",
        "src/core/lib/iomgr/socket_mutator.h",
        "src/core/lib/iomgr/socket_utils.h",
        "src/core/lib/iomgr/socket_utils_posix.h",
        "src/core/lib/iomgr/socket_windows.h",
        "src/core/lib/iomgr/sys_epoll_wrapper.h",
        "src/core/lib/iomgr/tcp_client.h",
        "src/core/lib/iomgr/tcp_client_posix.h",
        "src/core/lib/iomgr/tcp_custom.h",
        "src/core/lib/iomgr/tcp_posix.h",
        "src/core/lib/iomgr/tcp_server.h",
        "src/core/lib/iomgr/tcp_server_utils_posix.h",
        "src/core/lib/iomgr/tcp_windows.h",
        "src/core/lib/iomgr/time_averaged_stats.h",
        "src/core/lib/iomgr/timer.h",
        "src/core/lib/iomgr/timer_custom.h",
        "src/core/lib/iomgr/timer_generic.h",
        "src/core/lib/iomgr/timer_heap.h",
        "src/core/lib/iomgr/timer_manager.h",
        "src/core/lib/iomgr/udp_server.h",
        "src/core/lib/iomgr/unix_sockets_posix.h",
        "src/core/lib/iomgr/wakeup_fd_pipe.h",
        "src/core/lib/iomgr/wakeup_fd_posix.h",
        "src/core/lib/json/json.h",
        "src/core/lib/json/json_common.h",
        "src/core/lib/json/json_reader.h",
        "src/core/lib/json/json_writer.h",
        "src/core/lib/slice/b64.h",
        "src/core/lib/slice/percent_encoding.h",
        "src/core/lib/slice/slice_hash_table.h",
        "src/core/lib/slice/slice_internal.h",
        "src/core/lib/slice/slice_string_helpers.h",
        "src/core/lib/slice/slice_utils.h",
        "src/core/lib/slice/slice_weak_hash_table.h",
        "src/core/lib/surface/api_trace.h",
        "src/core/lib/surface/call.h",
        "src/core/lib/surface/call_test_only.h",
        "src/core/lib/surface/channel.h",
        "src/core/lib/surface/channel_init.h",
        "src/core/lib/surface/channel_stack_type.h",
        "src/core/lib/surface/completion_queue.h",
        "src/core/lib/surface/completion_queue_factory.h",
        "src/core/lib/surface/event_string.h",
        "src/core/lib/surface/init.h",
        "src/core/lib/surface/lame_client.h",
        "src/core/lib/surface/server.h",
        "src/core/lib/surface/validate_metadata.h",
        "src/core/lib/transport/bdp_estimator.h",
        "src/core/lib/transport/byte_stream.h",
        "src/core/lib/transport/connectivity_state.h",
        "src/core/lib/transport/error_utils.h",
        "src/core/lib/transport/http2_errors.h",
        "src/core/lib/transport/metadata.h",
        "src/core/lib/transport/metadata_batch.h",
        "src/core/lib/transport/pid_controller.h",
        "src/core/lib/transport/static_metadata.h",
        "src/core/lib/transport/status_conversion.h",
        "src/core/lib/transport/status_metadata.h",
        "src/core/lib/transport/timeout_encoding.h",
        "src/core/lib/transport/transport.h",
        "src/core/lib/transport/transport_impl.h",
        "src/core/lib/uri/uri_parser.h",
    ],
    external_deps = [
        "madler_zlib",
    ],
    language = "c++",
    public_hdrs = GRPC_PUBLIC_HDRS,
    use_cfstream = True,
    deps = [
        "gpr_base",
        "grpc_codegen",
        "grpc_trace",
        "inlined_vector",
        "optional",
        "orphanable",
        "ref_counted",
        "ref_counted_ptr",
    ],
)

grpc_cc_library(
    name = "grpc_base",
    srcs = [
        "src/core/lib/surface/lame_client.cc",
    ],
    language = "c++",
    deps = [
        "atomic",
        "grpc_base_c",
    ],
)

grpc_cc_library(
    name = "grpc_common",
    language = "c++",
    deps = [
        "grpc_base",
        # standard plugins
        "census",
        "grpc_deadline_filter",
        "grpc_client_authority_filter",
        "grpc_lb_policy_pick_first",
        "grpc_lb_policy_round_robin",
        "grpc_max_age_filter",
        "grpc_message_size_filter",
        "grpc_resolver_dns_ares",
        "grpc_resolver_fake",
        "grpc_resolver_dns_native",
        "grpc_resolver_sockaddr",
        "grpc_transport_chttp2_client_insecure",
        "grpc_transport_chttp2_server_insecure",
        "grpc_transport_inproc",
        "grpc_workaround_cronet_compression_filter",
        "grpc_server_backward_compatibility",
    ],
)

grpc_cc_library(
    name = "grpc_client_channel",
    srcs = [
        "src/core/ext/filters/client_channel/backup_poller.cc",
        "src/core/ext/filters/client_channel/channel_connectivity.cc",
        "src/core/ext/filters/client_channel/client_channel.cc",
        "src/core/ext/filters/client_channel/client_channel_channelz.cc",
        "src/core/ext/filters/client_channel/client_channel_factory.cc",
        "src/core/ext/filters/client_channel/client_channel_plugin.cc",
        "src/core/ext/filters/client_channel/connector.cc",
        "src/core/ext/filters/client_channel/global_subchannel_pool.cc",
        "src/core/ext/filters/client_channel/health/health_check_client.cc",
        "src/core/ext/filters/client_channel/http_connect_handshaker.cc",
        "src/core/ext/filters/client_channel/http_proxy.cc",
        "src/core/ext/filters/client_channel/lb_policy.cc",
        "src/core/ext/filters/client_channel/lb_policy_registry.cc",
        "src/core/ext/filters/client_channel/local_subchannel_pool.cc",
        "src/core/ext/filters/client_channel/parse_address.cc",
        "src/core/ext/filters/client_channel/proxy_mapper.cc",
        "src/core/ext/filters/client_channel/proxy_mapper_registry.cc",
        "src/core/ext/filters/client_channel/resolver.cc",
        "src/core/ext/filters/client_channel/resolver_registry.cc",
        "src/core/ext/filters/client_channel/resolver_result_parsing.cc",
        "src/core/ext/filters/client_channel/resolving_lb_policy.cc",
        "src/core/ext/filters/client_channel/retry_throttle.cc",
        "src/core/ext/filters/client_channel/server_address.cc",
        "src/core/ext/filters/client_channel/service_config.cc",
        "src/core/ext/filters/client_channel/subchannel.cc",
        "src/core/ext/filters/client_channel/subchannel_pool_interface.cc",
    ],
    hdrs = [
        "src/core/ext/filters/client_channel/backup_poller.h",
        "src/core/ext/filters/client_channel/client_channel.h",
        "src/core/ext/filters/client_channel/client_channel_channelz.h",
        "src/core/ext/filters/client_channel/client_channel_factory.h",
        "src/core/ext/filters/client_channel/connector.h",
        "src/core/ext/filters/client_channel/global_subchannel_pool.h",
        "src/core/ext/filters/client_channel/health/health_check_client.h",
        "src/core/ext/filters/client_channel/http_connect_handshaker.h",
        "src/core/ext/filters/client_channel/http_proxy.h",
        "src/core/ext/filters/client_channel/lb_policy.h",
        "src/core/ext/filters/client_channel/lb_policy_factory.h",
        "src/core/ext/filters/client_channel/lb_policy_registry.h",
        "src/core/ext/filters/client_channel/local_subchannel_pool.h",
        "src/core/ext/filters/client_channel/parse_address.h",
        "src/core/ext/filters/client_channel/proxy_mapper.h",
        "src/core/ext/filters/client_channel/proxy_mapper_registry.h",
        "src/core/ext/filters/client_channel/resolver.h",
        "src/core/ext/filters/client_channel/resolver_factory.h",
        "src/core/ext/filters/client_channel/resolver_registry.h",
        "src/core/ext/filters/client_channel/resolver_result_parsing.h",
        "src/core/ext/filters/client_channel/resolving_lb_policy.h",
        "src/core/ext/filters/client_channel/retry_throttle.h",
        "src/core/ext/filters/client_channel/server_address.h",
        "src/core/ext/filters/client_channel/service_config.h",
        "src/core/ext/filters/client_channel/subchannel.h",
        "src/core/ext/filters/client_channel/subchannel_interface.h",
        "src/core/ext/filters/client_channel/subchannel_pool_interface.h",
    ],
    language = "c++",
    deps = [
        "gpr_base",
        "grpc_base",
        "grpc_client_authority_filter",
        "grpc_deadline_filter",
        "health_proto",
        "inlined_vector",
        "orphanable",
        "ref_counted",
        "ref_counted_ptr",
    ],
)

grpc_cc_library(
    name = "grpc_max_age_filter",
    srcs = [
        "src/core/ext/filters/max_age/max_age_filter.cc",
    ],
    hdrs = [
        "src/core/ext/filters/max_age/max_age_filter.h",
    ],
    language = "c++",
    deps = [
        "grpc_base",
    ],
)

grpc_cc_library(
    name = "grpc_deadline_filter",
    srcs = [
        "src/core/ext/filters/deadline/deadline_filter.cc",
    ],
    hdrs = [
        "src/core/ext/filters/deadline/deadline_filter.h",
    ],
    language = "c++",
    deps = [
        "grpc_base",
    ],
)

grpc_cc_library(
    name = "grpc_client_authority_filter",
    srcs = [
        "src/core/ext/filters/http/client_authority_filter.cc",
    ],
    hdrs = [
        "src/core/ext/filters/http/client_authority_filter.h",
    ],
    language = "c++",
    deps = [
        "grpc_base",
    ],
)

grpc_cc_library(
    name = "grpc_message_size_filter",
    srcs = [
        "src/core/ext/filters/message_size/message_size_filter.cc",
    ],
    hdrs = [
        "src/core/ext/filters/message_size/message_size_filter.h",
    ],
    language = "c++",
    deps = [
        "grpc_base",
        "grpc_client_channel",
    ],
)

grpc_cc_library(
    name = "grpc_http_filters",
    srcs = [
        "src/core/ext/filters/http/client/http_client_filter.cc",
        "src/core/ext/filters/http/http_filters_plugin.cc",
        "src/core/ext/filters/http/message_compress/message_compress_filter.cc",
        "src/core/ext/filters/http/server/http_server_filter.cc",
    ],
    hdrs = [
        "src/core/ext/filters/http/client/http_client_filter.h",
        "src/core/ext/filters/http/message_compress/message_compress_filter.h",
        "src/core/ext/filters/http/server/http_server_filter.h",
    ],
    language = "c++",
    deps = [
        "grpc_base",
    ],
)

grpc_cc_library(
    name = "grpc_workaround_cronet_compression_filter",
    srcs = [
        "src/core/ext/filters/workarounds/workaround_cronet_compression_filter.cc",
    ],
    hdrs = [
        "src/core/ext/filters/workarounds/workaround_cronet_compression_filter.h",
    ],
    language = "c++",
    deps = [
        "grpc_base",
        "grpc_server_backward_compatibility",
    ],
)

grpc_cc_library(
    name = "grpc_codegen",
    language = "c++",
    public_hdrs = [
        "include/grpc/impl/codegen/byte_buffer.h",
        "include/grpc/impl/codegen/byte_buffer_reader.h",
        "include/grpc/impl/codegen/compression_types.h",
        "include/grpc/impl/codegen/connectivity_state.h",
        "include/grpc/impl/codegen/grpc_types.h",
        "include/grpc/impl/codegen/propagation_bits.h",
        "include/grpc/impl/codegen/status.h",
        "include/grpc/impl/codegen/slice.h",
    ],
    deps = [
        "gpr_codegen",
    ],
)

grpc_cc_library(
    name = "health_proto",
    srcs = [
        "src/core/ext/filters/client_channel/health/health.pb.c",
    ],
    hdrs = [
        "src/core/ext/filters/client_channel/health/health.pb.h",
    ],
    external_deps = [
        "nanopb",
    ],
    language = "c++",
)

grpc_cc_library(
    name = "grpclb_proto",
    srcs = [
        "src/core/ext/filters/client_channel/lb_policy/grpclb/proto/grpc/lb/v1/google/protobuf/duration.pb.c",
        "src/core/ext/filters/client_channel/lb_policy/grpclb/proto/grpc/lb/v1/google/protobuf/timestamp.pb.c",
        "src/core/ext/filters/client_channel/lb_policy/grpclb/proto/grpc/lb/v1/load_balancer.pb.c",
    ],
    hdrs = [
        "src/core/ext/filters/client_channel/lb_policy/grpclb/proto/grpc/lb/v1/google/protobuf/duration.pb.h",
        "src/core/ext/filters/client_channel/lb_policy/grpclb/proto/grpc/lb/v1/google/protobuf/timestamp.pb.h",
        "src/core/ext/filters/client_channel/lb_policy/grpclb/proto/grpc/lb/v1/load_balancer.pb.h",
    ],
    external_deps = [
        "nanopb",
    ],
    language = "c++",
)

grpc_cc_library(
    name = "grpc_lb_policy_grpclb",
    srcs = [
        "src/core/ext/filters/client_channel/lb_policy/grpclb/client_load_reporting_filter.cc",
        "src/core/ext/filters/client_channel/lb_policy/grpclb/grpclb.cc",
        "src/core/ext/filters/client_channel/lb_policy/grpclb/grpclb_channel.cc",
        "src/core/ext/filters/client_channel/lb_policy/grpclb/grpclb_client_stats.cc",
        "src/core/ext/filters/client_channel/lb_policy/grpclb/load_balancer_api.cc",
    ],
    hdrs = [
        "src/core/ext/filters/client_channel/lb_policy/grpclb/client_load_reporting_filter.h",
        "src/core/ext/filters/client_channel/lb_policy/grpclb/grpclb.h",
        "src/core/ext/filters/client_channel/lb_policy/grpclb/grpclb_channel.h",
        "src/core/ext/filters/client_channel/lb_policy/grpclb/grpclb_client_stats.h",
        "src/core/ext/filters/client_channel/lb_policy/grpclb/load_balancer_api.h",
    ],
    external_deps = [
        "nanopb",
    ],
    language = "c++",
    deps = [
        "grpc_base",
        "grpc_client_channel",
        "grpc_resolver_fake",
        "grpclb_proto",
    ],
)

grpc_cc_library(
    name = "grpc_lb_policy_grpclb_secure",
    srcs = [
        "src/core/ext/filters/client_channel/lb_policy/grpclb/client_load_reporting_filter.cc",
        "src/core/ext/filters/client_channel/lb_policy/grpclb/grpclb.cc",
        "src/core/ext/filters/client_channel/lb_policy/grpclb/grpclb_channel_secure.cc",
        "src/core/ext/filters/client_channel/lb_policy/grpclb/grpclb_client_stats.cc",
        "src/core/ext/filters/client_channel/lb_policy/grpclb/load_balancer_api.cc",
    ],
    hdrs = [
        "src/core/ext/filters/client_channel/lb_policy/grpclb/client_load_reporting_filter.h",
        "src/core/ext/filters/client_channel/lb_policy/grpclb/grpclb.h",
        "src/core/ext/filters/client_channel/lb_policy/grpclb/grpclb_channel.h",
        "src/core/ext/filters/client_channel/lb_policy/grpclb/grpclb_client_stats.h",
        "src/core/ext/filters/client_channel/lb_policy/grpclb/load_balancer_api.h",
    ],
    external_deps = [
        "nanopb",
    ],
    language = "c++",
    deps = [
        "grpc_base",
        "grpc_client_channel",
        "grpc_resolver_fake",
        "grpc_secure",
        "grpclb_proto",
    ],
)

grpc_cc_library(
    name = "grpc_lb_policy_xds",
    srcs = [
        "src/core/ext/filters/client_channel/lb_policy/xds/xds.cc",
        "src/core/ext/filters/client_channel/lb_policy/xds/xds_channel.cc",
        "src/core/ext/filters/client_channel/lb_policy/xds/xds_client_stats.cc",
        "src/core/ext/filters/client_channel/lb_policy/xds/xds_load_balancer_api.cc",
    ],
    hdrs = [
        "src/core/ext/filters/client_channel/lb_policy/xds/xds.h",
        "src/core/ext/filters/client_channel/lb_policy/xds/xds_channel.h",
        "src/core/ext/filters/client_channel/lb_policy/xds/xds_client_stats.h",
        "src/core/ext/filters/client_channel/lb_policy/xds/xds_load_balancer_api.h",
    ],
    external_deps = [
        "nanopb",
    ],
    language = "c++",
    deps = [
        "grpc_base",
        "grpc_client_channel",
        "grpc_resolver_fake",
        "grpclb_proto",
    ],
)

grpc_cc_library(
    name = "grpc_lb_policy_xds_secure",
    srcs = [
        "src/core/ext/filters/client_channel/lb_policy/xds/xds.cc",
        "src/core/ext/filters/client_channel/lb_policy/xds/xds_channel_secure.cc",
        "src/core/ext/filters/client_channel/lb_policy/xds/xds_client_stats.cc",
        "src/core/ext/filters/client_channel/lb_policy/xds/xds_load_balancer_api.cc",
    ],
    hdrs = [
        "src/core/ext/filters/client_channel/lb_policy/xds/xds.h",
        "src/core/ext/filters/client_channel/lb_policy/xds/xds_channel.h",
        "src/core/ext/filters/client_channel/lb_policy/xds/xds_client_stats.h",
        "src/core/ext/filters/client_channel/lb_policy/xds/xds_load_balancer_api.h",
    ],
    external_deps = [
        "nanopb",
    ],
    language = "c++",
    deps = [
        "grpc_base",
        "grpc_client_channel",
        "grpc_resolver_fake",
        "grpc_secure",
        "grpclb_proto",
    ],
)

grpc_cc_library(
    name = "grpc_lb_subchannel_list",
    hdrs = [
        "src/core/ext/filters/client_channel/lb_policy/subchannel_list.h",
    ],
    language = "c++",
    deps = [
        "grpc_base",
        "grpc_client_channel",
    ],
)

grpc_cc_library(
    name = "grpc_lb_policy_pick_first",
    srcs = [
        "src/core/ext/filters/client_channel/lb_policy/pick_first/pick_first.cc",
    ],
    language = "c++",
    deps = [
        "grpc_base",
        "grpc_client_channel",
        "grpc_lb_subchannel_list",
    ],
)

grpc_cc_library(
    name = "grpc_lb_policy_round_robin",
    srcs = [
        "src/core/ext/filters/client_channel/lb_policy/round_robin/round_robin.cc",
    ],
    language = "c++",
    deps = [
        "grpc_base",
        "grpc_client_channel",
        "grpc_lb_subchannel_list",
    ],
)

grpc_cc_library(
    name = "lb_server_load_reporting_filter",
    srcs = [
        "src/core/ext/filters/load_reporting/server_load_reporting_filter.cc",
    ],
    hdrs = [
        "src/core/ext/filters/load_reporting/registered_opencensus_objects.h",
        "src/core/ext/filters/load_reporting/server_load_reporting_filter.h",
        "src/cpp/server/load_reporter/constants.h",
    ],
    external_deps = [
        "opencensus-stats",
    ],
    language = "c++",
    deps = [
        "grpc++_base",
        "grpc_secure",
    ],
)

grpc_cc_library(
    name = "lb_load_data_store",
    srcs = [
        "src/cpp/server/load_reporter/load_data_store.cc",
    ],
    hdrs = [
        "src/cpp/server/load_reporter/constants.h",
        "src/cpp/server/load_reporter/load_data_store.h",
    ],
    language = "c++",
    deps = [
        "grpc++",
    ],
)

grpc_cc_library(
    name = "lb_server_load_reporting_service_server_builder_plugin",
    srcs = [
        "src/cpp/server/load_reporter/load_reporting_service_server_builder_plugin.cc",
    ],
    hdrs = [
        "src/cpp/server/load_reporter/load_reporting_service_server_builder_plugin.h",
    ],
    language = "c++",
    deps = [
        "lb_load_reporter_service",
    ],
)

grpc_cc_library(
    name = "grpcpp_server_load_reporting",
    srcs = [
        "src/cpp/server/load_reporter/load_reporting_service_server_builder_option.cc",
        "src/cpp/server/load_reporter/util.cc",
    ],
    language = "c++",
    public_hdrs = [
        "include/grpcpp/ext/server_load_reporting.h",
        "include/grpcpp/ext/server_load_reporting_impl.h",
    ],
    deps = [
        "lb_server_load_reporting_filter",
        "lb_server_load_reporting_service_server_builder_plugin",
    ],
    alwayslink = 1,
)

grpc_cc_library(
    name = "lb_load_reporter_service",
    srcs = [
        "src/cpp/server/load_reporter/load_reporter_async_service_impl.cc",
    ],
    hdrs = [
        "src/cpp/server/load_reporter/load_reporter_async_service_impl.h",
    ],
    language = "c++",
    deps = [
        "lb_load_reporter",
    ],
)

grpc_cc_library(
    name = "lb_get_cpu_stats",
    srcs = [
        "src/cpp/server/load_reporter/get_cpu_stats_linux.cc",
        "src/cpp/server/load_reporter/get_cpu_stats_macos.cc",
        "src/cpp/server/load_reporter/get_cpu_stats_unsupported.cc",
        "src/cpp/server/load_reporter/get_cpu_stats_windows.cc",
    ],
    hdrs = [
        "src/cpp/server/load_reporter/get_cpu_stats.h",
    ],
    language = "c++",
    deps = [
        "grpc++",
    ],
)

grpc_cc_library(
    name = "lb_load_reporter",
    srcs = [
        "src/cpp/server/load_reporter/load_reporter.cc",
    ],
    hdrs = [
        "src/cpp/server/load_reporter/constants.h",
        "src/cpp/server/load_reporter/load_reporter.h",
    ],
    external_deps = [
        "opencensus-stats",
    ],
    language = "c++",
    deps = [
        "lb_get_cpu_stats",
        "lb_load_data_store",
        "//src/proto/grpc/lb/v1:load_reporter_proto",
    ],
)

grpc_cc_library(
    name = "grpc_resolver_dns_selection",
    srcs = [
        "src/core/ext/filters/client_channel/resolver/dns/dns_resolver_selection.cc",
    ],
    hdrs = [
        "src/core/ext/filters/client_channel/resolver/dns/dns_resolver_selection.h",
    ],
    language = "c++",
    deps = [
        "grpc_base",
    ],
)

grpc_cc_library(
    name = "grpc_resolver_dns_native",
    srcs = [
        "src/core/ext/filters/client_channel/resolver/dns/native/dns_resolver.cc",
    ],
    language = "c++",
    deps = [
        "grpc_base",
        "grpc_client_channel",
        "grpc_resolver_dns_selection",
    ],
)

grpc_cc_library(
    name = "grpc_resolver_dns_ares",
    srcs = [
        "src/core/ext/filters/client_channel/resolver/dns/c_ares/dns_resolver_ares.cc",
        "src/core/ext/filters/client_channel/resolver/dns/c_ares/grpc_ares_ev_driver.cc",
        "src/core/ext/filters/client_channel/resolver/dns/c_ares/grpc_ares_ev_driver_libuv.cc",
        "src/core/ext/filters/client_channel/resolver/dns/c_ares/grpc_ares_ev_driver_posix.cc",
        "src/core/ext/filters/client_channel/resolver/dns/c_ares/grpc_ares_ev_driver_windows.cc",
        "src/core/ext/filters/client_channel/resolver/dns/c_ares/grpc_ares_wrapper.cc",
        "src/core/ext/filters/client_channel/resolver/dns/c_ares/grpc_ares_wrapper_fallback.cc",
        "src/core/ext/filters/client_channel/resolver/dns/c_ares/grpc_ares_wrapper_libuv.cc",
        "src/core/ext/filters/client_channel/resolver/dns/c_ares/grpc_ares_wrapper_posix.cc",
        "src/core/ext/filters/client_channel/resolver/dns/c_ares/grpc_ares_wrapper_windows.cc",
    ],
    hdrs = [
        "src/core/ext/filters/client_channel/resolver/dns/c_ares/grpc_ares_ev_driver.h",
        "src/core/ext/filters/client_channel/resolver/dns/c_ares/grpc_ares_wrapper.h",
    ],
    external_deps = [
        "cares",
        "address_sorting",
    ],
    language = "c++",
    deps = [
        "grpc_base",
        "grpc_client_channel",
        "grpc_resolver_dns_selection",
    ],
)

grpc_cc_library(
    name = "grpc_resolver_sockaddr",
    srcs = [
        "src/core/ext/filters/client_channel/resolver/sockaddr/sockaddr_resolver.cc",
    ],
    language = "c++",
    deps = [
        "grpc_base",
        "grpc_client_channel",
    ],
)

grpc_cc_library(
    name = "grpc_resolver_fake",
    srcs = ["src/core/ext/filters/client_channel/resolver/fake/fake_resolver.cc"],
    hdrs = ["src/core/ext/filters/client_channel/resolver/fake/fake_resolver.h"],
    language = "c++",
    visibility = ["//test:__subpackages__"],
    deps = [
        "grpc_base",
        "grpc_client_channel",
    ],
)

grpc_cc_library(
    name = "grpc_secure",
    srcs = [
        "src/core/lib/http/httpcli_security_connector.cc",
        "src/core/lib/security/context/security_context.cc",
        "src/core/lib/security/credentials/alts/alts_credentials.cc",
        "src/core/lib/security/credentials/composite/composite_credentials.cc",
        "src/core/lib/security/credentials/credentials.cc",
        "src/core/lib/security/credentials/credentials_metadata.cc",
        "src/core/lib/security/credentials/fake/fake_credentials.cc",
        "src/core/lib/security/credentials/google_default/credentials_generic.cc",
        "src/core/lib/security/credentials/google_default/google_default_credentials.cc",
        "src/core/lib/security/credentials/iam/iam_credentials.cc",
        "src/core/lib/security/credentials/jwt/json_token.cc",
        "src/core/lib/security/credentials/jwt/jwt_credentials.cc",
        "src/core/lib/security/credentials/jwt/jwt_verifier.cc",
        "src/core/lib/security/credentials/local/local_credentials.cc",
        "src/core/lib/security/credentials/oauth2/oauth2_credentials.cc",
        "src/core/lib/security/credentials/plugin/plugin_credentials.cc",
        "src/core/lib/security/credentials/ssl/ssl_credentials.cc",
        "src/core/lib/security/credentials/tls/grpc_tls_credentials_options.cc",
        "src/core/lib/security/credentials/tls/spiffe_credentials.cc",
        "src/core/lib/security/security_connector/alts/alts_security_connector.cc",
        "src/core/lib/security/security_connector/fake/fake_security_connector.cc",
        "src/core/lib/security/security_connector/load_system_roots_fallback.cc",
        "src/core/lib/security/security_connector/load_system_roots_linux.cc",
        "src/core/lib/security/security_connector/local/local_security_connector.cc",
        "src/core/lib/security/security_connector/security_connector.cc",
        "src/core/lib/security/security_connector/ssl/ssl_security_connector.cc",
        "src/core/lib/security/security_connector/ssl_utils.cc",
        "src/core/lib/security/security_connector/tls/spiffe_security_connector.cc",
        "src/core/lib/security/transport/client_auth_filter.cc",
        "src/core/lib/security/transport/secure_endpoint.cc",
        "src/core/lib/security/transport/security_handshaker.cc",
        "src/core/lib/security/transport/server_auth_filter.cc",
        "src/core/lib/security/transport/target_authority_table.cc",
        "src/core/lib/security/transport/tsi_error.cc",
        "src/core/lib/security/util/json_util.cc",
        "src/core/lib/surface/init_secure.cc",
    ],
    hdrs = [
        "src/core/ext/filters/client_channel/lb_policy/grpclb/grpclb.h",
        "src/core/ext/filters/client_channel/lb_policy/xds/xds.h",
        "src/core/lib/security/context/security_context.h",
        "src/core/lib/security/credentials/alts/alts_credentials.h",
        "src/core/lib/security/credentials/composite/composite_credentials.h",
        "src/core/lib/security/credentials/credentials.h",
        "src/core/lib/security/credentials/fake/fake_credentials.h",
        "src/core/lib/security/credentials/google_default/google_default_credentials.h",
        "src/core/lib/security/credentials/iam/iam_credentials.h",
        "src/core/lib/security/credentials/jwt/json_token.h",
        "src/core/lib/security/credentials/jwt/jwt_credentials.h",
        "src/core/lib/security/credentials/jwt/jwt_verifier.h",
        "src/core/lib/security/credentials/local/local_credentials.h",
        "src/core/lib/security/credentials/oauth2/oauth2_credentials.h",
        "src/core/lib/security/credentials/plugin/plugin_credentials.h",
        "src/core/lib/security/credentials/ssl/ssl_credentials.h",
        "src/core/lib/security/credentials/tls/grpc_tls_credentials_options.h",
        "src/core/lib/security/credentials/tls/spiffe_credentials.h",
        "src/core/lib/security/security_connector/alts/alts_security_connector.h",
        "src/core/lib/security/security_connector/fake/fake_security_connector.h",
        "src/core/lib/security/security_connector/load_system_roots.h",
        "src/core/lib/security/security_connector/load_system_roots_linux.h",
        "src/core/lib/security/security_connector/local/local_security_connector.h",
        "src/core/lib/security/security_connector/security_connector.h",
        "src/core/lib/security/security_connector/ssl/ssl_security_connector.h",
        "src/core/lib/security/security_connector/ssl_utils.h",
        "src/core/lib/security/security_connector/tls/spiffe_security_connector.h",
        "src/core/lib/security/transport/auth_filters.h",
        "src/core/lib/security/transport/secure_endpoint.h",
        "src/core/lib/security/transport/security_handshaker.h",
        "src/core/lib/security/transport/target_authority_table.h",
        "src/core/lib/security/transport/tsi_error.h",
        "src/core/lib/security/util/json_util.h",
    ],
    language = "c++",
    public_hdrs = GRPC_SECURE_PUBLIC_HDRS,
    deps = [
        "alts_util",
        "grpc_base",
        "grpc_shadow_boringssl",
        "grpc_transport_chttp2_alpn",
        "tsi",
    ],
)

grpc_cc_library(
    name = "grpc_transport_chttp2",
    srcs = [
        "src/core/ext/transport/chttp2/transport/bin_decoder.cc",
        "src/core/ext/transport/chttp2/transport/bin_encoder.cc",
        "src/core/ext/transport/chttp2/transport/chttp2_plugin.cc",
        "src/core/ext/transport/chttp2/transport/chttp2_transport.cc",
        "src/core/ext/transport/chttp2/transport/context_list.cc",
        "src/core/ext/transport/chttp2/transport/flow_control.cc",
        "src/core/ext/transport/chttp2/transport/frame_data.cc",
        "src/core/ext/transport/chttp2/transport/frame_goaway.cc",
        "src/core/ext/transport/chttp2/transport/frame_ping.cc",
        "src/core/ext/transport/chttp2/transport/frame_rst_stream.cc",
        "src/core/ext/transport/chttp2/transport/frame_settings.cc",
        "src/core/ext/transport/chttp2/transport/frame_window_update.cc",
        "src/core/ext/transport/chttp2/transport/hpack_encoder.cc",
        "src/core/ext/transport/chttp2/transport/hpack_parser.cc",
        "src/core/ext/transport/chttp2/transport/hpack_table.cc",
        "src/core/ext/transport/chttp2/transport/http2_settings.cc",
        "src/core/ext/transport/chttp2/transport/huffsyms.cc",
        "src/core/ext/transport/chttp2/transport/incoming_metadata.cc",
        "src/core/ext/transport/chttp2/transport/parsing.cc",
        "src/core/ext/transport/chttp2/transport/stream_lists.cc",
        "src/core/ext/transport/chttp2/transport/stream_map.cc",
        "src/core/ext/transport/chttp2/transport/varint.cc",
        "src/core/ext/transport/chttp2/transport/writing.cc",
    ],
    hdrs = [
        "src/core/ext/transport/chttp2/transport/bin_decoder.h",
        "src/core/ext/transport/chttp2/transport/bin_encoder.h",
        "src/core/ext/transport/chttp2/transport/chttp2_transport.h",
        "src/core/ext/transport/chttp2/transport/context_list.h",
        "src/core/ext/transport/chttp2/transport/flow_control.h",
        "src/core/ext/transport/chttp2/transport/frame.h",
        "src/core/ext/transport/chttp2/transport/frame_data.h",
        "src/core/ext/transport/chttp2/transport/frame_goaway.h",
        "src/core/ext/transport/chttp2/transport/frame_ping.h",
        "src/core/ext/transport/chttp2/transport/frame_rst_stream.h",
        "src/core/ext/transport/chttp2/transport/frame_settings.h",
        "src/core/ext/transport/chttp2/transport/frame_window_update.h",
        "src/core/ext/transport/chttp2/transport/hpack_encoder.h",
        "src/core/ext/transport/chttp2/transport/hpack_parser.h",
        "src/core/ext/transport/chttp2/transport/hpack_table.h",
        "src/core/ext/transport/chttp2/transport/http2_settings.h",
        "src/core/ext/transport/chttp2/transport/huffsyms.h",
        "src/core/ext/transport/chttp2/transport/incoming_metadata.h",
        "src/core/ext/transport/chttp2/transport/internal.h",
        "src/core/ext/transport/chttp2/transport/stream_map.h",
        "src/core/ext/transport/chttp2/transport/varint.h",
    ],
    language = "c++",
    deps = [
        "gpr_base",
        "grpc_base",
        "grpc_http_filters",
        "grpc_transport_chttp2_alpn",
    ],
)

grpc_cc_library(
    name = "grpc_transport_chttp2_alpn",
    srcs = [
        "src/core/ext/transport/chttp2/alpn/alpn.cc",
    ],
    hdrs = [
        "src/core/ext/transport/chttp2/alpn/alpn.h",
    ],
    language = "c++",
    deps = [
        "gpr",
    ],
)

grpc_cc_library(
    name = "grpc_transport_chttp2_client_connector",
    srcs = [
        "src/core/ext/transport/chttp2/client/authority.cc",
        "src/core/ext/transport/chttp2/client/chttp2_connector.cc",
    ],
    hdrs = [
        "src/core/ext/transport/chttp2/client/authority.h",
        "src/core/ext/transport/chttp2/client/chttp2_connector.h",
    ],
    language = "c++",
    deps = [
        "grpc_base",
        "grpc_client_channel",
        "grpc_transport_chttp2",
    ],
)

grpc_cc_library(
    name = "grpc_transport_chttp2_client_insecure",
    srcs = [
        "src/core/ext/transport/chttp2/client/insecure/channel_create.cc",
        "src/core/ext/transport/chttp2/client/insecure/channel_create_posix.cc",
    ],
    language = "c++",
    deps = [
        "grpc_base",
        "grpc_client_channel",
        "grpc_transport_chttp2",
        "grpc_transport_chttp2_client_connector",
    ],
)

grpc_cc_library(
    name = "grpc_transport_chttp2_client_secure",
    srcs = [
        "src/core/ext/transport/chttp2/client/secure/secure_channel_create.cc",
    ],
    language = "c++",
    deps = [
        "grpc_base",
        "grpc_client_channel",
        "grpc_secure",
        "grpc_transport_chttp2",
        "grpc_transport_chttp2_client_connector",
    ],
)

grpc_cc_library(
    name = "grpc_transport_chttp2_server",
    srcs = [
        "src/core/ext/transport/chttp2/server/chttp2_server.cc",
    ],
    hdrs = [
        "src/core/ext/transport/chttp2/server/chttp2_server.h",
    ],
    language = "c++",
    deps = [
        "grpc_base",
        "grpc_transport_chttp2",
    ],
)

grpc_cc_library(
    name = "grpc_transport_chttp2_server_insecure",
    srcs = [
        "src/core/ext/transport/chttp2/server/insecure/server_chttp2.cc",
        "src/core/ext/transport/chttp2/server/insecure/server_chttp2_posix.cc",
    ],
    language = "c++",
    deps = [
        "grpc_base",
        "grpc_transport_chttp2",
        "grpc_transport_chttp2_server",
    ],
)

grpc_cc_library(
    name = "grpc_transport_chttp2_server_secure",
    srcs = [
        "src/core/ext/transport/chttp2/server/secure/server_secure_chttp2.cc",
    ],
    language = "c++",
    deps = [
        "grpc_base",
        "grpc_secure",
        "grpc_transport_chttp2",
        "grpc_transport_chttp2_server",
    ],
)

grpc_cc_library(
    name = "grpc_transport_cronet_client_secure",
    srcs = [
        "src/core/ext/transport/cronet/client/secure/cronet_channel_create.cc",
        "src/core/ext/transport/cronet/transport/cronet_api_dummy.cc",
        "src/core/ext/transport/cronet/transport/cronet_transport.cc",
    ],
    hdrs = [
        "src/core/ext/transport/cronet/transport/cronet_transport.h",
        "third_party/objective_c/Cronet/bidirectional_stream_c.h",
    ],
    language = "c++",
    public_hdrs = [
        "include/grpc/grpc_cronet.h",
        "include/grpc/grpc_security.h",
        "include/grpc/grpc_security_constants.h",
    ],
    deps = [
        "grpc_base",
        "grpc_transport_chttp2",
    ],
)

grpc_cc_library(
    name = "grpc_transport_inproc",
    srcs = [
        "src/core/ext/transport/inproc/inproc_plugin.cc",
        "src/core/ext/transport/inproc/inproc_transport.cc",
    ],
    hdrs = [
        "src/core/ext/transport/inproc/inproc_transport.h",
    ],
    language = "c++",
    deps = [
        "grpc_base",
    ],
)

grpc_cc_library(
    name = "tsi_interface",
    srcs = [
        "src/core/tsi/transport_security.cc",
    ],
    hdrs = [
        "src/core/tsi/transport_security.h",
        "src/core/tsi/transport_security_interface.h",
    ],
    language = "c++",
    deps = [
        "gpr",
        "grpc_trace",
    ],
)

grpc_cc_library(
    name = "alts_frame_protector",
    srcs = [
        "src/core/tsi/alts/crypt/aes_gcm.cc",
        "src/core/tsi/alts/crypt/gsec.cc",
        "src/core/tsi/alts/frame_protector/alts_counter.cc",
        "src/core/tsi/alts/frame_protector/alts_crypter.cc",
        "src/core/tsi/alts/frame_protector/alts_frame_protector.cc",
        "src/core/tsi/alts/frame_protector/alts_record_protocol_crypter_common.cc",
        "src/core/tsi/alts/frame_protector/alts_seal_privacy_integrity_crypter.cc",
        "src/core/tsi/alts/frame_protector/alts_unseal_privacy_integrity_crypter.cc",
        "src/core/tsi/alts/frame_protector/frame_handler.cc",
        "src/core/tsi/alts/zero_copy_frame_protector/alts_grpc_integrity_only_record_protocol.cc",
        "src/core/tsi/alts/zero_copy_frame_protector/alts_grpc_privacy_integrity_record_protocol.cc",
        "src/core/tsi/alts/zero_copy_frame_protector/alts_grpc_record_protocol_common.cc",
        "src/core/tsi/alts/zero_copy_frame_protector/alts_iovec_record_protocol.cc",
        "src/core/tsi/alts/zero_copy_frame_protector/alts_zero_copy_grpc_protector.cc",
    ],
    hdrs = [
        "src/core/tsi/alts/crypt/gsec.h",
        "src/core/tsi/alts/frame_protector/alts_counter.h",
        "src/core/tsi/alts/frame_protector/alts_crypter.h",
        "src/core/tsi/alts/frame_protector/alts_frame_protector.h",
        "src/core/tsi/alts/frame_protector/alts_record_protocol_crypter_common.h",
        "src/core/tsi/alts/frame_protector/frame_handler.h",
        "src/core/tsi/alts/zero_copy_frame_protector/alts_grpc_integrity_only_record_protocol.h",
        "src/core/tsi/alts/zero_copy_frame_protector/alts_grpc_privacy_integrity_record_protocol.h",
        "src/core/tsi/alts/zero_copy_frame_protector/alts_grpc_record_protocol.h",
        "src/core/tsi/alts/zero_copy_frame_protector/alts_grpc_record_protocol_common.h",
        "src/core/tsi/alts/zero_copy_frame_protector/alts_iovec_record_protocol.h",
        "src/core/tsi/alts/zero_copy_frame_protector/alts_zero_copy_grpc_protector.h",
        "src/core/tsi/transport_security_grpc.h",
    ],
    external_deps = [
        "libssl",
    ],
    language = "c++",
    deps = [
        "gpr",
        "grpc_base",
        "grpc_shadow_boringssl",
        "tsi_interface",
    ],
)

grpc_cc_library(
    name = "alts_proto",
    srcs = [
        "src/core/tsi/alts/handshaker/altscontext.pb.c",
        "src/core/tsi/alts/handshaker/handshaker.pb.c",
        "src/core/tsi/alts/handshaker/transport_security_common.pb.c",
    ],
    hdrs = [
        "src/core/tsi/alts/handshaker/altscontext.pb.h",
        "src/core/tsi/alts/handshaker/handshaker.pb.h",
        "src/core/tsi/alts/handshaker/transport_security_common.pb.h",
    ],
    external_deps = [
        "nanopb",
    ],
    language = "c++",
)

grpc_cc_library(
    name = "alts_util",
    srcs = [
        "src/core/lib/security/credentials/alts/check_gcp_environment.cc",
        "src/core/lib/security/credentials/alts/check_gcp_environment_linux.cc",
        "src/core/lib/security/credentials/alts/check_gcp_environment_no_op.cc",
        "src/core/lib/security/credentials/alts/check_gcp_environment_windows.cc",
        "src/core/lib/security/credentials/alts/grpc_alts_credentials_client_options.cc",
        "src/core/lib/security/credentials/alts/grpc_alts_credentials_options.cc",
        "src/core/lib/security/credentials/alts/grpc_alts_credentials_server_options.cc",
        "src/core/tsi/alts/handshaker/alts_handshaker_service_api.cc",
        "src/core/tsi/alts/handshaker/alts_handshaker_service_api_util.cc",
        "src/core/tsi/alts/handshaker/transport_security_common_api.cc",
    ],
    hdrs = [
        "src/core/lib/security/credentials/alts/check_gcp_environment.h",
        "src/core/lib/security/credentials/alts/grpc_alts_credentials_options.h",
        "src/core/tsi/alts/handshaker/alts_handshaker_service_api.h",
        "src/core/tsi/alts/handshaker/alts_handshaker_service_api_util.h",
        "src/core/tsi/alts/handshaker/transport_security_common_api.h",
    ],
    external_deps = [
        "nanopb",
    ],
    language = "c++",
    public_hdrs = GRPC_SECURE_PUBLIC_HDRS,
    deps = [
        "alts_proto",
        "gpr",
        "grpc_base",
    ],
)

grpc_cc_library(
    name = "tsi",
    srcs = [
        "src/core/tsi/alts/handshaker/alts_handshaker_client.cc",
        "src/core/tsi/alts/handshaker/alts_shared_resource.cc",
        "src/core/tsi/alts/handshaker/alts_tsi_handshaker.cc",
        "src/core/tsi/alts/handshaker/alts_tsi_utils.cc",
        "src/core/tsi/fake_transport_security.cc",
        "src/core/tsi/local_transport_security.cc",
        "src/core/tsi/ssl/session_cache/ssl_session_boringssl.cc",
        "src/core/tsi/ssl/session_cache/ssl_session_cache.cc",
        "src/core/tsi/ssl/session_cache/ssl_session_openssl.cc",
        "src/core/tsi/ssl_transport_security.cc",
        "src/core/tsi/transport_security_grpc.cc",
    ],
    hdrs = [
        "src/core/tsi/alts/handshaker/alts_handshaker_client.h",
        "src/core/tsi/alts/handshaker/alts_shared_resource.h",
        "src/core/tsi/alts/handshaker/alts_tsi_handshaker.h",
        "src/core/tsi/alts/handshaker/alts_tsi_handshaker_private.h",
        "src/core/tsi/alts/handshaker/alts_tsi_utils.h",
        "src/core/tsi/fake_transport_security.h",
        "src/core/tsi/local_transport_security.h",
        "src/core/tsi/ssl/session_cache/ssl_session.h",
        "src/core/tsi/ssl/session_cache/ssl_session_cache.h",
        "src/core/tsi/ssl_transport_security.h",
        "src/core/tsi/ssl_types.h",
        "src/core/tsi/transport_security_grpc.h",
    ],
    external_deps = [
        "libssl",
    ],
    language = "c++",
    deps = [
        "alts_frame_protector",
        "alts_util",
        "gpr",
        "grpc_base",
        "grpc_shadow_boringssl",
        "grpc_transport_chttp2_client_insecure",
        "tsi_interface",
    ],
)

grpc_cc_library(
    name = "grpc++_base",
    srcs = GRPCXX_SRCS,
    hdrs = GRPCXX_HDRS,
    language = "c++",
    public_hdrs = GRPCXX_PUBLIC_HDRS,
    deps = [
        "grpc",
        "grpc++_codegen_base",
        "health_proto",
    ],
)

grpc_cc_library(
    name = "grpc++_base_unsecure",
    srcs = GRPCXX_SRCS,
    hdrs = GRPCXX_HDRS,
    language = "c++",
    public_hdrs = GRPCXX_PUBLIC_HDRS,
    deps = [
        "grpc++_codegen_base",
        "grpc_unsecure",
        "health_proto",
    ],
)

grpc_cc_library(
    name = "grpc++_codegen_base",
    language = "c++",
    public_hdrs = [
        "include/grpc++/impl/codegen/async_stream.h",
        "include/grpc++/impl/codegen/async_unary_call.h",
        "include/grpc++/impl/codegen/byte_buffer.h",
        "include/grpc++/impl/codegen/call.h",
        "include/grpc++/impl/codegen/call_hook.h",
        "include/grpc++/impl/codegen/channel_interface.h",
        "include/grpc++/impl/codegen/client_context.h",
        "include/grpc++/impl/codegen/client_unary_call.h",
        "include/grpc++/impl/codegen/completion_queue.h",
        "include/grpc++/impl/codegen/completion_queue_tag.h",
        "include/grpc++/impl/codegen/config.h",
        "include/grpc++/impl/codegen/core_codegen_interface.h",
        "include/grpc++/impl/codegen/create_auth_context.h",
        "include/grpc++/impl/codegen/grpc_library.h",
        "include/grpc++/impl/codegen/metadata_map.h",
        "include/grpc++/impl/codegen/method_handler_impl.h",
        "include/grpc++/impl/codegen/rpc_method.h",
        "include/grpc++/impl/codegen/rpc_service_method.h",
        "include/grpc++/impl/codegen/security/auth_context.h",
        "include/grpc++/impl/codegen/serialization_traits.h",
        "include/grpc++/impl/codegen/server_context.h",
        "include/grpc++/impl/codegen/server_interface.h",
        "include/grpc++/impl/codegen/service_type.h",
        "include/grpc++/impl/codegen/slice.h",
        "include/grpc++/impl/codegen/status.h",
        "include/grpc++/impl/codegen/status_code_enum.h",
        "include/grpc++/impl/codegen/string_ref.h",
        "include/grpc++/impl/codegen/stub_options.h",
        "include/grpc++/impl/codegen/sync_stream.h",
        "include/grpc++/impl/codegen/time.h",
        "include/grpcpp/impl/codegen/async_generic_service.h",
        "include/grpcpp/impl/codegen/async_stream.h",
        "include/grpcpp/impl/codegen/async_stream_impl.h",
        "include/grpcpp/impl/codegen/async_unary_call.h",
        "include/grpcpp/impl/codegen/async_unary_call_impl.h",
        "include/grpcpp/impl/codegen/byte_buffer.h",
        "include/grpcpp/impl/codegen/call.h",
        "include/grpcpp/impl/codegen/call_hook.h",
        "include/grpcpp/impl/codegen/call_op_set.h",
        "include/grpcpp/impl/codegen/call_op_set_interface.h",
        "include/grpcpp/impl/codegen/callback_common.h",
        "include/grpcpp/impl/codegen/channel_interface.h",
        "include/grpcpp/impl/codegen/client_callback.h",
        "include/grpcpp/impl/codegen/client_callback_impl.h",
        "include/grpcpp/impl/codegen/client_context.h",
        "include/grpcpp/impl/codegen/client_context_impl.h",
        "include/grpcpp/impl/codegen/client_interceptor.h",
        "include/grpcpp/impl/codegen/client_unary_call.h",
        "include/grpcpp/impl/codegen/completion_queue.h",
        "include/grpcpp/impl/codegen/completion_queue_impl.h",
        "include/grpcpp/impl/codegen/completion_queue_tag.h",
        "include/grpcpp/impl/codegen/config.h",
        "include/grpcpp/impl/codegen/core_codegen_interface.h",
        "include/grpcpp/impl/codegen/create_auth_context.h",
        "include/grpcpp/impl/codegen/grpc_library.h",
        "include/grpcpp/impl/codegen/intercepted_channel.h",
        "include/grpcpp/impl/codegen/interceptor.h",
        "include/grpcpp/impl/codegen/interceptor_common.h",
        "include/grpcpp/impl/codegen/message_allocator.h",
        "include/grpcpp/impl/codegen/metadata_map.h",
        "include/grpcpp/impl/codegen/method_handler_impl.h",
        "include/grpcpp/impl/codegen/rpc_method.h",
        "include/grpcpp/impl/codegen/rpc_service_method.h",
        "include/grpcpp/impl/codegen/security/auth_context.h",
        "include/grpcpp/impl/codegen/serialization_traits.h",
        "include/grpcpp/impl/codegen/server_callback.h",
        "include/grpcpp/impl/codegen/server_callback_impl.h",
        "include/grpcpp/impl/codegen/server_context.h",
        "include/grpcpp/impl/codegen/server_context_impl.h",
        "include/grpcpp/impl/codegen/server_interceptor.h",
        "include/grpcpp/impl/codegen/server_interface.h",
        "include/grpcpp/impl/codegen/service_type.h",
        "include/grpcpp/impl/codegen/slice.h",
        "include/grpcpp/impl/codegen/status.h",
        "include/grpcpp/impl/codegen/status_code_enum.h",
        "include/grpcpp/impl/codegen/string_ref.h",
        "include/grpcpp/impl/codegen/stub_options.h",
        "include/grpcpp/impl/codegen/sync_stream.h",
        "include/grpcpp/impl/codegen/sync_stream_impl.h",
        "include/grpcpp/impl/codegen/time.h",
    ],
    deps = [
        "grpc++_internal_hdrs_only",
        "grpc_codegen",
    ],
)

grpc_cc_library(
    name = "grpc++_codegen_base_src",
    srcs = [
        "src/cpp/codegen/codegen_init.cc",
    ],
    language = "c++",
    deps = [
        "grpc++_codegen_base",
    ],
)

grpc_cc_library(
    name = "grpc++_codegen_proto",
    language = "c++",
    public_hdrs = [
        "include/grpc++/impl/codegen/proto_utils.h",
        "include/grpcpp/impl/codegen/proto_buffer_reader.h",
        "include/grpcpp/impl/codegen/proto_buffer_writer.h",
        "include/grpcpp/impl/codegen/proto_utils.h",
    ],
    deps = [
        "grpc++_codegen_base",
        "grpc++_config_proto",
    ],
)

grpc_cc_library(
    name = "grpc++_config_proto",
    external_deps = [
        "protobuf_headers",
    ],
    language = "c++",
    public_hdrs = [
        "include/grpc++/impl/codegen/config_protobuf.h",
        "include/grpcpp/impl/codegen/config_protobuf.h",
    ],
)

grpc_cc_library(
    name = "grpc++_reflection",
    srcs = [
        "src/cpp/ext/proto_server_reflection.cc",
        "src/cpp/ext/proto_server_reflection_plugin.cc",
    ],
    hdrs = [
        "src/cpp/ext/proto_server_reflection.h",
    ],
    language = "c++",
    public_hdrs = [
        "include/grpc++/ext/proto_server_reflection_plugin.h",
        "include/grpcpp/ext/proto_server_reflection_plugin.h",
        "include/grpcpp/ext/proto_server_reflection_plugin_impl.h",
    ],
    deps = [
        ":grpc++",
        "//src/proto/grpc/reflection/v1alpha:reflection_proto",
    ],
    alwayslink = 1,
)

grpc_cc_library(
    name = "grpcpp_channelz",
    srcs = [
        "src/cpp/server/channelz/channelz_service.cc",
        "src/cpp/server/channelz/channelz_service_plugin.cc",
    ],
    hdrs = [
        "src/cpp/server/channelz/channelz_service.h",
    ],
    language = "c++",
    public_hdrs = [
        "include/grpcpp/ext/channelz_service_plugin.h",
        "include/grpcpp/ext/channelz_service_plugin_impl.h",
    ],
    deps = [
        ":grpc++",
        "//src/proto/grpc/channelz:channelz_proto",
    ],
    alwayslink = 1,
)

grpc_cc_library(
    name = "grpc++_test",
    public_hdrs = [
        "include/grpc++/test/mock_stream.h",
        "include/grpc++/test/server_context_test_spouse.h",
        "include/grpcpp/test/mock_stream.h",
        "include/grpcpp/test/server_context_test_spouse.h",
    ],
    deps = [
        ":grpc++",
    ],
)

grpc_cc_library(
    name = "grpc_server_backward_compatibility",
    srcs = [
        "src/core/ext/filters/workarounds/workaround_utils.cc",
    ],
    hdrs = [
        "src/core/ext/filters/workarounds/workaround_utils.h",
    ],
    language = "c++",
    deps = [
        "grpc_base",
    ],
)

grpc_cc_library(
    name = "grpc++_core_stats",
    srcs = [
        "src/cpp/util/core_stats.cc",
    ],
    hdrs = [
        "src/cpp/util/core_stats.h",
    ],
    language = "c++",
    deps = [
        ":grpc++",
        "//src/proto/grpc/core:stats_proto",
    ],
)

grpc_cc_library(
    name = "grpc_opencensus_plugin",
    srcs = [
        "src/cpp/ext/filters/census/channel_filter.cc",
        "src/cpp/ext/filters/census/client_filter.cc",
        "src/cpp/ext/filters/census/context.cc",
        "src/cpp/ext/filters/census/grpc_plugin.cc",
        "src/cpp/ext/filters/census/measures.cc",
        "src/cpp/ext/filters/census/rpc_encoding.cc",
        "src/cpp/ext/filters/census/server_filter.cc",
        "src/cpp/ext/filters/census/views.cc",
    ],
    hdrs = [
        "include/grpcpp/opencensus.h",
        "include/grpcpp/opencensus_impl.h",
        "src/cpp/ext/filters/census/channel_filter.h",
        "src/cpp/ext/filters/census/client_filter.h",
        "src/cpp/ext/filters/census/context.h",
        "src/cpp/ext/filters/census/grpc_plugin.h",
        "src/cpp/ext/filters/census/measures.h",
        "src/cpp/ext/filters/census/rpc_encoding.h",
        "src/cpp/ext/filters/census/server_filter.h",
    ],
    external_deps = [
        "absl-base",
        "absl-time",
        "opencensus-trace",
        "opencensus-stats",
    ],
    language = "c++",
    deps = [
        ":census",
        ":grpc++",
    ],
)

grpc_cc_library(
    name = "grpc_shadow_boringssl",
    hdrs = [
        "src/core/tsi/grpc_shadow_boringssl.h",
    ],
)

grpc_upb_proto_library(
    name = "upb_load_report",
    deps = ["@envoy_api//envoy/api/v2/endpoint:load_report_export"]
)

grpc_upb_proto_library(
    name = "upb_lrs",
    deps = ["@envoy_api//envoy/service/load_stats/v2:lrs_export"]
)

grpc_upb_proto_library(
    name = "upb_cds",
    deps = ["@envoy_api//envoy/api/v2:cds_export"]
)

#TODO: Get this into build.yaml once we start using it.
grpc_cc_library(
    name = "envoy_lrs_upb",
    language = "c++",
    external_deps = [
        "upb_lib",
    ],
    deps = [
        ":upb_load_report",
        ":upb_lrs"
    ],
    tags = ["no_windows"],
)

grpc_cc_library(
    name = "envoy_ads_upb",
    external_deps = [
        "upb_lib",
    ],
    language = "c++",
    deps = [
        ":upb_cds",
    ],
    tags = ["no_windows"],
)

grpc_generate_one_off_targets()

filegroup(
    name = "root_certificates",
    srcs = [
        "etc/roots.pem",
    ],
    visibility = ["//visibility:public"],
)<|MERGE_RESOLUTION|>--- conflicted
+++ resolved
@@ -30,11 +30,7 @@
     "//bazel:grpc_build_system.bzl",
     "grpc_cc_library",
     "grpc_generate_one_off_targets",
-<<<<<<< HEAD
-    "grpc_proto_plugin",
     "grpc_upb_proto_library",
-=======
->>>>>>> d56e4eb0
 )
 
 config_setting(
