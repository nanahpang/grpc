--- conflicted
+++ resolved
@@ -38,11 +38,7 @@
 
 core_version = "4.0.0-dev"
 
-<<<<<<< HEAD
 version = "1.7.0-dev"
-=======
-version = "1.6.1"
->>>>>>> a5b571e2
 
 GPR_PUBLIC_HDRS = [
     "include/grpc/support/alloc.h",
@@ -578,6 +574,8 @@
         "src/core/lib/compression/compression.c",
         "src/core/lib/compression/message_compress.c",
         "src/core/lib/compression/stream_compression.c",
+        "src/core/lib/debug/stats.c",
+        "src/core/lib/debug/stats_data.c",
         "src/core/lib/http/format_request.c",
         "src/core/lib/http/httpcli.c",
         "src/core/lib/http/parser.c",
@@ -694,8 +692,6 @@
         "src/core/lib/transport/timeout_encoding.c",
         "src/core/lib/transport/transport.c",
         "src/core/lib/transport/transport_op_string.c",
-        "src/core/lib/debug/stats.c",
-        "src/core/lib/debug/stats_data.c",
     ],
     hdrs = [
         "src/core/lib/channel/channel_args.h",
@@ -709,6 +705,8 @@
         "src/core/lib/compression/algorithm_metadata.h",
         "src/core/lib/compression/message_compress.h",
         "src/core/lib/compression/stream_compression.h",
+        "src/core/lib/debug/stats.h",
+        "src/core/lib/debug/stats_data.h",
         "src/core/lib/http/format_request.h",
         "src/core/lib/http/httpcli.h",
         "src/core/lib/http/parser.h",
@@ -811,8 +809,6 @@
         "src/core/lib/transport/timeout_encoding.h",
         "src/core/lib/transport/transport.h",
         "src/core/lib/transport/transport_impl.h",
-        "src/core/lib/debug/stats.h",
-        "src/core/lib/debug/stats_data.h",
     ],
     external_deps = [
         "zlib",
