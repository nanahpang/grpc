/*
 *
 * Copyright 2015, Google Inc.
 * All rights reserved.
 *
 * Redistribution and use in source and binary forms, with or without
 * modification, are permitted provided that the following conditions are
 * met:
 *
 *     * Redistributions of source code must retain the above copyright
 * notice, this list of conditions and the following disclaimer.
 *     * Redistributions in binary form must reproduce the above
 * copyright notice, this list of conditions and the following disclaimer
 * in the documentation and/or other materials provided with the
 * distribution.
 *     * Neither the name of Google Inc. nor the names of its
 * contributors may be used to endorse or promote products derived from
 * this software without specific prior written permission.
 *
 * THIS SOFTWARE IS PROVIDED BY THE COPYRIGHT HOLDERS AND CONTRIBUTORS
 * "AS IS" AND ANY EXPRESS OR IMPLIED WARRANTIES, INCLUDING, BUT NOT
 * LIMITED TO, THE IMPLIED WARRANTIES OF MERCHANTABILITY AND FITNESS FOR
 * A PARTICULAR PURPOSE ARE DISCLAIMED. IN NO EVENT SHALL THE COPYRIGHT
 * OWNER OR CONTRIBUTORS BE LIABLE FOR ANY DIRECT, INDIRECT, INCIDENTAL,
 * SPECIAL, EXEMPLARY, OR CONSEQUENTIAL DAMAGES (INCLUDING, BUT NOT
 * LIMITED TO, PROCUREMENT OF SUBSTITUTE GOODS OR SERVICES; LOSS OF USE,
 * DATA, OR PROFITS; OR BUSINESS INTERRUPTION) HOWEVER CAUSED AND ON ANY
 * THEORY OF LIABILITY, WHETHER IN CONTRACT, STRICT LIABILITY, OR TORT
 * (INCLUDING NEGLIGENCE OR OTHERWISE) ARISING IN ANY WAY OUT OF THE USE
 * OF THIS SOFTWARE, EVEN IF ADVISED OF THE POSSIBILITY OF SUCH DAMAGE.
 *
 */

#ifndef GRPCXX_COMPLETION_QUEUE_H
#define GRPCXX_COMPLETION_QUEUE_H

#include <chrono>
#include <grpc++/impl/client_unary_call.h>

struct grpc_completion_queue;

namespace grpc {

template <class R>
class ClientReader;
template <class W>
class ClientWriter;
template <class R, class W>
class ClientReaderWriter;
template <class R>
class ServerReader;
template <class W>
class ServerWriter;
template <class R, class W>
class ServerReaderWriter;

class CompletionQueue;
class Server;
class ServerContext;

class CompletionQueueTag {
 public:
  virtual ~CompletionQueueTag() {}
  // Called prior to returning from Next(), return value
  // is the status of the operation (return status is the default thing
  // to do)
  // If this function returns false, the tag is dropped and not returned
  // from the completion queue
  virtual bool FinalizeResult(void** tag, bool* status) = 0;
};

// grpc_completion_queue wrapper class
class CompletionQueue {
 public:
  CompletionQueue();
  explicit CompletionQueue(grpc_completion_queue* take);
  ~CompletionQueue();

  // Tri-state return for AsyncNext: SHUTDOWN, GOT_EVENT, TIMEOUT
  enum NextStatus { SHUTDOWN, GOT_EVENT, TIMEOUT };

  // Nonblocking (until deadline) read from queue.
  // Cannot rely on result of tag or ok if return is TIMEOUT
  NextStatus AsyncNext(void** tag, bool* ok,
                       std::chrono::system_clock::time_point deadline);

  // Blocking (until deadline) read from queue.
  // Returns false if the queue is ready for destruction, true if event
<<<<<<< HEAD
  bool Next(void** tag, bool* ok) {
    return (AsyncNext(tag, ok, std::chrono::system_clock::time_point::max()) !=
            SHUTDOWN);
=======
  bool Next(void **tag, bool *ok) {
    return (AsyncNext(tag,ok,
		      (std::chrono::system_clock::time_point::max)()) !=
	    SHUTDOWN);
>>>>>>> 99f1c1ee
  }

  // Shutdown has to be called, and the CompletionQueue can only be
  // destructed when false is returned from Next().
  void Shutdown();

  grpc_completion_queue* cq() { return cq_; }

 private:
  // Friend synchronous wrappers so that they can access Pluck(), which is
  // a semi-private API geared towards the synchronous implementation.
  template <class R>
  friend class ::grpc::ClientReader;
  template <class W>
  friend class ::grpc::ClientWriter;
  template <class R, class W>
  friend class ::grpc::ClientReaderWriter;
  template <class R>
  friend class ::grpc::ServerReader;
  template <class W>
  friend class ::grpc::ServerWriter;
  template <class R, class W>
  friend class ::grpc::ServerReaderWriter;
  friend class ::grpc::Server;
  friend class ::grpc::ServerContext;
  friend Status BlockingUnaryCall(ChannelInterface* channel,
                                  const RpcMethod& method,
                                  ClientContext* context,
                                  const grpc::protobuf::Message& request,
                                  grpc::protobuf::Message* result);

  // Wraps grpc_completion_queue_pluck.
  // Cannot be mixed with calls to Next().
  bool Pluck(CompletionQueueTag* tag);

  // Does a single polling pluck on tag
  void TryPluck(CompletionQueueTag* tag);

  grpc_completion_queue* cq_;  // owned
};

}  // namespace grpc

#endif  // GRPCXX_COMPLETION_QUEUE_H<|MERGE_RESOLUTION|>--- conflicted
+++ resolved
@@ -86,56 +86,53 @@
 
   // Blocking (until deadline) read from queue.
   // Returns false if the queue is ready for destruction, true if event
-<<<<<<< HEAD
   bool Next(void** tag, bool* ok) {
     return (AsyncNext(tag, ok, std::chrono::system_clock::time_point::max()) !=
             SHUTDOWN);
-=======
-  bool Next(void **tag, bool *ok) {
-    return (AsyncNext(tag,ok,
-		      (std::chrono::system_clock::time_point::max)()) !=
-	    SHUTDOWN);
->>>>>>> 99f1c1ee
-  }
 
-  // Shutdown has to be called, and the CompletionQueue can only be
-  // destructed when false is returned from Next().
-  void Shutdown();
+    bool Next(void** tag, bool* ok) {
+      return (
+          AsyncNext(tag, ok, (std::chrono::system_clock::time_point::max)()) !=
+          SHUTDOWN);
+    }
 
-  grpc_completion_queue* cq() { return cq_; }
+    // Shutdown has to be called, and the CompletionQueue can only be
+    // destructed when false is returned from Next().
+    void Shutdown();
 
- private:
-  // Friend synchronous wrappers so that they can access Pluck(), which is
-  // a semi-private API geared towards the synchronous implementation.
-  template <class R>
-  friend class ::grpc::ClientReader;
-  template <class W>
-  friend class ::grpc::ClientWriter;
-  template <class R, class W>
-  friend class ::grpc::ClientReaderWriter;
-  template <class R>
-  friend class ::grpc::ServerReader;
-  template <class W>
-  friend class ::grpc::ServerWriter;
-  template <class R, class W>
-  friend class ::grpc::ServerReaderWriter;
-  friend class ::grpc::Server;
-  friend class ::grpc::ServerContext;
-  friend Status BlockingUnaryCall(ChannelInterface* channel,
-                                  const RpcMethod& method,
-                                  ClientContext* context,
-                                  const grpc::protobuf::Message& request,
-                                  grpc::protobuf::Message* result);
+    grpc_completion_queue* cq() { return cq_; }
 
-  // Wraps grpc_completion_queue_pluck.
-  // Cannot be mixed with calls to Next().
-  bool Pluck(CompletionQueueTag* tag);
+   private:
+    // Friend synchronous wrappers so that they can access Pluck(), which is
+    // a semi-private API geared towards the synchronous implementation.
+    template <class R>
+    friend class ::grpc::ClientReader;
+    template <class W>
+    friend class ::grpc::ClientWriter;
+    template <class R, class W>
+    friend class ::grpc::ClientReaderWriter;
+    template <class R>
+    friend class ::grpc::ServerReader;
+    template <class W>
+    friend class ::grpc::ServerWriter;
+    template <class R, class W>
+    friend class ::grpc::ServerReaderWriter;
+    friend class ::grpc::Server;
+    friend class ::grpc::ServerContext;
+    friend Status BlockingUnaryCall(
+        ChannelInterface * channel, const RpcMethod& method,
+        ClientContext* context, const grpc::protobuf::Message& request,
+        grpc::protobuf::Message* result);
 
-  // Does a single polling pluck on tag
-  void TryPluck(CompletionQueueTag* tag);
+    // Wraps grpc_completion_queue_pluck.
+    // Cannot be mixed with calls to Next().
+    bool Pluck(CompletionQueueTag * tag);
 
-  grpc_completion_queue* cq_;  // owned
-};
+    // Does a single polling pluck on tag
+    void TryPluck(CompletionQueueTag * tag);
+
+    grpc_completion_queue* cq_;  // owned
+  };
 
 }  // namespace grpc
 
