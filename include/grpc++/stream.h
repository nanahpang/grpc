/*
 *
 * Copyright 2015, Google Inc.
 * All rights reserved.
 *
 * Redistribution and use in source and binary forms, with or without
 * modification, are permitted provided that the following conditions are
 * met:
 *
 *     * Redistributions of source code must retain the above copyright
 * notice, this list of conditions and the following disclaimer.
 *     * Redistributions in binary form must reproduce the above
 * copyright notice, this list of conditions and the following disclaimer
 * in the documentation and/or other materials provided with the
 * distribution.
 *     * Neither the name of Google Inc. nor the names of its
 * contributors may be used to endorse or promote products derived from
 * this software without specific prior written permission.
 *
 * THIS SOFTWARE IS PROVIDED BY THE COPYRIGHT HOLDERS AND CONTRIBUTORS
 * "AS IS" AND ANY EXPRESS OR IMPLIED WARRANTIES, INCLUDING, BUT NOT
 * LIMITED TO, THE IMPLIED WARRANTIES OF MERCHANTABILITY AND FITNESS FOR
 * A PARTICULAR PURPOSE ARE DISCLAIMED. IN NO EVENT SHALL THE COPYRIGHT
 * OWNER OR CONTRIBUTORS BE LIABLE FOR ANY DIRECT, INDIRECT, INCIDENTAL,
 * SPECIAL, EXEMPLARY, OR CONSEQUENTIAL DAMAGES (INCLUDING, BUT NOT
 * LIMITED TO, PROCUREMENT OF SUBSTITUTE GOODS OR SERVICES; LOSS OF USE,
 * DATA, OR PROFITS; OR BUSINESS INTERRUPTION) HOWEVER CAUSED AND ON ANY
 * THEORY OF LIABILITY, WHETHER IN CONTRACT, STRICT LIABILITY, OR TORT
 * (INCLUDING NEGLIGENCE OR OTHERWISE) ARISING IN ANY WAY OUT OF THE USE
 * OF THIS SOFTWARE, EVEN IF ADVISED OF THE POSSIBILITY OF SUCH DAMAGE.
 *
 */

#ifndef __GRPCPP_STREAM_H__
#define __GRPCPP_STREAM_H__

#include <grpc++/channel_interface.h>
#include <grpc++/client_context.h>
#include <grpc++/completion_queue.h>
#include <grpc++/server_context.h>
#include <grpc++/impl/call.h>
#include <grpc++/impl/service_type.h>
#include <grpc++/status.h>
#include <grpc/support/log.h>

namespace grpc {

// Common interface for all client side streaming.
class ClientStreamingInterface {
 public:
  virtual ~ClientStreamingInterface() {}

  // Wait until the stream finishes, and return the final status. When the
  // client side declares it has no more message to send, either implicitly or
  // by calling WritesDone, it needs to make sure there is no more message to
  // be received from the server, either implicitly or by getting a false from
  // a Read(). Otherwise, this implicitly cancels the stream.
  virtual Status Finish() = 0;
};

// An interface that yields a sequence of R messages.
template <class R>
class ReaderInterface {
 public:
  virtual ~ReaderInterface() {}

  // Blocking read a message and parse to msg. Returns true on success.
  // The method returns false when there will be no more incoming messages,
  // either because the other side has called WritesDone or the stream has
  // failed (or been cancelled).
  virtual bool Read(R* msg) = 0;
};

// An interface that can be fed a sequence of W messages.
template <class W>
class WriterInterface {
 public:
  virtual ~WriterInterface() {}

  // Blocking write msg to the stream. Returns true on success.
  // Returns false when the stream has been closed.
  virtual bool Write(const W& msg) = 0;
};

template <class R>
class ClientReader final : public ClientStreamingInterface,
                           public ReaderInterface<R> {
 public:
  // Blocking create a stream and write the first request out.
  ClientReader(ChannelInterface* channel, const RpcMethod& method,
               ClientContext* context, const google::protobuf::Message& request)
      : context_(context), call_(channel->CreateCall(method, context, &cq_)) {
    CallOpBuffer buf;
    buf.AddSendInitialMetadata(&context->send_initial_metadata_);
    buf.AddSendMessage(request);
    buf.AddClientSendClose();
    call_.PerformOps(&buf);
    cq_.Pluck(&buf);
  }

  // Blocking wait for initial metadata from server. The received metadata
  // can only be accessed after this call returns. Should only be called before
  // the first read. Calling this method is optional, and if it is not called
  // the metadata will be available in ClientContext after the first read.
  void WaitForInitialMetadata() {
    GPR_ASSERT(!context_->initial_metadata_received_);

    CallOpBuffer buf;
    buf.AddRecvInitialMetadata(context_);
    call_.PerformOps(&buf);
    GPR_ASSERT(cq_.Pluck(&buf));
  }

  virtual bool Read(R* msg) override {
    CallOpBuffer buf;
    if (!context_->initial_metadata_received_) {
      buf.AddRecvInitialMetadata(context_);
    }
    buf.AddRecvMessage(msg);
    call_.PerformOps(&buf);
    return cq_.Pluck(&buf) && buf.got_message;
  }

  virtual Status Finish() override {
    CallOpBuffer buf;
    Status status;
    buf.AddClientRecvStatus(context_, &status);
    call_.PerformOps(&buf);
    GPR_ASSERT(cq_.Pluck(&buf));
    return status;
  }

 private:
  ClientContext* context_;
  CompletionQueue cq_;
  Call call_;
};

template <class W>
class ClientWriter final : public ClientStreamingInterface,
                           public WriterInterface<W> {
 public:
  // Blocking create a stream.
  ClientWriter(ChannelInterface* channel, const RpcMethod& method,
               ClientContext* context, google::protobuf::Message* response)
      : context_(context),
        response_(response),
        call_(channel->CreateCall(method, context, &cq_)) {
    CallOpBuffer buf;
    buf.AddSendInitialMetadata(&context->send_initial_metadata_);
    call_.PerformOps(&buf);
    cq_.Pluck(&buf);
  }

  virtual bool Write(const W& msg) override {
    CallOpBuffer buf;
    buf.AddSendMessage(msg);
    call_.PerformOps(&buf);
    return cq_.Pluck(&buf);
  }

  virtual bool WritesDone() {
    CallOpBuffer buf;
    buf.AddClientSendClose();
    call_.PerformOps(&buf);
    return cq_.Pluck(&buf);
  }

  // Read the final response and wait for the final status.
  virtual Status Finish() override {
    CallOpBuffer buf;
    Status status;
    buf.AddRecvMessage(response_);
    buf.AddClientRecvStatus(context_, &status);
    call_.PerformOps(&buf);
    GPR_ASSERT(cq_.Pluck(&buf) && buf.got_message);
    return status;
  }

 private:
  ClientContext* context_;
  google::protobuf::Message* const response_;
  CompletionQueue cq_;
  Call call_;
};

// Client-side interface for bi-directional streaming.
template <class W, class R>
class ClientReaderWriter final : public ClientStreamingInterface,
                                 public WriterInterface<W>,
                                 public ReaderInterface<R> {
 public:
  // Blocking create a stream.
  ClientReaderWriter(ChannelInterface* channel, const RpcMethod& method,
                     ClientContext* context)
      : context_(context), call_(channel->CreateCall(method, context, &cq_)) {
    CallOpBuffer buf;
    buf.AddSendInitialMetadata(&context->send_initial_metadata_);
    call_.PerformOps(&buf);
    GPR_ASSERT(cq_.Pluck(&buf));
  }

  // Blocking wait for initial metadata from server. The received metadata
  // can only be accessed after this call returns. Should only be called before
  // the first read. Calling this method is optional, and if it is not called
  // the metadata will be available in ClientContext after the first read.
  void WaitForInitialMetadata() {
    GPR_ASSERT(!context_->initial_metadata_received_);

    CallOpBuffer buf;
    buf.AddRecvInitialMetadata(context_);
    call_.PerformOps(&buf);
    GPR_ASSERT(cq_.Pluck(&buf));
  }

  virtual bool Read(R* msg) override {
    CallOpBuffer buf;
    if (!context_->initial_metadata_received_) {
      buf.AddRecvInitialMetadata(context_);
    }
    buf.AddRecvMessage(msg);
    call_.PerformOps(&buf);
    return cq_.Pluck(&buf) && buf.got_message;
  }

  virtual bool Write(const W& msg) override {
    CallOpBuffer buf;
    buf.AddSendMessage(msg);
    call_.PerformOps(&buf);
    return cq_.Pluck(&buf);
  }

  virtual bool WritesDone() {
    CallOpBuffer buf;
    buf.AddClientSendClose();
    call_.PerformOps(&buf);
    return cq_.Pluck(&buf);
  }

  virtual Status Finish() override {
    CallOpBuffer buf;
    Status status;
    buf.AddClientRecvStatus(context_, &status);
    call_.PerformOps(&buf);
    GPR_ASSERT(cq_.Pluck(&buf));
    return status;
  }

 private:
  ClientContext* context_;
  CompletionQueue cq_;
  Call call_;
};

template <class R>
class ServerReader final : public ReaderInterface<R> {
 public:
  ServerReader(Call* call, ServerContext* ctx) : call_(call), ctx_(ctx) {}

  void SendInitialMetadata() {
    GPR_ASSERT(!ctx_->sent_initial_metadata_);

    CallOpBuffer buf;
    buf.AddSendInitialMetadata(&ctx_->initial_metadata_);
    ctx_->sent_initial_metadata_ = true;
    call_->PerformOps(&buf);
    call_->cq()->Pluck(&buf);
  }

  virtual bool Read(R* msg) override {
    CallOpBuffer buf;
    buf.AddRecvMessage(msg);
    call_->PerformOps(&buf);
    return call_->cq()->Pluck(&buf) && buf.got_message;
  }

 private:
  Call* const call_;
  ServerContext* const ctx_;
};

template <class W>
class ServerWriter final : public WriterInterface<W> {
 public:
  ServerWriter(Call* call, ServerContext* ctx) : call_(call), ctx_(ctx) {}

  void SendInitialMetadata() {
    GPR_ASSERT(!ctx_->sent_initial_metadata_);

    CallOpBuffer buf;
    buf.AddSendInitialMetadata(&ctx_->initial_metadata_);
    ctx_->sent_initial_metadata_ = true;
    call_->PerformOps(&buf);
    call_->cq()->Pluck(&buf);
  }

  virtual bool Write(const W& msg) override {
    CallOpBuffer buf;
    if (!ctx_->sent_initial_metadata_) {
      buf.AddSendInitialMetadata(&ctx_->initial_metadata_);
      ctx_->sent_initial_metadata_ = true;
    }
    buf.AddSendMessage(msg);
    call_->PerformOps(&buf);
    return call_->cq()->Pluck(&buf);
  }

 private:
  Call* const call_;
  ServerContext* const ctx_;
};

// Server-side interface for bi-directional streaming.
template <class W, class R>
class ServerReaderWriter final : public WriterInterface<W>,
                                 public ReaderInterface<R> {
 public:
  ServerReaderWriter(Call* call, ServerContext* ctx) : call_(call), ctx_(ctx) {}

  void SendInitialMetadata() {
    GPR_ASSERT(!ctx_->sent_initial_metadata_);

    CallOpBuffer buf;
    buf.AddSendInitialMetadata(&ctx_->initial_metadata_);
    ctx_->sent_initial_metadata_ = true;
    call_->PerformOps(&buf);
    call_->cq()->Pluck(&buf);
  }

  virtual bool Read(R* msg) override {
    CallOpBuffer buf;
    buf.AddRecvMessage(msg);
    call_->PerformOps(&buf);
    return call_->cq()->Pluck(&buf) && buf.got_message;
  }

  virtual bool Write(const W& msg) override {
    CallOpBuffer buf;
    if (!ctx_->sent_initial_metadata_) {
      buf.AddSendInitialMetadata(&ctx_->initial_metadata_);
      ctx_->sent_initial_metadata_ = true;
    }
    buf.AddSendMessage(msg);
    call_->PerformOps(&buf);
    return call_->cq()->Pluck(&buf);
  }

 private:
  Call* const call_;
  ServerContext* const ctx_;
};

// Async interfaces
// Common interface for all client side streaming.
class ClientAsyncStreamingInterface {
 public:
  virtual ~ClientAsyncStreamingInterface() {}

  virtual void ReadInitialMetadata(void* tag) = 0;

  virtual void Finish(Status* status, void* tag) = 0;
};

// An interface that yields a sequence of R messages.
template <class R>
class AsyncReaderInterface {
 public:
  virtual ~AsyncReaderInterface() {}

  virtual void Read(R* msg, void* tag) = 0;
};

// An interface that can be fed a sequence of W messages.
template <class W>
class AsyncWriterInterface {
 public:
  virtual ~AsyncWriterInterface() {}

  virtual void Write(const W& msg, void* tag) = 0;
};

template <class R>
class ClientAsyncReader final : public ClientAsyncStreamingInterface,
                                public AsyncReaderInterface<R> {
 public:
  // Create a stream and write the first request out.
  ClientAsyncReader(ChannelInterface* channel, CompletionQueue* cq,
                    const RpcMethod& method, ClientContext* context,
                    const google::protobuf::Message& request, void* tag)
      : context_(context), call_(channel->CreateCall(method, context, cq)) {
    init_buf_.Reset(tag);
    init_buf_.AddSendInitialMetadata(&context->send_initial_metadata_);
    init_buf_.AddSendMessage(request);
    init_buf_.AddClientSendClose();
    call_.PerformOps(&init_buf_);
  }

  void ReadInitialMetadata(void* tag) override {
    GPR_ASSERT(!context_->initial_metadata_received_);

    meta_buf_.Reset(tag);
    meta_buf_.AddRecvInitialMetadata(context_);
    call_.PerformOps(&meta_buf_);
  }

  void Read(R* msg, void* tag) override {
    read_buf_.Reset(tag);
    if (!context_->initial_metadata_received_) {
      read_buf_.AddRecvInitialMetadata(context_);
    }
    read_buf_.AddRecvMessage(msg);
    call_.PerformOps(&read_buf_);
  }

  void Finish(Status* status, void* tag) override {
    finish_buf_.Reset(tag);
    if (!context_->initial_metadata_received_) {
      finish_buf_.AddRecvInitialMetadata(context_);
    }
    finish_buf_.AddClientRecvStatus(context_, status);
    call_.PerformOps(&finish_buf_);
  }

 private:
  ClientContext* context_ = nullptr;
  Call call_;
  CallOpBuffer init_buf_;
  CallOpBuffer meta_buf_;
  CallOpBuffer read_buf_;
  CallOpBuffer finish_buf_;
};

template <class W>
class ClientAsyncWriter final : public ClientAsyncStreamingInterface,
                                public AsyncWriterInterface<W> {
 public:
  ClientAsyncWriter(ChannelInterface* channel, CompletionQueue* cq,
                    const RpcMethod& method, ClientContext* context,
                    google::protobuf::Message* response, void* tag)
      : context_(context),
        response_(response),
        call_(channel->CreateCall(method, context, cq)) {
    init_buf_.Reset(tag);
    init_buf_.AddSendInitialMetadata(&context->send_initial_metadata_);
    call_.PerformOps(&init_buf_);
  }

  void ReadInitialMetadata(void* tag) override {
    GPR_ASSERT(!context_->initial_metadata_received_);

    meta_buf_.Reset(tag);
    meta_buf_.AddRecvInitialMetadata(context_);
    call_.PerformOps(&meta_buf_);
  }

  void Write(const W& msg, void* tag) override {
    write_buf_.Reset(tag);
    write_buf_.AddSendMessage(msg);
    call_.PerformOps(&write_buf_);
  }

  void WritesDone(void* tag) {
    writes_done_buf_.Reset(tag);
    writes_done_buf_.AddClientSendClose();
    call_.PerformOps(&writes_done_buf_);
  }

  void Finish(Status* status, void* tag) override {
    finish_buf_.Reset(tag);
    if (!context_->initial_metadata_received_) {
      finish_buf_.AddRecvInitialMetadata(context_);
    }
    finish_buf_.AddRecvMessage(response_);
    finish_buf_.AddClientRecvStatus(context_, status);
    call_.PerformOps(&finish_buf_);
  }

 private:
  ClientContext* context_ = nullptr;
  google::protobuf::Message* const response_;
  Call call_;
  CallOpBuffer init_buf_;
  CallOpBuffer meta_buf_;
  CallOpBuffer write_buf_;
  CallOpBuffer writes_done_buf_;
  CallOpBuffer finish_buf_;
};

// Client-side interface for bi-directional streaming.
template <class W, class R>
class ClientAsyncReaderWriter final : public ClientAsyncStreamingInterface,
                                      public AsyncWriterInterface<W>,
                                      public AsyncReaderInterface<R> {
 public:
  ClientAsyncReaderWriter(ChannelInterface* channel, CompletionQueue* cq,
                          const RpcMethod& method, ClientContext* context,
                          void* tag)
      : context_(context), call_(channel->CreateCall(method, context, cq)) {
    init_buf_.Reset(tag);
    init_buf_.AddSendInitialMetadata(&context->send_initial_metadata_);
    call_.PerformOps(&init_buf_);
  }

  void ReadInitialMetadata(void* tag) override {
    GPR_ASSERT(!context_->initial_metadata_received_);

    meta_buf_.Reset(tag);
    meta_buf_.AddRecvInitialMetadata(context_);
    call_.PerformOps(&meta_buf_);
  }

  void Read(R* msg, void* tag) override {
    read_buf_.Reset(tag);
    if (!context_->initial_metadata_received_) {
      read_buf_.AddRecvInitialMetadata(context_);
    }
    read_buf_.AddRecvMessage(msg);
    call_.PerformOps(&read_buf_);
  }

  void Write(const W& msg, void* tag) override {
    write_buf_.Reset(tag);
    write_buf_.AddSendMessage(msg);
    call_.PerformOps(&write_buf_);
  }

  void WritesDone(void* tag) {
    writes_done_buf_.Reset(tag);
    writes_done_buf_.AddClientSendClose();
    call_.PerformOps(&writes_done_buf_);
  }

  void Finish(Status* status, void* tag) override {
    finish_buf_.Reset(tag);
    if (!context_->initial_metadata_received_) {
      finish_buf_.AddRecvInitialMetadata(context_);
    }
    finish_buf_.AddClientRecvStatus(context_, status);
    call_.PerformOps(&finish_buf_);
  }

 private:
  ClientContext* context_ = nullptr;
  Call call_;
  CallOpBuffer init_buf_;
  CallOpBuffer meta_buf_;
  CallOpBuffer read_buf_;
  CallOpBuffer write_buf_;
  CallOpBuffer writes_done_buf_;
  CallOpBuffer finish_buf_;
};

<<<<<<< HEAD
// TODO(yangg) Move out of stream.h
template <class W>
class ServerAsyncResponseWriter final : public ServerAsyncStreamingInterface {
 public:
  explicit ServerAsyncResponseWriter(ServerContext* ctx)
      : call_(nullptr, nullptr, nullptr), ctx_(ctx) {}

  void SendInitialMetadata(void* tag) {
    GPR_ASSERT(!ctx_->sent_initial_metadata_);

    meta_buf_.Reset(tag);
    meta_buf_.AddSendInitialMetadata(&ctx_->initial_metadata_);
    ctx_->sent_initial_metadata_ = true;
    call_.PerformOps(&meta_buf_);
  }

  void Finish(const W& msg, const Status& status, void* tag) {
    finish_buf_.Reset(tag);
    if (!ctx_->sent_initial_metadata_) {
      finish_buf_.AddSendInitialMetadata(&ctx_->initial_metadata_);
      ctx_->sent_initial_metadata_ = true;
    }
    // The response is dropped if the status is not OK.
    if (status.IsOk()) {
      finish_buf_.AddSendMessage(msg);
    }
    finish_buf_.AddServerSendStatus(&ctx_->trailing_metadata_, status);
    call_.PerformOps(&finish_buf_);
  }

  void FinishWithError(const Status& status, void* tag) {
    GPR_ASSERT(!status.IsOk());
    finish_buf_.Reset(tag);
    if (!ctx_->sent_initial_metadata_) {
      finish_buf_.AddSendInitialMetadata(&ctx_->initial_metadata_);
      ctx_->sent_initial_metadata_ = true;
    }
    finish_buf_.AddServerSendStatus(&ctx_->trailing_metadata_, status);
    call_.PerformOps(&finish_buf_);
  }

 private:
  void BindCall(Call* call) override { call_ = *call; }

  Call call_;
  ServerContext* ctx_;
  CallOpBuffer meta_buf_;
  CallOpBuffer finish_buf_;
};

=======
>>>>>>> c7851cf0
template <class W, class R>
class ServerAsyncReader : public ServerAsyncStreamingInterface,
                          public AsyncReaderInterface<R> {
 public:
  explicit ServerAsyncReader(ServerContext* ctx)
      : call_(nullptr, nullptr, nullptr), ctx_(ctx) {}

  void SendInitialMetadata(void* tag) override {
    GPR_ASSERT(!ctx_->sent_initial_metadata_);

    meta_buf_.Reset(tag);
    meta_buf_.AddSendInitialMetadata(&ctx_->initial_metadata_);
    ctx_->sent_initial_metadata_ = true;
    call_.PerformOps(&meta_buf_);
  }

  void Read(R* msg, void* tag) override {
    read_buf_.Reset(tag);
    read_buf_.AddRecvMessage(msg);
    call_.PerformOps(&read_buf_);
  }

  void Finish(const W& msg, const Status& status, void* tag) {
    finish_buf_.Reset(tag);
    if (!ctx_->sent_initial_metadata_) {
      finish_buf_.AddSendInitialMetadata(&ctx_->initial_metadata_);
      ctx_->sent_initial_metadata_ = true;
    }
    // The response is dropped if the status is not OK.
    if (status.IsOk()) {
      finish_buf_.AddSendMessage(msg);
    }
    finish_buf_.AddServerSendStatus(&ctx_->trailing_metadata_, status);
    call_.PerformOps(&finish_buf_);
  }

  void FinishWithError(const Status& status, void* tag) {
    GPR_ASSERT(!status.IsOk());
    finish_buf_.Reset(tag);
    if (!ctx_->sent_initial_metadata_) {
      finish_buf_.AddSendInitialMetadata(&ctx_->initial_metadata_);
      ctx_->sent_initial_metadata_ = true;
    }
    finish_buf_.AddServerSendStatus(&ctx_->trailing_metadata_, status);
    call_.PerformOps(&finish_buf_);
  }

 private:
  void BindCall(Call* call) override { call_ = *call; }

  Call call_;
  ServerContext* ctx_;
  CallOpBuffer meta_buf_;
  CallOpBuffer read_buf_;
  CallOpBuffer finish_buf_;
};

template <class W>
class ServerAsyncWriter : public ServerAsyncStreamingInterface,
                          public AsyncWriterInterface<W> {
 public:
  explicit ServerAsyncWriter(ServerContext* ctx)
      : call_(nullptr, nullptr, nullptr), ctx_(ctx) {}

  void SendInitialMetadata(void* tag) override {
    GPR_ASSERT(!ctx_->sent_initial_metadata_);

    meta_buf_.Reset(tag);
    meta_buf_.AddSendInitialMetadata(&ctx_->initial_metadata_);
    ctx_->sent_initial_metadata_ = true;
    call_.PerformOps(&meta_buf_);
  }

  void Write(const W& msg, void* tag) override {
    write_buf_.Reset(tag);
    if (!ctx_->sent_initial_metadata_) {
      write_buf_.AddSendInitialMetadata(&ctx_->initial_metadata_);
      ctx_->sent_initial_metadata_ = true;
    }
    write_buf_.AddSendMessage(msg);
    call_.PerformOps(&write_buf_);
  }

  void Finish(const Status& status, void* tag) {
    finish_buf_.Reset(tag);
    if (!ctx_->sent_initial_metadata_) {
      finish_buf_.AddSendInitialMetadata(&ctx_->initial_metadata_);
      ctx_->sent_initial_metadata_ = true;
    }
    finish_buf_.AddServerSendStatus(&ctx_->trailing_metadata_, status);
    call_.PerformOps(&finish_buf_);
  }

 private:
  void BindCall(Call* call) override { call_ = *call; }

  Call call_;
  ServerContext* ctx_;
  CallOpBuffer meta_buf_;
  CallOpBuffer write_buf_;
  CallOpBuffer finish_buf_;
};

// Server-side interface for bi-directional streaming.
template <class W, class R>
class ServerAsyncReaderWriter : public ServerAsyncStreamingInterface,
                                public AsyncWriterInterface<W>,
                                public AsyncReaderInterface<R> {
 public:
  explicit ServerAsyncReaderWriter(ServerContext* ctx)
      : call_(nullptr, nullptr, nullptr), ctx_(ctx) {}

  void SendInitialMetadata(void* tag) override {
    GPR_ASSERT(!ctx_->sent_initial_metadata_);

    meta_buf_.Reset(tag);
    meta_buf_.AddSendInitialMetadata(&ctx_->initial_metadata_);
    ctx_->sent_initial_metadata_ = true;
    call_.PerformOps(&meta_buf_);
  }

  virtual void Read(R* msg, void* tag) override {
    read_buf_.Reset(tag);
    read_buf_.AddRecvMessage(msg);
    call_.PerformOps(&read_buf_);
  }

  virtual void Write(const W& msg, void* tag) override {
    write_buf_.Reset(tag);
    if (!ctx_->sent_initial_metadata_) {
      write_buf_.AddSendInitialMetadata(&ctx_->initial_metadata_);
      ctx_->sent_initial_metadata_ = true;
    }
    write_buf_.AddSendMessage(msg);
    call_.PerformOps(&write_buf_);
  }

  void Finish(const Status& status, void* tag) {
    finish_buf_.Reset(tag);
    if (!ctx_->sent_initial_metadata_) {
      finish_buf_.AddSendInitialMetadata(&ctx_->initial_metadata_);
      ctx_->sent_initial_metadata_ = true;
    }
    finish_buf_.AddServerSendStatus(&ctx_->trailing_metadata_, status);
    call_.PerformOps(&finish_buf_);
  }

 private:
  void BindCall(Call* call) override { call_ = *call; }

  Call call_;
  ServerContext* ctx_;
  CallOpBuffer meta_buf_;
  CallOpBuffer read_buf_;
  CallOpBuffer write_buf_;
  CallOpBuffer finish_buf_;
};

}  // namespace grpc

#endif  // __GRPCPP_STREAM_H__<|MERGE_RESOLUTION|>--- conflicted
+++ resolved
@@ -550,21 +550,26 @@
   CallOpBuffer finish_buf_;
 };
 
-<<<<<<< HEAD
-// TODO(yangg) Move out of stream.h
-template <class W>
-class ServerAsyncResponseWriter final : public ServerAsyncStreamingInterface {
- public:
-  explicit ServerAsyncResponseWriter(ServerContext* ctx)
+template <class W, class R>
+class ServerAsyncReader : public ServerAsyncStreamingInterface,
+                          public AsyncReaderInterface<R> {
+ public:
+  explicit ServerAsyncReader(ServerContext* ctx)
       : call_(nullptr, nullptr, nullptr), ctx_(ctx) {}
 
-  void SendInitialMetadata(void* tag) {
+  void SendInitialMetadata(void* tag) override {
     GPR_ASSERT(!ctx_->sent_initial_metadata_);
 
     meta_buf_.Reset(tag);
     meta_buf_.AddSendInitialMetadata(&ctx_->initial_metadata_);
     ctx_->sent_initial_metadata_ = true;
     call_.PerformOps(&meta_buf_);
+  }
+
+  void Read(R* msg, void* tag) override {
+    read_buf_.Reset(tag);
+    read_buf_.AddRecvMessage(msg);
+    call_.PerformOps(&read_buf_);
   }
 
   void Finish(const W& msg, const Status& status, void* tag) {
@@ -598,64 +603,6 @@
   Call call_;
   ServerContext* ctx_;
   CallOpBuffer meta_buf_;
-  CallOpBuffer finish_buf_;
-};
-
-=======
->>>>>>> c7851cf0
-template <class W, class R>
-class ServerAsyncReader : public ServerAsyncStreamingInterface,
-                          public AsyncReaderInterface<R> {
- public:
-  explicit ServerAsyncReader(ServerContext* ctx)
-      : call_(nullptr, nullptr, nullptr), ctx_(ctx) {}
-
-  void SendInitialMetadata(void* tag) override {
-    GPR_ASSERT(!ctx_->sent_initial_metadata_);
-
-    meta_buf_.Reset(tag);
-    meta_buf_.AddSendInitialMetadata(&ctx_->initial_metadata_);
-    ctx_->sent_initial_metadata_ = true;
-    call_.PerformOps(&meta_buf_);
-  }
-
-  void Read(R* msg, void* tag) override {
-    read_buf_.Reset(tag);
-    read_buf_.AddRecvMessage(msg);
-    call_.PerformOps(&read_buf_);
-  }
-
-  void Finish(const W& msg, const Status& status, void* tag) {
-    finish_buf_.Reset(tag);
-    if (!ctx_->sent_initial_metadata_) {
-      finish_buf_.AddSendInitialMetadata(&ctx_->initial_metadata_);
-      ctx_->sent_initial_metadata_ = true;
-    }
-    // The response is dropped if the status is not OK.
-    if (status.IsOk()) {
-      finish_buf_.AddSendMessage(msg);
-    }
-    finish_buf_.AddServerSendStatus(&ctx_->trailing_metadata_, status);
-    call_.PerformOps(&finish_buf_);
-  }
-
-  void FinishWithError(const Status& status, void* tag) {
-    GPR_ASSERT(!status.IsOk());
-    finish_buf_.Reset(tag);
-    if (!ctx_->sent_initial_metadata_) {
-      finish_buf_.AddSendInitialMetadata(&ctx_->initial_metadata_);
-      ctx_->sent_initial_metadata_ = true;
-    }
-    finish_buf_.AddServerSendStatus(&ctx_->trailing_metadata_, status);
-    call_.PerformOps(&finish_buf_);
-  }
-
- private:
-  void BindCall(Call* call) override { call_ = *call; }
-
-  Call call_;
-  ServerContext* ctx_;
-  CallOpBuffer meta_buf_;
   CallOpBuffer read_buf_;
   CallOpBuffer finish_buf_;
 };
