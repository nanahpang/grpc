--- conflicted
+++ resolved
@@ -67,14 +67,8 @@
                                                 size_t n,
                                                 grpc_slice_buffer* dst);
 /** move the first n bytes of src into dst (copying them) */
-<<<<<<< HEAD
-GPRAPI void grpc_slice_buffer_move_first_into_buffer(grpc_slice_buffer *src,
-                                                     size_t n, void *dst);
-=======
-GPRAPI void grpc_slice_buffer_move_first_into_buffer(grpc_exec_ctx* exec_ctx,
-                                                     grpc_slice_buffer* src,
+GPRAPI void grpc_slice_buffer_move_first_into_buffer(grpc_slice_buffer* src,
                                                      size_t n, void* dst);
->>>>>>> d9da7387
 /** take the first slice in the slice buffer */
 GPRAPI grpc_slice grpc_slice_buffer_take_first(grpc_slice_buffer* src);
 /** undo the above with (a possibly different) \a slice */
