/*
 *
 * Copyright 2018 gRPC authors.
 *
 * Licensed under the Apache License, Version 2.0 (the "License");
 * you may not use this file except in compliance with the License.
 * You may obtain a copy of the License at
 *
 *     http://www.apache.org/licenses/LICENSE-2.0
 *
 * Unless required by applicable law or agreed to in writing, software
 * distributed under the License is distributed on an "AS IS" BASIS,
 * WITHOUT WARRANTIES OR CONDITIONS OF ANY KIND, either express or implied.
 * See the License for the specific language governing permissions and
 * limitations under the License.
 *
 */

#include <memory>
#include <vector>

#include <grpcpp/channel.h>
#include <grpcpp/client_context.h>
#include <grpcpp/create_channel.h>
#include <grpcpp/generic/generic_stub.h>
#include <grpcpp/impl/codegen/proto_utils.h>
#include <grpcpp/server.h>
#include <grpcpp/server_builder.h>
#include <grpcpp/server_context.h>
#include <grpcpp/support/client_interceptor.h>

#include "src/proto/grpc/testing/echo.grpc.pb.h"
#include "test/core/util/port.h"
#include "test/core/util/test_config.h"
#include "test/cpp/end2end/interceptors_util.h"
#include "test/cpp/end2end/test_service_impl.h"
#include "test/cpp/util/byte_buffer_proto_helper.h"
#include "test/cpp/util/string_ref_helper.h"

#include <gtest/gtest.h>

namespace grpc {
namespace testing {
namespace {

/* Hijacks Echo RPC and fills in the expected values */
class HijackingInterceptor : public experimental::Interceptor {
 public:
  HijackingInterceptor(experimental::ClientRpcInfo* info) {
    info_ = info;
    // Make sure it is the right method
    EXPECT_EQ(strcmp("/grpc.testing.EchoTestService/Echo", info->method()), 0);
    EXPECT_EQ(info->type(), experimental::ClientRpcInfo::Type::UNARY);
  }

  virtual void Intercept(experimental::InterceptorBatchMethods* methods) {
    bool hijack = false;
    if (methods->QueryInterceptionHookPoint(
            experimental::InterceptionHookPoints::PRE_SEND_INITIAL_METADATA)) {
      auto* map = methods->GetSendInitialMetadata();
      // Check that we can see the test metadata
      ASSERT_EQ(map->size(), static_cast<unsigned>(1));
      auto iterator = map->begin();
      EXPECT_EQ("testkey", iterator->first);
      EXPECT_EQ("testvalue", iterator->second);
      hijack = true;
    }
    if (methods->QueryInterceptionHookPoint(
            experimental::InterceptionHookPoints::PRE_SEND_MESSAGE)) {
      EchoRequest req;
      auto* buffer = methods->GetSerializedSendMessage();
      auto copied_buffer = *buffer;
      EXPECT_TRUE(
          SerializationTraits<EchoRequest>::Deserialize(&copied_buffer, &req)
              .ok());
      EXPECT_EQ(req.message(), "Hello");
    }
    if (methods->QueryInterceptionHookPoint(
            experimental::InterceptionHookPoints::PRE_SEND_CLOSE)) {
      // Got nothing to do here for now
    }
    if (methods->QueryInterceptionHookPoint(
            experimental::InterceptionHookPoints::POST_RECV_INITIAL_METADATA)) {
      auto* map = methods->GetRecvInitialMetadata();
      // Got nothing better to do here for now
      EXPECT_EQ(map->size(), static_cast<unsigned>(0));
    }
    if (methods->QueryInterceptionHookPoint(
            experimental::InterceptionHookPoints::POST_RECV_MESSAGE)) {
      EchoResponse* resp =
          static_cast<EchoResponse*>(methods->GetRecvMessage());
      // Check that we got the hijacked message, and re-insert the expected
      // message
      EXPECT_EQ(resp->message(), "Hello1");
      resp->set_message("Hello");
    }
    if (methods->QueryInterceptionHookPoint(
            experimental::InterceptionHookPoints::POST_RECV_STATUS)) {
      auto* map = methods->GetRecvTrailingMetadata();
      bool found = false;
      // Check that we received the metadata as an echo
      for (const auto& pair : *map) {
        found = pair.first.starts_with("testkey") &&
                pair.second.starts_with("testvalue");
        if (found) break;
      }
      EXPECT_EQ(found, true);
      auto* status = methods->GetRecvStatus();
      EXPECT_EQ(status->ok(), true);
    }
    if (methods->QueryInterceptionHookPoint(
            experimental::InterceptionHookPoints::PRE_RECV_INITIAL_METADATA)) {
      auto* map = methods->GetRecvInitialMetadata();
      // Got nothing better to do here at the moment
      EXPECT_EQ(map->size(), static_cast<unsigned>(0));
    }
    if (methods->QueryInterceptionHookPoint(
            experimental::InterceptionHookPoints::PRE_RECV_MESSAGE)) {
      // Insert a different message than expected
      EchoResponse* resp =
          static_cast<EchoResponse*>(methods->GetRecvMessage());
      resp->set_message("Hello1");
    }
    if (methods->QueryInterceptionHookPoint(
            experimental::InterceptionHookPoints::PRE_RECV_STATUS)) {
      auto* map = methods->GetRecvTrailingMetadata();
      // insert the metadata that we want
      EXPECT_EQ(map->size(), static_cast<unsigned>(0));
      map->insert(std::make_pair("testkey", "testvalue"));
      auto* status = methods->GetRecvStatus();
      *status = Status(StatusCode::OK, "");
    }
    if (hijack) {
      methods->Hijack();
    } else {
      methods->Proceed();
    }
  }

 private:
  experimental::ClientRpcInfo* info_;
};

class HijackingInterceptorFactory
    : public experimental::ClientInterceptorFactoryInterface {
 public:
  virtual experimental::Interceptor* CreateClientInterceptor(
      experimental::ClientRpcInfo* info) override {
    return new HijackingInterceptor(info);
  }
};

class HijackingInterceptorMakesAnotherCall : public experimental::Interceptor {
 public:
  HijackingInterceptorMakesAnotherCall(experimental::ClientRpcInfo* info) {
    info_ = info;
    // Make sure it is the right method
    EXPECT_EQ(strcmp("/grpc.testing.EchoTestService/Echo", info->method()), 0);
  }

  virtual void Intercept(experimental::InterceptorBatchMethods* methods) {
    if (methods->QueryInterceptionHookPoint(
            experimental::InterceptionHookPoints::PRE_SEND_INITIAL_METADATA)) {
      auto* map = methods->GetSendInitialMetadata();
      // Check that we can see the test metadata
      ASSERT_EQ(map->size(), static_cast<unsigned>(1));
      auto iterator = map->begin();
      EXPECT_EQ("testkey", iterator->first);
      EXPECT_EQ("testvalue", iterator->second);
      // Make a copy of the map
      metadata_map_ = *map;
    }
    if (methods->QueryInterceptionHookPoint(
            experimental::InterceptionHookPoints::PRE_SEND_MESSAGE)) {
      EchoRequest req;
      auto* buffer = methods->GetSerializedSendMessage();
      auto copied_buffer = *buffer;
      EXPECT_TRUE(
          SerializationTraits<EchoRequest>::Deserialize(&copied_buffer, &req)
              .ok());
      EXPECT_EQ(req.message(), "Hello");
      req_ = req;
      stub_ = grpc::testing::EchoTestService::NewStub(
          methods->GetInterceptedChannel());
      ctx_.AddMetadata(metadata_map_.begin()->first,
                       metadata_map_.begin()->second);
      stub_->experimental_async()->Echo(&ctx_, &req_, &resp_,
                                        [this, methods](Status s) {
                                          EXPECT_EQ(s.ok(), true);
                                          EXPECT_EQ(resp_.message(), "Hello");
                                          methods->Hijack();
                                        });
      // There isn't going to be any other interesting operation in this batch,
      // so it is fine to return
      return;
    }
    if (methods->QueryInterceptionHookPoint(
            experimental::InterceptionHookPoints::PRE_SEND_CLOSE)) {
      // Got nothing to do here for now
    }
    if (methods->QueryInterceptionHookPoint(
            experimental::InterceptionHookPoints::POST_RECV_INITIAL_METADATA)) {
      auto* map = methods->GetRecvInitialMetadata();
      // Got nothing better to do here for now
      EXPECT_EQ(map->size(), static_cast<unsigned>(0));
    }
    if (methods->QueryInterceptionHookPoint(
            experimental::InterceptionHookPoints::POST_RECV_MESSAGE)) {
      EchoResponse* resp =
          static_cast<EchoResponse*>(methods->GetRecvMessage());
      // Check that we got the hijacked message, and re-insert the expected
      // message
      EXPECT_EQ(resp->message(), "Hello");
    }
    if (methods->QueryInterceptionHookPoint(
            experimental::InterceptionHookPoints::POST_RECV_STATUS)) {
      auto* map = methods->GetRecvTrailingMetadata();
      bool found = false;
      // Check that we received the metadata as an echo
      for (const auto& pair : *map) {
        found = pair.first.starts_with("testkey") &&
                pair.second.starts_with("testvalue");
        if (found) break;
      }
      EXPECT_EQ(found, true);
      auto* status = methods->GetRecvStatus();
      EXPECT_EQ(status->ok(), true);
    }
    if (methods->QueryInterceptionHookPoint(
            experimental::InterceptionHookPoints::PRE_RECV_INITIAL_METADATA)) {
      auto* map = methods->GetRecvInitialMetadata();
      // Got nothing better to do here at the moment
      EXPECT_EQ(map->size(), static_cast<unsigned>(0));
    }
    if (methods->QueryInterceptionHookPoint(
            experimental::InterceptionHookPoints::PRE_RECV_MESSAGE)) {
      // Insert a different message than expected
      EchoResponse* resp =
          static_cast<EchoResponse*>(methods->GetRecvMessage());
      resp->set_message(resp_.message());
    }
    if (methods->QueryInterceptionHookPoint(
            experimental::InterceptionHookPoints::PRE_RECV_STATUS)) {
      auto* map = methods->GetRecvTrailingMetadata();
      // insert the metadata that we want
      EXPECT_EQ(map->size(), static_cast<unsigned>(0));
      map->insert(std::make_pair("testkey", "testvalue"));
      auto* status = methods->GetRecvStatus();
      *status = Status(StatusCode::OK, "");
    }

    methods->Proceed();
  }

 private:
  experimental::ClientRpcInfo* info_;
  std::multimap<grpc::string, grpc::string> metadata_map_;
  ClientContext ctx_;
  EchoRequest req_;
  EchoResponse resp_;
  std::unique_ptr<grpc::testing::EchoTestService::Stub> stub_;
};

class HijackingInterceptorMakesAnotherCallFactory
    : public experimental::ClientInterceptorFactoryInterface {
 public:
  virtual experimental::Interceptor* CreateClientInterceptor(
      experimental::ClientRpcInfo* info) override {
    return new HijackingInterceptorMakesAnotherCall(info);
  }
};

class BidiStreamingRpcHijackingInterceptor : public experimental::Interceptor {
 public:
  BidiStreamingRpcHijackingInterceptor(experimental::ClientRpcInfo* info) {
    info_ = info;
  }

  virtual void Intercept(experimental::InterceptorBatchMethods* methods) {
    bool hijack = false;
    if (methods->QueryInterceptionHookPoint(
            experimental::InterceptionHookPoints::PRE_SEND_INITIAL_METADATA)) {
      CheckMetadata(*methods->GetSendInitialMetadata(), "testkey", "testvalue");
      hijack = true;
    }
    if (methods->QueryInterceptionHookPoint(
            experimental::InterceptionHookPoints::PRE_SEND_MESSAGE)) {
      EchoRequest req;
      auto* buffer = methods->GetSendMessage();
      auto copied_buffer = *buffer;
      EXPECT_TRUE(
          SerializationTraits<EchoRequest>::Deserialize(&copied_buffer, &req)
              .ok());
      EXPECT_EQ(req.message().find("Hello"), 0u);
      msg = req.message();
    }
    if (methods->QueryInterceptionHookPoint(
            experimental::InterceptionHookPoints::PRE_SEND_CLOSE)) {
      // Got nothing to do here for now
    }
    if (methods->QueryInterceptionHookPoint(
            experimental::InterceptionHookPoints::POST_RECV_STATUS)) {
      CheckMetadata(*methods->GetRecvTrailingMetadata(), "testkey",
                    "testvalue");
      auto* status = methods->GetRecvStatus();
      EXPECT_EQ(status->ok(), true);
    }
    if (methods->QueryInterceptionHookPoint(
            experimental::InterceptionHookPoints::PRE_RECV_MESSAGE)) {
      EchoResponse* resp =
          static_cast<EchoResponse*>(methods->GetRecvMessage());
      resp->set_message(msg);
    }
    if (methods->QueryInterceptionHookPoint(
            experimental::InterceptionHookPoints::POST_RECV_MESSAGE)) {
      EXPECT_EQ(static_cast<EchoResponse*>(methods->GetRecvMessage())
                    ->message()
                    .find("Hello"),
                0u);
    }
    if (methods->QueryInterceptionHookPoint(
            experimental::InterceptionHookPoints::PRE_RECV_STATUS)) {
      auto* map = methods->GetRecvTrailingMetadata();
      // insert the metadata that we want
      EXPECT_EQ(map->size(), static_cast<unsigned>(0));
      map->insert(std::make_pair("testkey", "testvalue"));
      auto* status = methods->GetRecvStatus();
      *status = Status(StatusCode::OK, "");
    }
    if (hijack) {
      methods->Hijack();
    } else {
      methods->Proceed();
    }
  }

 private:
  experimental::ClientRpcInfo* info_;
  grpc::string msg;
};

class BidiStreamingRpcHijackingInterceptorFactory
    : public experimental::ClientInterceptorFactoryInterface {
 public:
  virtual experimental::Interceptor* CreateClientInterceptor(
      experimental::ClientRpcInfo* info) override {
    return new BidiStreamingRpcHijackingInterceptor(info);
  }
};

class LoggingInterceptor : public experimental::Interceptor {
 public:
  LoggingInterceptor(experimental::ClientRpcInfo* info) { info_ = info; }

  virtual void Intercept(experimental::InterceptorBatchMethods* methods) {
    if (methods->QueryInterceptionHookPoint(
            experimental::InterceptionHookPoints::PRE_SEND_INITIAL_METADATA)) {
      auto* map = methods->GetSendInitialMetadata();
      // Check that we can see the test metadata
      ASSERT_EQ(map->size(), static_cast<unsigned>(1));
      auto iterator = map->begin();
      EXPECT_EQ("testkey", iterator->first);
      EXPECT_EQ("testvalue", iterator->second);
    }
    if (methods->QueryInterceptionHookPoint(
            experimental::InterceptionHookPoints::PRE_SEND_MESSAGE)) {
      EchoRequest req;
      auto* buffer = methods->GetSerializedSendMessage();
      auto copied_buffer = *buffer;
      EXPECT_TRUE(
          SerializationTraits<EchoRequest>::Deserialize(&copied_buffer, &req)
              .ok());
      EXPECT_TRUE(req.message().find("Hello") == 0u);
<<<<<<< HEAD
=======
      EXPECT_EQ(static_cast<const EchoRequest*>(methods->GetSendMessage())
                    ->message()
                    .find("Hello"),
                0u);
>>>>>>> 89f7d619
    }
    if (methods->QueryInterceptionHookPoint(
            experimental::InterceptionHookPoints::PRE_SEND_CLOSE)) {
      // Got nothing to do here for now
    }
    if (methods->QueryInterceptionHookPoint(
            experimental::InterceptionHookPoints::POST_RECV_INITIAL_METADATA)) {
      auto* map = methods->GetRecvInitialMetadata();
      // Got nothing better to do here for now
      EXPECT_EQ(map->size(), static_cast<unsigned>(0));
    }
    if (methods->QueryInterceptionHookPoint(
            experimental::InterceptionHookPoints::POST_RECV_MESSAGE)) {
      EchoResponse* resp =
          static_cast<EchoResponse*>(methods->GetRecvMessage());
      EXPECT_TRUE(resp->message().find("Hello") == 0u);
    }
    if (methods->QueryInterceptionHookPoint(
            experimental::InterceptionHookPoints::POST_RECV_STATUS)) {
      auto* map = methods->GetRecvTrailingMetadata();
      bool found = false;
      // Check that we received the metadata as an echo
      for (const auto& pair : *map) {
        found = pair.first.starts_with("testkey") &&
                pair.second.starts_with("testvalue");
        if (found) break;
      }
      EXPECT_EQ(found, true);
      auto* status = methods->GetRecvStatus();
      EXPECT_EQ(status->ok(), true);
    }
    methods->Proceed();
  }

 private:
  experimental::ClientRpcInfo* info_;
};

class LoggingInterceptorFactory
    : public experimental::ClientInterceptorFactoryInterface {
 public:
  virtual experimental::Interceptor* CreateClientInterceptor(
      experimental::ClientRpcInfo* info) override {
    return new LoggingInterceptor(info);
  }
};

class ClientInterceptorsEnd2endTest : public ::testing::Test {
 protected:
  ClientInterceptorsEnd2endTest() {
    int port = grpc_pick_unused_port_or_die();

    ServerBuilder builder;
    server_address_ = "localhost:" + std::to_string(port);
    builder.AddListeningPort(server_address_, InsecureServerCredentials());
    builder.RegisterService(&service_);
    server_ = builder.BuildAndStart();
  }

  ~ClientInterceptorsEnd2endTest() { server_->Shutdown(); }

  std::string server_address_;
  TestServiceImpl service_;
  std::unique_ptr<Server> server_;
};

TEST_F(ClientInterceptorsEnd2endTest, ClientInterceptorLoggingTest) {
  ChannelArguments args;
  DummyInterceptor::Reset();
  std::vector<std::unique_ptr<experimental::ClientInterceptorFactoryInterface>>
      creators;
  creators.push_back(std::unique_ptr<LoggingInterceptorFactory>(
      new LoggingInterceptorFactory()));
  // Add 20 dummy interceptors
  for (auto i = 0; i < 20; i++) {
    creators.push_back(std::unique_ptr<DummyInterceptorFactory>(
        new DummyInterceptorFactory()));
  }
  auto channel = experimental::CreateCustomChannelWithInterceptors(
      server_address_, InsecureChannelCredentials(), args, std::move(creators));
  MakeCall(channel);
  // Make sure all 20 dummy interceptors were run
  EXPECT_EQ(DummyInterceptor::GetNumTimesRun(), 20);
}

TEST_F(ClientInterceptorsEnd2endTest, ClientInterceptorHijackingTest) {
  ChannelArguments args;
  DummyInterceptor::Reset();
  std::vector<std::unique_ptr<experimental::ClientInterceptorFactoryInterface>>
      creators;
  // Add 20 dummy interceptors before hijacking interceptor
  creators.reserve(20);
  for (auto i = 0; i < 20; i++) {
    creators.push_back(std::unique_ptr<DummyInterceptorFactory>(
        new DummyInterceptorFactory()));
  }
  creators.push_back(std::unique_ptr<HijackingInterceptorFactory>(
      new HijackingInterceptorFactory()));
  // Add 20 dummy interceptors after hijacking interceptor
  for (auto i = 0; i < 20; i++) {
    creators.push_back(std::unique_ptr<DummyInterceptorFactory>(
        new DummyInterceptorFactory()));
  }
  auto channel = experimental::CreateCustomChannelWithInterceptors(
      server_address_, InsecureChannelCredentials(), args, std::move(creators));

  MakeCall(channel);
  // Make sure only 20 dummy interceptors were run
  EXPECT_EQ(DummyInterceptor::GetNumTimesRun(), 20);
}

TEST_F(ClientInterceptorsEnd2endTest, ClientInterceptorLogThenHijackTest) {
  ChannelArguments args;
  std::vector<std::unique_ptr<experimental::ClientInterceptorFactoryInterface>>
      creators;
  creators.push_back(std::unique_ptr<LoggingInterceptorFactory>(
      new LoggingInterceptorFactory()));
  creators.push_back(std::unique_ptr<HijackingInterceptorFactory>(
      new HijackingInterceptorFactory()));
  auto channel = experimental::CreateCustomChannelWithInterceptors(
      server_address_, InsecureChannelCredentials(), args, std::move(creators));

  MakeCall(channel);
}

TEST_F(ClientInterceptorsEnd2endTest,
       ClientInterceptorHijackingMakesAnotherCallTest) {
  ChannelArguments args;
  DummyInterceptor::Reset();
  std::vector<std::unique_ptr<experimental::ClientInterceptorFactoryInterface>>
      creators;
  // Add 5 dummy interceptors before hijacking interceptor
  creators.reserve(5);
  for (auto i = 0; i < 5; i++) {
    creators.push_back(std::unique_ptr<DummyInterceptorFactory>(
        new DummyInterceptorFactory()));
  }
  creators.push_back(
      std::unique_ptr<experimental::ClientInterceptorFactoryInterface>(
          new HijackingInterceptorMakesAnotherCallFactory()));
  // Add 7 dummy interceptors after hijacking interceptor
  for (auto i = 0; i < 7; i++) {
    creators.push_back(std::unique_ptr<DummyInterceptorFactory>(
        new DummyInterceptorFactory()));
  }
  auto channel = server_->experimental().InProcessChannelWithInterceptors(
      args, std::move(creators));

  MakeCall(channel);
  // Make sure all interceptors were run once, since the hijacking interceptor
  // makes an RPC on the intercepted channel
  EXPECT_EQ(DummyInterceptor::GetNumTimesRun(), 12);
}

TEST_F(ClientInterceptorsEnd2endTest,
       ClientInterceptorLoggingTestWithCallback) {
  ChannelArguments args;
  DummyInterceptor::Reset();
  std::vector<std::unique_ptr<experimental::ClientInterceptorFactoryInterface>>
      creators;
  creators.push_back(std::unique_ptr<LoggingInterceptorFactory>(
      new LoggingInterceptorFactory()));
  // Add 20 dummy interceptors
  for (auto i = 0; i < 20; i++) {
    creators.push_back(std::unique_ptr<DummyInterceptorFactory>(
        new DummyInterceptorFactory()));
  }
  auto channel = server_->experimental().InProcessChannelWithInterceptors(
      args, std::move(creators));
  MakeCallbackCall(channel);
  // Make sure all 20 dummy interceptors were run
  EXPECT_EQ(DummyInterceptor::GetNumTimesRun(), 20);
}

TEST_F(ClientInterceptorsEnd2endTest,
       ClientInterceptorFactoryAllowsNullptrReturn) {
  ChannelArguments args;
  DummyInterceptor::Reset();
  std::vector<std::unique_ptr<experimental::ClientInterceptorFactoryInterface>>
      creators;
  creators.push_back(std::unique_ptr<LoggingInterceptorFactory>(
      new LoggingInterceptorFactory()));
  // Add 20 dummy interceptors and 20 null interceptors
  for (auto i = 0; i < 20; i++) {
    creators.push_back(std::unique_ptr<DummyInterceptorFactory>(
        new DummyInterceptorFactory()));
    creators.push_back(
        std::unique_ptr<NullInterceptorFactory>(new NullInterceptorFactory()));
  }
  auto channel = server_->experimental().InProcessChannelWithInterceptors(
      args, std::move(creators));
  MakeCallbackCall(channel);
  // Make sure all 20 dummy interceptors were run
  EXPECT_EQ(DummyInterceptor::GetNumTimesRun(), 20);
}

class ClientInterceptorsStreamingEnd2endTest : public ::testing::Test {
 protected:
  ClientInterceptorsStreamingEnd2endTest() {
    int port = grpc_pick_unused_port_or_die();

    ServerBuilder builder;
    server_address_ = "localhost:" + std::to_string(port);
    builder.AddListeningPort(server_address_, InsecureServerCredentials());
    builder.RegisterService(&service_);
    server_ = builder.BuildAndStart();
  }

  ~ClientInterceptorsStreamingEnd2endTest() { server_->Shutdown(); }

  std::string server_address_;
  EchoTestServiceStreamingImpl service_;
  std::unique_ptr<Server> server_;
};

TEST_F(ClientInterceptorsStreamingEnd2endTest, ClientStreamingTest) {
  ChannelArguments args;
  DummyInterceptor::Reset();
  std::vector<std::unique_ptr<experimental::ClientInterceptorFactoryInterface>>
      creators;
  creators.push_back(std::unique_ptr<LoggingInterceptorFactory>(
      new LoggingInterceptorFactory()));
  // Add 20 dummy interceptors
  for (auto i = 0; i < 20; i++) {
    creators.push_back(std::unique_ptr<DummyInterceptorFactory>(
        new DummyInterceptorFactory()));
  }
  auto channel = experimental::CreateCustomChannelWithInterceptors(
      server_address_, InsecureChannelCredentials(), args, std::move(creators));
  MakeClientStreamingCall(channel);
  // Make sure all 20 dummy interceptors were run
  EXPECT_EQ(DummyInterceptor::GetNumTimesRun(), 20);
}

TEST_F(ClientInterceptorsStreamingEnd2endTest, ServerStreamingTest) {
  ChannelArguments args;
  DummyInterceptor::Reset();
  std::vector<std::unique_ptr<experimental::ClientInterceptorFactoryInterface>>
      creators;
  creators.push_back(std::unique_ptr<LoggingInterceptorFactory>(
      new LoggingInterceptorFactory()));
  // Add 20 dummy interceptors
  for (auto i = 0; i < 20; i++) {
    creators.push_back(std::unique_ptr<DummyInterceptorFactory>(
        new DummyInterceptorFactory()));
  }
  auto channel = experimental::CreateCustomChannelWithInterceptors(
      server_address_, InsecureChannelCredentials(), args, std::move(creators));
  MakeServerStreamingCall(channel);
  // Make sure all 20 dummy interceptors were run
  EXPECT_EQ(DummyInterceptor::GetNumTimesRun(), 20);
}

TEST_F(ClientInterceptorsStreamingEnd2endTest, BidiStreamingHijackingTest) {
  ChannelArguments args;
  DummyInterceptor::Reset();
  std::vector<std::unique_ptr<experimental::ClientInterceptorFactoryInterface>>
      creators;
  creators.push_back(
      std::unique_ptr<BidiStreamingRpcHijackingInterceptorFactory>(
          new BidiStreamingRpcHijackingInterceptorFactory()));
  auto channel = experimental::CreateCustomChannelWithInterceptors(
      server_address_, InsecureChannelCredentials(), args, std::move(creators));
  MakeBidiStreamingCall(channel);
}

TEST_F(ClientInterceptorsStreamingEnd2endTest, BidiStreamingTest) {
  ChannelArguments args;
  DummyInterceptor::Reset();
  std::vector<std::unique_ptr<experimental::ClientInterceptorFactoryInterface>>
      creators;
  creators.push_back(std::unique_ptr<LoggingInterceptorFactory>(
      new LoggingInterceptorFactory()));
  // Add 20 dummy interceptors
  for (auto i = 0; i < 20; i++) {
    creators.push_back(std::unique_ptr<DummyInterceptorFactory>(
        new DummyInterceptorFactory()));
  }
  auto channel = experimental::CreateCustomChannelWithInterceptors(
      server_address_, InsecureChannelCredentials(), args, std::move(creators));
  MakeBidiStreamingCall(channel);
  // Make sure all 20 dummy interceptors were run
  EXPECT_EQ(DummyInterceptor::GetNumTimesRun(), 20);
}

class ClientGlobalInterceptorEnd2endTest : public ::testing::Test {
 protected:
  ClientGlobalInterceptorEnd2endTest() {
    int port = grpc_pick_unused_port_or_die();

    ServerBuilder builder;
    server_address_ = "localhost:" + std::to_string(port);
    builder.AddListeningPort(server_address_, InsecureServerCredentials());
    builder.RegisterService(&service_);
    server_ = builder.BuildAndStart();
  }

  ~ClientGlobalInterceptorEnd2endTest() { server_->Shutdown(); }

  std::string server_address_;
  TestServiceImpl service_;
  std::unique_ptr<Server> server_;
};

TEST_F(ClientGlobalInterceptorEnd2endTest, DummyGlobalInterceptor) {
  // We should ideally be registering a global interceptor only once per
  // process, but for the purposes of testing, it should be fine to modify the
  // registered global interceptor when there are no ongoing gRPC operations
  DummyInterceptorFactory global_factory;
  experimental::RegisterGlobalClientInterceptorFactory(&global_factory);
  ChannelArguments args;
  DummyInterceptor::Reset();
  std::vector<std::unique_ptr<experimental::ClientInterceptorFactoryInterface>>
      creators;
  // Add 20 dummy interceptors
  creators.reserve(20);
  for (auto i = 0; i < 20; i++) {
    creators.push_back(std::unique_ptr<DummyInterceptorFactory>(
        new DummyInterceptorFactory()));
  }
  auto channel = experimental::CreateCustomChannelWithInterceptors(
      server_address_, InsecureChannelCredentials(), args, std::move(creators));
  MakeCall(channel);
  // Make sure all 20 dummy interceptors were run with the global interceptor
  EXPECT_EQ(DummyInterceptor::GetNumTimesRun(), 21);
  // Reset the global interceptor. This is again 'safe' because there are no
  // other ongoing gRPC operations
  experimental::RegisterGlobalClientInterceptorFactory(nullptr);
}

TEST_F(ClientGlobalInterceptorEnd2endTest, LoggingGlobalInterceptor) {
  // We should ideally be registering a global interceptor only once per
  // process, but for the purposes of testing, it should be fine to modify the
  // registered global interceptor when there are no ongoing gRPC operations
  LoggingInterceptorFactory global_factory;
  experimental::RegisterGlobalClientInterceptorFactory(&global_factory);
  ChannelArguments args;
  DummyInterceptor::Reset();
  std::vector<std::unique_ptr<experimental::ClientInterceptorFactoryInterface>>
      creators;
  // Add 20 dummy interceptors
  creators.reserve(20);
  for (auto i = 0; i < 20; i++) {
    creators.push_back(std::unique_ptr<DummyInterceptorFactory>(
        new DummyInterceptorFactory()));
  }
  auto channel = experimental::CreateCustomChannelWithInterceptors(
      server_address_, InsecureChannelCredentials(), args, std::move(creators));
  MakeCall(channel);
  // Make sure all 20 dummy interceptors were run
  EXPECT_EQ(DummyInterceptor::GetNumTimesRun(), 20);
  // Reset the global interceptor. This is again 'safe' because there are no
  // other ongoing gRPC operations
  experimental::RegisterGlobalClientInterceptorFactory(nullptr);
}

TEST_F(ClientGlobalInterceptorEnd2endTest, HijackingGlobalInterceptor) {
  // We should ideally be registering a global interceptor only once per
  // process, but for the purposes of testing, it should be fine to modify the
  // registered global interceptor when there are no ongoing gRPC operations
  HijackingInterceptorFactory global_factory;
  experimental::RegisterGlobalClientInterceptorFactory(&global_factory);
  ChannelArguments args;
  DummyInterceptor::Reset();
  std::vector<std::unique_ptr<experimental::ClientInterceptorFactoryInterface>>
      creators;
  // Add 20 dummy interceptors
  creators.reserve(20);
  for (auto i = 0; i < 20; i++) {
    creators.push_back(std::unique_ptr<DummyInterceptorFactory>(
        new DummyInterceptorFactory()));
  }
  auto channel = experimental::CreateCustomChannelWithInterceptors(
      server_address_, InsecureChannelCredentials(), args, std::move(creators));
  MakeCall(channel);
  // Make sure all 20 dummy interceptors were run
  EXPECT_EQ(DummyInterceptor::GetNumTimesRun(), 20);
  // Reset the global interceptor. This is again 'safe' because there are no
  // other ongoing gRPC operations
  experimental::RegisterGlobalClientInterceptorFactory(nullptr);
}

}  // namespace
}  // namespace testing
}  // namespace grpc

int main(int argc, char** argv) {
  grpc::testing::TestEnvironment env(argc, argv);
  ::testing::InitGoogleTest(&argc, argv);
  return RUN_ALL_TESTS();
}<|MERGE_RESOLUTION|>--- conflicted
+++ resolved
@@ -286,7 +286,7 @@
     if (methods->QueryInterceptionHookPoint(
             experimental::InterceptionHookPoints::PRE_SEND_MESSAGE)) {
       EchoRequest req;
-      auto* buffer = methods->GetSendMessage();
+      auto* buffer = methods->GetSerializedSendMessage();
       auto copied_buffer = *buffer;
       EXPECT_TRUE(
           SerializationTraits<EchoRequest>::Deserialize(&copied_buffer, &req)
@@ -371,13 +371,10 @@
           SerializationTraits<EchoRequest>::Deserialize(&copied_buffer, &req)
               .ok());
       EXPECT_TRUE(req.message().find("Hello") == 0u);
-<<<<<<< HEAD
-=======
       EXPECT_EQ(static_cast<const EchoRequest*>(methods->GetSendMessage())
                     ->message()
                     .find("Hello"),
                 0u);
->>>>>>> 89f7d619
     }
     if (methods->QueryInterceptionHookPoint(
             experimental::InterceptionHookPoints::PRE_SEND_CLOSE)) {
