--- conflicted
+++ resolved
@@ -99,14 +99,8 @@
   grpc_call *c;
   grpc_call *s;
   gpr_timespec deadline = five_seconds_time();
-<<<<<<< HEAD
-  grpc_end2end_test_fixture f = begin_test(config, __FUNCTION__, NULL, NULL);
+  grpc_end2end_test_fixture f = begin_test(config, "test_early_server_shutdown_finishes_inflight_calls", NULL, NULL);
   cq_verifier *cqv = cq_verifier_create(f.cq);
-=======
-  grpc_end2end_test_fixture f = begin_test(config, "test_early_server_shutdown_finishes_inflight_calls", NULL, NULL);
-  cq_verifier *v_client = cq_verifier_create(f.client_cq);
-  cq_verifier *v_server = cq_verifier_create(f.server_cq);
->>>>>>> 031dea1d
   grpc_op ops[6];
   grpc_op *op;
   grpc_metadata_array initial_metadata_recv;
