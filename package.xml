<?xml version="1.0" encoding="UTF-8"?>
<package packagerversion="1.9.5" version="2.0" xmlns="http://pear.php.net/dtd/package-2.0" xmlns:tasks="http://pear.php.net/dtd/tasks-1.0" xmlns:xsi="http://www.w3.org/2001/XMLSchema-instance" xsi:schemaLocation="http://pear.php.net/dtd/tasks-1.0 http://pear.php.net/dtd/tasks-1.0.xsd http://pear.php.net/dtd/package-2.0 http://pear.php.net/dtd/package-2.0.xsd">
 <name>grpc</name>
 <channel>pecl.php.net</channel>
 <summary>A high performance, open source, general RPC framework that puts mobile and HTTP/2 first.</summary>
 <description>Remote Procedure Calls (RPCs) provide a useful abstraction for building distributed applications and services. The libraries in this repository provide a concrete implementation of the gRPC protocol, layered over HTTP/2. These libraries enable communication between clients and servers using any combination of the supported languages.</description>
 <lead>
  <name>Stanley Cheung</name>
  <user>stanleycheung</user>
  <email>grpc-packages@google.com</email>
  <active>yes</active>
 </lead>
 <date>2016-03-01</date>
 <time>16:06:07</time>
 <version>
  <release>0.14.0</release>
  <api>0.14.0</api>
 </version>
 <stability>
  <release>beta</release>
  <api>beta</api>
 </stability>
 <license>BSD</license>
 <notes>
- Increase unit test code coverage #5225
 </notes>
 <contents>
  <dir baseinstalldir="/" name="/">
    <file baseinstalldir="/" name="config.m4" role="src" />
    <file baseinstalldir="/" name="src/php/README.md" role="src" />
    <file baseinstalldir="/" name="src/php/ext/grpc/CREDITS" role="src" />
    <file baseinstalldir="/" name="src/php/ext/grpc/LICENSE" role="src" />
    <file baseinstalldir="/" name="src/php/ext/grpc/byte_buffer.c" role="src" />
    <file baseinstalldir="/" name="src/php/ext/grpc/call.c" role="src" />
    <file baseinstalldir="/" name="src/php/ext/grpc/call_credentials.c" role="src" />
    <file baseinstalldir="/" name="src/php/ext/grpc/channel.c" role="src" />
    <file baseinstalldir="/" name="src/php/ext/grpc/channel_credentials.c" role="src" />
    <file baseinstalldir="/" name="src/php/ext/grpc/completion_queue.c" role="src" />
    <file baseinstalldir="/" name="src/php/ext/grpc/php_grpc.c" role="src" />
    <file baseinstalldir="/" name="src/php/ext/grpc/server.c" role="src" />
    <file baseinstalldir="/" name="src/php/ext/grpc/server_credentials.c" role="src" />
    <file baseinstalldir="/" name="src/php/ext/grpc/timeval.c" role="src" />
    <file baseinstalldir="/" name="src/php/ext/grpc/byte_buffer.h" role="src" />
    <file baseinstalldir="/" name="src/php/ext/grpc/call.h" role="src" />
    <file baseinstalldir="/" name="src/php/ext/grpc/call_credentials.h" role="src" />
    <file baseinstalldir="/" name="src/php/ext/grpc/channel.h" role="src" />
    <file baseinstalldir="/" name="src/php/ext/grpc/channel_credentials.h" role="src" />
    <file baseinstalldir="/" name="src/php/ext/grpc/completion_queue.h" role="src" />
    <file baseinstalldir="/" name="src/php/ext/grpc/php_grpc.h" role="src" />
    <file baseinstalldir="/" name="src/php/ext/grpc/server.h" role="src" />
    <file baseinstalldir="/" name="src/php/ext/grpc/server_credentials.h" role="src" />
    <file baseinstalldir="/" name="src/php/ext/grpc/timeval.h" role="src" />
    <file baseinstalldir="/" name="include/grpc/support/alloc.h" role="src" />
    <file baseinstalldir="/" name="include/grpc/support/atm.h" role="src" />
    <file baseinstalldir="/" name="include/grpc/support/atm_gcc_atomic.h" role="src" />
    <file baseinstalldir="/" name="include/grpc/support/atm_gcc_sync.h" role="src" />
    <file baseinstalldir="/" name="include/grpc/support/atm_win32.h" role="src" />
    <file baseinstalldir="/" name="include/grpc/support/avl.h" role="src" />
    <file baseinstalldir="/" name="include/grpc/support/cmdline.h" role="src" />
    <file baseinstalldir="/" name="include/grpc/support/cpu.h" role="src" />
    <file baseinstalldir="/" name="include/grpc/support/histogram.h" role="src" />
    <file baseinstalldir="/" name="include/grpc/support/host_port.h" role="src" />
    <file baseinstalldir="/" name="include/grpc/support/log.h" role="src" />
    <file baseinstalldir="/" name="include/grpc/support/log_win32.h" role="src" />
    <file baseinstalldir="/" name="include/grpc/support/port_platform.h" role="src" />
    <file baseinstalldir="/" name="include/grpc/support/slice.h" role="src" />
    <file baseinstalldir="/" name="include/grpc/support/slice_buffer.h" role="src" />
    <file baseinstalldir="/" name="include/grpc/support/string_util.h" role="src" />
    <file baseinstalldir="/" name="include/grpc/support/subprocess.h" role="src" />
    <file baseinstalldir="/" name="include/grpc/support/sync.h" role="src" />
    <file baseinstalldir="/" name="include/grpc/support/sync_generic.h" role="src" />
    <file baseinstalldir="/" name="include/grpc/support/sync_posix.h" role="src" />
    <file baseinstalldir="/" name="include/grpc/support/sync_win32.h" role="src" />
    <file baseinstalldir="/" name="include/grpc/support/thd.h" role="src" />
    <file baseinstalldir="/" name="include/grpc/support/time.h" role="src" />
    <file baseinstalldir="/" name="include/grpc/support/tls.h" role="src" />
    <file baseinstalldir="/" name="include/grpc/support/tls_gcc.h" role="src" />
    <file baseinstalldir="/" name="include/grpc/support/tls_msvc.h" role="src" />
    <file baseinstalldir="/" name="include/grpc/support/tls_pthread.h" role="src" />
    <file baseinstalldir="/" name="include/grpc/support/useful.h" role="src" />
    <file baseinstalldir="/" name="include/grpc/impl/codegen/alloc.h" role="src" />
    <file baseinstalldir="/" name="include/grpc/impl/codegen/atm.h" role="src" />
    <file baseinstalldir="/" name="include/grpc/impl/codegen/atm_gcc_atomic.h" role="src" />
    <file baseinstalldir="/" name="include/grpc/impl/codegen/atm_gcc_sync.h" role="src" />
    <file baseinstalldir="/" name="include/grpc/impl/codegen/atm_win32.h" role="src" />
    <file baseinstalldir="/" name="include/grpc/impl/codegen/log.h" role="src" />
    <file baseinstalldir="/" name="include/grpc/impl/codegen/port_platform.h" role="src" />
    <file baseinstalldir="/" name="include/grpc/impl/codegen/slice.h" role="src" />
    <file baseinstalldir="/" name="include/grpc/impl/codegen/slice_buffer.h" role="src" />
    <file baseinstalldir="/" name="include/grpc/impl/codegen/sync.h" role="src" />
    <file baseinstalldir="/" name="include/grpc/impl/codegen/sync_generic.h" role="src" />
    <file baseinstalldir="/" name="include/grpc/impl/codegen/sync_posix.h" role="src" />
    <file baseinstalldir="/" name="include/grpc/impl/codegen/sync_win32.h" role="src" />
    <file baseinstalldir="/" name="include/grpc/impl/codegen/time.h" role="src" />
    <file baseinstalldir="/" name="src/core/lib/profiling/timers.h" role="src" />
    <file baseinstalldir="/" name="src/core/lib/support/backoff.h" role="src" />
    <file baseinstalldir="/" name="src/core/lib/support/block_annotate.h" role="src" />
    <file baseinstalldir="/" name="src/core/lib/support/env.h" role="src" />
    <file baseinstalldir="/" name="src/core/lib/support/load_file.h" role="src" />
    <file baseinstalldir="/" name="src/core/lib/support/murmur_hash.h" role="src" />
    <file baseinstalldir="/" name="src/core/lib/support/stack_lockfree.h" role="src" />
    <file baseinstalldir="/" name="src/core/lib/support/string.h" role="src" />
    <file baseinstalldir="/" name="src/core/lib/support/string_win32.h" role="src" />
    <file baseinstalldir="/" name="src/core/lib/support/thd_internal.h" role="src" />
    <file baseinstalldir="/" name="src/core/lib/support/time_precise.h" role="src" />
    <file baseinstalldir="/" name="src/core/lib/support/tmpfile.h" role="src" />
    <file baseinstalldir="/" name="src/core/lib/profiling/basic_timers.c" role="src" />
    <file baseinstalldir="/" name="src/core/lib/profiling/stap_timers.c" role="src" />
    <file baseinstalldir="/" name="src/core/lib/support/alloc.c" role="src" />
    <file baseinstalldir="/" name="src/core/lib/support/avl.c" role="src" />
    <file baseinstalldir="/" name="src/core/lib/support/backoff.c" role="src" />
    <file baseinstalldir="/" name="src/core/lib/support/cmdline.c" role="src" />
    <file baseinstalldir="/" name="src/core/lib/support/cpu_iphone.c" role="src" />
    <file baseinstalldir="/" name="src/core/lib/support/cpu_linux.c" role="src" />
    <file baseinstalldir="/" name="src/core/lib/support/cpu_posix.c" role="src" />
    <file baseinstalldir="/" name="src/core/lib/support/cpu_windows.c" role="src" />
    <file baseinstalldir="/" name="src/core/lib/support/env_linux.c" role="src" />
    <file baseinstalldir="/" name="src/core/lib/support/env_posix.c" role="src" />
    <file baseinstalldir="/" name="src/core/lib/support/env_win32.c" role="src" />
    <file baseinstalldir="/" name="src/core/lib/support/histogram.c" role="src" />
    <file baseinstalldir="/" name="src/core/lib/support/host_port.c" role="src" />
    <file baseinstalldir="/" name="src/core/lib/support/load_file.c" role="src" />
    <file baseinstalldir="/" name="src/core/lib/support/log.c" role="src" />
    <file baseinstalldir="/" name="src/core/lib/support/log_android.c" role="src" />
    <file baseinstalldir="/" name="src/core/lib/support/log_linux.c" role="src" />
    <file baseinstalldir="/" name="src/core/lib/support/log_posix.c" role="src" />
    <file baseinstalldir="/" name="src/core/lib/support/log_win32.c" role="src" />
    <file baseinstalldir="/" name="src/core/lib/support/murmur_hash.c" role="src" />
    <file baseinstalldir="/" name="src/core/lib/support/slice.c" role="src" />
    <file baseinstalldir="/" name="src/core/lib/support/slice_buffer.c" role="src" />
    <file baseinstalldir="/" name="src/core/lib/support/stack_lockfree.c" role="src" />
    <file baseinstalldir="/" name="src/core/lib/support/string.c" role="src" />
    <file baseinstalldir="/" name="src/core/lib/support/string_posix.c" role="src" />
    <file baseinstalldir="/" name="src/core/lib/support/string_win32.c" role="src" />
    <file baseinstalldir="/" name="src/core/lib/support/subprocess_posix.c" role="src" />
    <file baseinstalldir="/" name="src/core/lib/support/subprocess_windows.c" role="src" />
    <file baseinstalldir="/" name="src/core/lib/support/sync.c" role="src" />
    <file baseinstalldir="/" name="src/core/lib/support/sync_posix.c" role="src" />
    <file baseinstalldir="/" name="src/core/lib/support/sync_win32.c" role="src" />
    <file baseinstalldir="/" name="src/core/lib/support/thd.c" role="src" />
    <file baseinstalldir="/" name="src/core/lib/support/thd_posix.c" role="src" />
    <file baseinstalldir="/" name="src/core/lib/support/thd_win32.c" role="src" />
    <file baseinstalldir="/" name="src/core/lib/support/time.c" role="src" />
    <file baseinstalldir="/" name="src/core/lib/support/time_posix.c" role="src" />
    <file baseinstalldir="/" name="src/core/lib/support/time_precise.c" role="src" />
    <file baseinstalldir="/" name="src/core/lib/support/time_win32.c" role="src" />
    <file baseinstalldir="/" name="src/core/lib/support/tls_pthread.c" role="src" />
    <file baseinstalldir="/" name="src/core/lib/support/tmpfile_posix.c" role="src" />
    <file baseinstalldir="/" name="src/core/lib/support/tmpfile_win32.c" role="src" />
    <file baseinstalldir="/" name="src/core/lib/support/wrap_memcpy.c" role="src" />
    <file baseinstalldir="/" name="include/grpc/grpc_security.h" role="src" />
    <file baseinstalldir="/" name="include/grpc/byte_buffer.h" role="src" />
    <file baseinstalldir="/" name="include/grpc/byte_buffer_reader.h" role="src" />
    <file baseinstalldir="/" name="include/grpc/compression.h" role="src" />
    <file baseinstalldir="/" name="include/grpc/grpc.h" role="src" />
    <file baseinstalldir="/" name="include/grpc/status.h" role="src" />
    <file baseinstalldir="/" name="include/grpc/impl/codegen/byte_buffer.h" role="src" />
    <file baseinstalldir="/" name="include/grpc/impl/codegen/compression_types.h" role="src" />
    <file baseinstalldir="/" name="include/grpc/impl/codegen/connectivity_state.h" role="src" />
    <file baseinstalldir="/" name="include/grpc/impl/codegen/grpc_types.h" role="src" />
    <file baseinstalldir="/" name="include/grpc/impl/codegen/propagation_bits.h" role="src" />
    <file baseinstalldir="/" name="include/grpc/impl/codegen/status.h" role="src" />
    <file baseinstalldir="/" name="include/grpc/census.h" role="src" />
<<<<<<< HEAD
    <file baseinstalldir="/" name="src/core/census/grpc_filter.h" role="src" />
    <file baseinstalldir="/" name="src/core/census/grpc_plugin.h" role="src" />
    <file baseinstalldir="/" name="src/core/channel/channel_args.h" role="src" />
    <file baseinstalldir="/" name="src/core/channel/channel_stack.h" role="src" />
    <file baseinstalldir="/" name="src/core/channel/channel_stack_builder.h" role="src" />
    <file baseinstalldir="/" name="src/core/channel/client_channel.h" role="src" />
    <file baseinstalldir="/" name="src/core/channel/client_uchannel.h" role="src" />
    <file baseinstalldir="/" name="src/core/channel/compress_filter.h" role="src" />
    <file baseinstalldir="/" name="src/core/channel/connected_channel.h" role="src" />
    <file baseinstalldir="/" name="src/core/channel/context.h" role="src" />
    <file baseinstalldir="/" name="src/core/channel/http_client_filter.h" role="src" />
    <file baseinstalldir="/" name="src/core/channel/http_server_filter.h" role="src" />
    <file baseinstalldir="/" name="src/core/channel/subchannel_call_holder.h" role="src" />
    <file baseinstalldir="/" name="src/core/client_config/client_config.h" role="src" />
    <file baseinstalldir="/" name="src/core/client_config/connector.h" role="src" />
    <file baseinstalldir="/" name="src/core/client_config/initial_connect_string.h" role="src" />
    <file baseinstalldir="/" name="src/core/client_config/lb_policies/load_balancer_api.h" role="src" />
    <file baseinstalldir="/" name="src/core/client_config/lb_policies/pick_first.h" role="src" />
    <file baseinstalldir="/" name="src/core/client_config/lb_policies/round_robin.h" role="src" />
    <file baseinstalldir="/" name="src/core/client_config/lb_policy.h" role="src" />
    <file baseinstalldir="/" name="src/core/client_config/lb_policy_factory.h" role="src" />
    <file baseinstalldir="/" name="src/core/client_config/lb_policy_registry.h" role="src" />
    <file baseinstalldir="/" name="src/core/client_config/resolver.h" role="src" />
    <file baseinstalldir="/" name="src/core/client_config/resolver_factory.h" role="src" />
    <file baseinstalldir="/" name="src/core/client_config/resolver_registry.h" role="src" />
    <file baseinstalldir="/" name="src/core/client_config/resolvers/dns_resolver.h" role="src" />
    <file baseinstalldir="/" name="src/core/client_config/resolvers/sockaddr_resolver.h" role="src" />
    <file baseinstalldir="/" name="src/core/client_config/subchannel.h" role="src" />
    <file baseinstalldir="/" name="src/core/client_config/subchannel_factory.h" role="src" />
    <file baseinstalldir="/" name="src/core/client_config/subchannel_index.h" role="src" />
    <file baseinstalldir="/" name="src/core/client_config/uri_parser.h" role="src" />
    <file baseinstalldir="/" name="src/core/compression/algorithm_metadata.h" role="src" />
    <file baseinstalldir="/" name="src/core/compression/message_compress.h" role="src" />
    <file baseinstalldir="/" name="src/core/debug/trace.h" role="src" />
    <file baseinstalldir="/" name="src/core/httpcli/format_request.h" role="src" />
    <file baseinstalldir="/" name="src/core/httpcli/httpcli.h" role="src" />
    <file baseinstalldir="/" name="src/core/httpcli/parser.h" role="src" />
    <file baseinstalldir="/" name="src/core/iomgr/closure.h" role="src" />
    <file baseinstalldir="/" name="src/core/iomgr/endpoint.h" role="src" />
    <file baseinstalldir="/" name="src/core/iomgr/endpoint_pair.h" role="src" />
    <file baseinstalldir="/" name="src/core/iomgr/ev_poll_and_epoll_posix.h" role="src" />
    <file baseinstalldir="/" name="src/core/iomgr/ev_posix.h" role="src" />
    <file baseinstalldir="/" name="src/core/iomgr/exec_ctx.h" role="src" />
    <file baseinstalldir="/" name="src/core/iomgr/executor.h" role="src" />
    <file baseinstalldir="/" name="src/core/iomgr/iocp_windows.h" role="src" />
    <file baseinstalldir="/" name="src/core/iomgr/iomgr.h" role="src" />
    <file baseinstalldir="/" name="src/core/iomgr/iomgr_internal.h" role="src" />
    <file baseinstalldir="/" name="src/core/iomgr/iomgr_posix.h" role="src" />
    <file baseinstalldir="/" name="src/core/iomgr/pollset.h" role="src" />
    <file baseinstalldir="/" name="src/core/iomgr/pollset_set.h" role="src" />
    <file baseinstalldir="/" name="src/core/iomgr/pollset_set_windows.h" role="src" />
    <file baseinstalldir="/" name="src/core/iomgr/pollset_windows.h" role="src" />
    <file baseinstalldir="/" name="src/core/iomgr/resolve_address.h" role="src" />
    <file baseinstalldir="/" name="src/core/iomgr/sockaddr.h" role="src" />
    <file baseinstalldir="/" name="src/core/iomgr/sockaddr_posix.h" role="src" />
    <file baseinstalldir="/" name="src/core/iomgr/sockaddr_utils.h" role="src" />
    <file baseinstalldir="/" name="src/core/iomgr/sockaddr_win32.h" role="src" />
    <file baseinstalldir="/" name="src/core/iomgr/socket_utils_posix.h" role="src" />
    <file baseinstalldir="/" name="src/core/iomgr/socket_windows.h" role="src" />
    <file baseinstalldir="/" name="src/core/iomgr/tcp_client.h" role="src" />
    <file baseinstalldir="/" name="src/core/iomgr/tcp_posix.h" role="src" />
    <file baseinstalldir="/" name="src/core/iomgr/tcp_server.h" role="src" />
    <file baseinstalldir="/" name="src/core/iomgr/tcp_windows.h" role="src" />
    <file baseinstalldir="/" name="src/core/iomgr/time_averaged_stats.h" role="src" />
    <file baseinstalldir="/" name="src/core/iomgr/timer.h" role="src" />
    <file baseinstalldir="/" name="src/core/iomgr/timer_heap.h" role="src" />
    <file baseinstalldir="/" name="src/core/iomgr/udp_server.h" role="src" />
    <file baseinstalldir="/" name="src/core/iomgr/wakeup_fd_pipe.h" role="src" />
    <file baseinstalldir="/" name="src/core/iomgr/wakeup_fd_posix.h" role="src" />
    <file baseinstalldir="/" name="src/core/iomgr/workqueue.h" role="src" />
    <file baseinstalldir="/" name="src/core/iomgr/workqueue_posix.h" role="src" />
    <file baseinstalldir="/" name="src/core/iomgr/workqueue_windows.h" role="src" />
    <file baseinstalldir="/" name="src/core/json/json.h" role="src" />
    <file baseinstalldir="/" name="src/core/json/json_common.h" role="src" />
    <file baseinstalldir="/" name="src/core/json/json_reader.h" role="src" />
    <file baseinstalldir="/" name="src/core/json/json_writer.h" role="src" />
    <file baseinstalldir="/" name="src/core/proto/grpc/lb/v0/load_balancer.pb.h" role="src" />
    <file baseinstalldir="/" name="src/core/statistics/census_interface.h" role="src" />
    <file baseinstalldir="/" name="src/core/statistics/census_rpc_stats.h" role="src" />
    <file baseinstalldir="/" name="src/core/surface/api_trace.h" role="src" />
    <file baseinstalldir="/" name="src/core/surface/call.h" role="src" />
    <file baseinstalldir="/" name="src/core/surface/call_test_only.h" role="src" />
    <file baseinstalldir="/" name="src/core/surface/channel.h" role="src" />
    <file baseinstalldir="/" name="src/core/surface/channel_init.h" role="src" />
    <file baseinstalldir="/" name="src/core/surface/channel_stack_type.h" role="src" />
    <file baseinstalldir="/" name="src/core/surface/completion_queue.h" role="src" />
    <file baseinstalldir="/" name="src/core/surface/event_string.h" role="src" />
    <file baseinstalldir="/" name="src/core/surface/init.h" role="src" />
    <file baseinstalldir="/" name="src/core/surface/lame_client.h" role="src" />
    <file baseinstalldir="/" name="src/core/surface/server.h" role="src" />
    <file baseinstalldir="/" name="src/core/surface/surface_trace.h" role="src" />
    <file baseinstalldir="/" name="src/core/transport/byte_stream.h" role="src" />
    <file baseinstalldir="/" name="src/core/transport/chttp2/alpn.h" role="src" />
    <file baseinstalldir="/" name="src/core/transport/chttp2/bin_encoder.h" role="src" />
    <file baseinstalldir="/" name="src/core/transport/chttp2/frame.h" role="src" />
    <file baseinstalldir="/" name="src/core/transport/chttp2/frame_data.h" role="src" />
    <file baseinstalldir="/" name="src/core/transport/chttp2/frame_goaway.h" role="src" />
    <file baseinstalldir="/" name="src/core/transport/chttp2/frame_ping.h" role="src" />
    <file baseinstalldir="/" name="src/core/transport/chttp2/frame_rst_stream.h" role="src" />
    <file baseinstalldir="/" name="src/core/transport/chttp2/frame_settings.h" role="src" />
    <file baseinstalldir="/" name="src/core/transport/chttp2/frame_window_update.h" role="src" />
    <file baseinstalldir="/" name="src/core/transport/chttp2/hpack_encoder.h" role="src" />
    <file baseinstalldir="/" name="src/core/transport/chttp2/hpack_parser.h" role="src" />
    <file baseinstalldir="/" name="src/core/transport/chttp2/hpack_table.h" role="src" />
    <file baseinstalldir="/" name="src/core/transport/chttp2/http2_errors.h" role="src" />
    <file baseinstalldir="/" name="src/core/transport/chttp2/huffsyms.h" role="src" />
    <file baseinstalldir="/" name="src/core/transport/chttp2/incoming_metadata.h" role="src" />
    <file baseinstalldir="/" name="src/core/transport/chttp2/internal.h" role="src" />
    <file baseinstalldir="/" name="src/core/transport/chttp2/status_conversion.h" role="src" />
    <file baseinstalldir="/" name="src/core/transport/chttp2/stream_map.h" role="src" />
    <file baseinstalldir="/" name="src/core/transport/chttp2/timeout_encoding.h" role="src" />
    <file baseinstalldir="/" name="src/core/transport/chttp2/varint.h" role="src" />
    <file baseinstalldir="/" name="src/core/transport/chttp2_transport.h" role="src" />
    <file baseinstalldir="/" name="src/core/transport/connectivity_state.h" role="src" />
    <file baseinstalldir="/" name="src/core/transport/metadata.h" role="src" />
    <file baseinstalldir="/" name="src/core/transport/metadata_batch.h" role="src" />
    <file baseinstalldir="/" name="src/core/transport/static_metadata.h" role="src" />
    <file baseinstalldir="/" name="src/core/transport/transport.h" role="src" />
    <file baseinstalldir="/" name="src/core/transport/transport_impl.h" role="src" />
    <file baseinstalldir="/" name="src/core/security/auth_filters.h" role="src" />
    <file baseinstalldir="/" name="src/core/security/b64.h" role="src" />
    <file baseinstalldir="/" name="src/core/security/credentials.h" role="src" />
    <file baseinstalldir="/" name="src/core/security/handshake.h" role="src" />
    <file baseinstalldir="/" name="src/core/security/json_token.h" role="src" />
    <file baseinstalldir="/" name="src/core/security/jwt_verifier.h" role="src" />
    <file baseinstalldir="/" name="src/core/security/secure_endpoint.h" role="src" />
    <file baseinstalldir="/" name="src/core/security/security_connector.h" role="src" />
    <file baseinstalldir="/" name="src/core/security/security_context.h" role="src" />
    <file baseinstalldir="/" name="src/core/tsi/fake_transport_security.h" role="src" />
    <file baseinstalldir="/" name="src/core/tsi/ssl_transport_security.h" role="src" />
    <file baseinstalldir="/" name="src/core/tsi/ssl_types.h" role="src" />
    <file baseinstalldir="/" name="src/core/tsi/transport_security.h" role="src" />
    <file baseinstalldir="/" name="src/core/tsi/transport_security_interface.h" role="src" />
    <file baseinstalldir="/" name="src/core/census/aggregation.h" role="src" />
    <file baseinstalldir="/" name="src/core/census/mlog.h" role="src" />
    <file baseinstalldir="/" name="src/core/census/rpc_metric_id.h" role="src" />
=======
    <file baseinstalldir="/" name="src/core/lib/census/grpc_filter.h" role="src" />
    <file baseinstalldir="/" name="src/core/lib/census/grpc_plugin.h" role="src" />
    <file baseinstalldir="/" name="src/core/lib/channel/channel_args.h" role="src" />
    <file baseinstalldir="/" name="src/core/lib/channel/channel_stack.h" role="src" />
    <file baseinstalldir="/" name="src/core/lib/channel/channel_stack_builder.h" role="src" />
    <file baseinstalldir="/" name="src/core/lib/channel/client_channel.h" role="src" />
    <file baseinstalldir="/" name="src/core/lib/channel/compress_filter.h" role="src" />
    <file baseinstalldir="/" name="src/core/lib/channel/connected_channel.h" role="src" />
    <file baseinstalldir="/" name="src/core/lib/channel/context.h" role="src" />
    <file baseinstalldir="/" name="src/core/lib/channel/http_client_filter.h" role="src" />
    <file baseinstalldir="/" name="src/core/lib/channel/http_server_filter.h" role="src" />
    <file baseinstalldir="/" name="src/core/lib/channel/subchannel_call_holder.h" role="src" />
    <file baseinstalldir="/" name="src/core/lib/client_config/client_config.h" role="src" />
    <file baseinstalldir="/" name="src/core/lib/client_config/connector.h" role="src" />
    <file baseinstalldir="/" name="src/core/lib/client_config/initial_connect_string.h" role="src" />
    <file baseinstalldir="/" name="src/core/lib/client_config/lb_policies/load_balancer_api.h" role="src" />
    <file baseinstalldir="/" name="src/core/lib/client_config/lb_policies/pick_first.h" role="src" />
    <file baseinstalldir="/" name="src/core/lib/client_config/lb_policies/round_robin.h" role="src" />
    <file baseinstalldir="/" name="src/core/lib/client_config/lb_policy.h" role="src" />
    <file baseinstalldir="/" name="src/core/lib/client_config/lb_policy_factory.h" role="src" />
    <file baseinstalldir="/" name="src/core/lib/client_config/lb_policy_registry.h" role="src" />
    <file baseinstalldir="/" name="src/core/lib/client_config/resolver.h" role="src" />
    <file baseinstalldir="/" name="src/core/lib/client_config/resolver_factory.h" role="src" />
    <file baseinstalldir="/" name="src/core/lib/client_config/resolver_registry.h" role="src" />
    <file baseinstalldir="/" name="src/core/lib/client_config/resolvers/dns_resolver.h" role="src" />
    <file baseinstalldir="/" name="src/core/lib/client_config/resolvers/sockaddr_resolver.h" role="src" />
    <file baseinstalldir="/" name="src/core/lib/client_config/subchannel.h" role="src" />
    <file baseinstalldir="/" name="src/core/lib/client_config/subchannel_factory.h" role="src" />
    <file baseinstalldir="/" name="src/core/lib/client_config/subchannel_index.h" role="src" />
    <file baseinstalldir="/" name="src/core/lib/client_config/uri_parser.h" role="src" />
    <file baseinstalldir="/" name="src/core/lib/compression/algorithm_metadata.h" role="src" />
    <file baseinstalldir="/" name="src/core/lib/compression/message_compress.h" role="src" />
    <file baseinstalldir="/" name="src/core/lib/debug/trace.h" role="src" />
    <file baseinstalldir="/" name="src/core/lib/http/format_request.h" role="src" />
    <file baseinstalldir="/" name="src/core/lib/http/httpcli.h" role="src" />
    <file baseinstalldir="/" name="src/core/lib/http/parser.h" role="src" />
    <file baseinstalldir="/" name="src/core/lib/iomgr/closure.h" role="src" />
    <file baseinstalldir="/" name="src/core/lib/iomgr/endpoint.h" role="src" />
    <file baseinstalldir="/" name="src/core/lib/iomgr/endpoint_pair.h" role="src" />
    <file baseinstalldir="/" name="src/core/lib/iomgr/exec_ctx.h" role="src" />
    <file baseinstalldir="/" name="src/core/lib/iomgr/executor.h" role="src" />
    <file baseinstalldir="/" name="src/core/lib/iomgr/fd_posix.h" role="src" />
    <file baseinstalldir="/" name="src/core/lib/iomgr/iocp_windows.h" role="src" />
    <file baseinstalldir="/" name="src/core/lib/iomgr/iomgr.h" role="src" />
    <file baseinstalldir="/" name="src/core/lib/iomgr/iomgr_internal.h" role="src" />
    <file baseinstalldir="/" name="src/core/lib/iomgr/iomgr_posix.h" role="src" />
    <file baseinstalldir="/" name="src/core/lib/iomgr/pollset.h" role="src" />
    <file baseinstalldir="/" name="src/core/lib/iomgr/pollset_posix.h" role="src" />
    <file baseinstalldir="/" name="src/core/lib/iomgr/pollset_set.h" role="src" />
    <file baseinstalldir="/" name="src/core/lib/iomgr/pollset_set_posix.h" role="src" />
    <file baseinstalldir="/" name="src/core/lib/iomgr/pollset_set_windows.h" role="src" />
    <file baseinstalldir="/" name="src/core/lib/iomgr/pollset_windows.h" role="src" />
    <file baseinstalldir="/" name="src/core/lib/iomgr/resolve_address.h" role="src" />
    <file baseinstalldir="/" name="src/core/lib/iomgr/sockaddr.h" role="src" />
    <file baseinstalldir="/" name="src/core/lib/iomgr/sockaddr_posix.h" role="src" />
    <file baseinstalldir="/" name="src/core/lib/iomgr/sockaddr_utils.h" role="src" />
    <file baseinstalldir="/" name="src/core/lib/iomgr/sockaddr_win32.h" role="src" />
    <file baseinstalldir="/" name="src/core/lib/iomgr/socket_utils_posix.h" role="src" />
    <file baseinstalldir="/" name="src/core/lib/iomgr/socket_windows.h" role="src" />
    <file baseinstalldir="/" name="src/core/lib/iomgr/tcp_client.h" role="src" />
    <file baseinstalldir="/" name="src/core/lib/iomgr/tcp_posix.h" role="src" />
    <file baseinstalldir="/" name="src/core/lib/iomgr/tcp_server.h" role="src" />
    <file baseinstalldir="/" name="src/core/lib/iomgr/tcp_windows.h" role="src" />
    <file baseinstalldir="/" name="src/core/lib/iomgr/time_averaged_stats.h" role="src" />
    <file baseinstalldir="/" name="src/core/lib/iomgr/timer.h" role="src" />
    <file baseinstalldir="/" name="src/core/lib/iomgr/timer_heap.h" role="src" />
    <file baseinstalldir="/" name="src/core/lib/iomgr/udp_server.h" role="src" />
    <file baseinstalldir="/" name="src/core/lib/iomgr/unix_sockets_posix.h" role="src" />
    <file baseinstalldir="/" name="src/core/lib/iomgr/wakeup_fd_pipe.h" role="src" />
    <file baseinstalldir="/" name="src/core/lib/iomgr/wakeup_fd_posix.h" role="src" />
    <file baseinstalldir="/" name="src/core/lib/iomgr/workqueue.h" role="src" />
    <file baseinstalldir="/" name="src/core/lib/iomgr/workqueue_posix.h" role="src" />
    <file baseinstalldir="/" name="src/core/lib/iomgr/workqueue_windows.h" role="src" />
    <file baseinstalldir="/" name="src/core/lib/json/json.h" role="src" />
    <file baseinstalldir="/" name="src/core/lib/json/json_common.h" role="src" />
    <file baseinstalldir="/" name="src/core/lib/json/json_reader.h" role="src" />
    <file baseinstalldir="/" name="src/core/lib/json/json_writer.h" role="src" />
    <file baseinstalldir="/" name="src/core/lib/proto/grpc/lb/v0/load_balancer.pb.h" role="src" />
    <file baseinstalldir="/" name="src/core/lib/statistics/census_interface.h" role="src" />
    <file baseinstalldir="/" name="src/core/lib/statistics/census_rpc_stats.h" role="src" />
    <file baseinstalldir="/" name="src/core/lib/surface/api_trace.h" role="src" />
    <file baseinstalldir="/" name="src/core/lib/surface/call.h" role="src" />
    <file baseinstalldir="/" name="src/core/lib/surface/call_test_only.h" role="src" />
    <file baseinstalldir="/" name="src/core/lib/surface/channel.h" role="src" />
    <file baseinstalldir="/" name="src/core/lib/surface/channel_init.h" role="src" />
    <file baseinstalldir="/" name="src/core/lib/surface/channel_stack_type.h" role="src" />
    <file baseinstalldir="/" name="src/core/lib/surface/completion_queue.h" role="src" />
    <file baseinstalldir="/" name="src/core/lib/surface/event_string.h" role="src" />
    <file baseinstalldir="/" name="src/core/lib/surface/init.h" role="src" />
    <file baseinstalldir="/" name="src/core/lib/surface/lame_client.h" role="src" />
    <file baseinstalldir="/" name="src/core/lib/surface/server.h" role="src" />
    <file baseinstalldir="/" name="src/core/lib/surface/surface_trace.h" role="src" />
    <file baseinstalldir="/" name="src/core/lib/transport/byte_stream.h" role="src" />
    <file baseinstalldir="/" name="src/core/lib/transport/chttp2/alpn.h" role="src" />
    <file baseinstalldir="/" name="src/core/lib/transport/chttp2/bin_encoder.h" role="src" />
    <file baseinstalldir="/" name="src/core/lib/transport/chttp2/frame.h" role="src" />
    <file baseinstalldir="/" name="src/core/lib/transport/chttp2/frame_data.h" role="src" />
    <file baseinstalldir="/" name="src/core/lib/transport/chttp2/frame_goaway.h" role="src" />
    <file baseinstalldir="/" name="src/core/lib/transport/chttp2/frame_ping.h" role="src" />
    <file baseinstalldir="/" name="src/core/lib/transport/chttp2/frame_rst_stream.h" role="src" />
    <file baseinstalldir="/" name="src/core/lib/transport/chttp2/frame_settings.h" role="src" />
    <file baseinstalldir="/" name="src/core/lib/transport/chttp2/frame_window_update.h" role="src" />
    <file baseinstalldir="/" name="src/core/lib/transport/chttp2/hpack_encoder.h" role="src" />
    <file baseinstalldir="/" name="src/core/lib/transport/chttp2/hpack_parser.h" role="src" />
    <file baseinstalldir="/" name="src/core/lib/transport/chttp2/hpack_table.h" role="src" />
    <file baseinstalldir="/" name="src/core/lib/transport/chttp2/http2_errors.h" role="src" />
    <file baseinstalldir="/" name="src/core/lib/transport/chttp2/huffsyms.h" role="src" />
    <file baseinstalldir="/" name="src/core/lib/transport/chttp2/incoming_metadata.h" role="src" />
    <file baseinstalldir="/" name="src/core/lib/transport/chttp2/internal.h" role="src" />
    <file baseinstalldir="/" name="src/core/lib/transport/chttp2/status_conversion.h" role="src" />
    <file baseinstalldir="/" name="src/core/lib/transport/chttp2/stream_map.h" role="src" />
    <file baseinstalldir="/" name="src/core/lib/transport/chttp2/timeout_encoding.h" role="src" />
    <file baseinstalldir="/" name="src/core/lib/transport/chttp2/varint.h" role="src" />
    <file baseinstalldir="/" name="src/core/lib/transport/chttp2_transport.h" role="src" />
    <file baseinstalldir="/" name="src/core/lib/transport/connectivity_state.h" role="src" />
    <file baseinstalldir="/" name="src/core/lib/transport/metadata.h" role="src" />
    <file baseinstalldir="/" name="src/core/lib/transport/metadata_batch.h" role="src" />
    <file baseinstalldir="/" name="src/core/lib/transport/static_metadata.h" role="src" />
    <file baseinstalldir="/" name="src/core/lib/transport/transport.h" role="src" />
    <file baseinstalldir="/" name="src/core/lib/transport/transport_impl.h" role="src" />
    <file baseinstalldir="/" name="src/core/lib/security/auth_filters.h" role="src" />
    <file baseinstalldir="/" name="src/core/lib/security/b64.h" role="src" />
    <file baseinstalldir="/" name="src/core/lib/security/credentials.h" role="src" />
    <file baseinstalldir="/" name="src/core/lib/security/handshake.h" role="src" />
    <file baseinstalldir="/" name="src/core/lib/security/json_token.h" role="src" />
    <file baseinstalldir="/" name="src/core/lib/security/jwt_verifier.h" role="src" />
    <file baseinstalldir="/" name="src/core/lib/security/secure_endpoint.h" role="src" />
    <file baseinstalldir="/" name="src/core/lib/security/security_connector.h" role="src" />
    <file baseinstalldir="/" name="src/core/lib/security/security_context.h" role="src" />
    <file baseinstalldir="/" name="src/core/lib/tsi/fake_transport_security.h" role="src" />
    <file baseinstalldir="/" name="src/core/lib/tsi/ssl_transport_security.h" role="src" />
    <file baseinstalldir="/" name="src/core/lib/tsi/ssl_types.h" role="src" />
    <file baseinstalldir="/" name="src/core/lib/tsi/transport_security.h" role="src" />
    <file baseinstalldir="/" name="src/core/lib/tsi/transport_security_interface.h" role="src" />
    <file baseinstalldir="/" name="src/core/lib/census/aggregation.h" role="src" />
    <file baseinstalldir="/" name="src/core/lib/census/mlog.h" role="src" />
    <file baseinstalldir="/" name="src/core/lib/census/rpc_metric_id.h" role="src" />
>>>>>>> e5cc05b5
    <file baseinstalldir="/" name="third_party/nanopb/pb.h" role="src" />
    <file baseinstalldir="/" name="third_party/nanopb/pb_common.h" role="src" />
    <file baseinstalldir="/" name="third_party/nanopb/pb_decode.h" role="src" />
    <file baseinstalldir="/" name="third_party/nanopb/pb_encode.h" role="src" />
<<<<<<< HEAD
    <file baseinstalldir="/" name="src/core/census/grpc_context.c" role="src" />
    <file baseinstalldir="/" name="src/core/census/grpc_filter.c" role="src" />
    <file baseinstalldir="/" name="src/core/census/grpc_plugin.c" role="src" />
    <file baseinstalldir="/" name="src/core/channel/channel_args.c" role="src" />
    <file baseinstalldir="/" name="src/core/channel/channel_stack.c" role="src" />
    <file baseinstalldir="/" name="src/core/channel/channel_stack_builder.c" role="src" />
    <file baseinstalldir="/" name="src/core/channel/client_channel.c" role="src" />
    <file baseinstalldir="/" name="src/core/channel/client_uchannel.c" role="src" />
    <file baseinstalldir="/" name="src/core/channel/compress_filter.c" role="src" />
    <file baseinstalldir="/" name="src/core/channel/connected_channel.c" role="src" />
    <file baseinstalldir="/" name="src/core/channel/http_client_filter.c" role="src" />
    <file baseinstalldir="/" name="src/core/channel/http_server_filter.c" role="src" />
    <file baseinstalldir="/" name="src/core/channel/subchannel_call_holder.c" role="src" />
    <file baseinstalldir="/" name="src/core/client_config/client_config.c" role="src" />
    <file baseinstalldir="/" name="src/core/client_config/connector.c" role="src" />
    <file baseinstalldir="/" name="src/core/client_config/default_initial_connect_string.c" role="src" />
    <file baseinstalldir="/" name="src/core/client_config/initial_connect_string.c" role="src" />
    <file baseinstalldir="/" name="src/core/client_config/lb_policies/load_balancer_api.c" role="src" />
    <file baseinstalldir="/" name="src/core/client_config/lb_policies/pick_first.c" role="src" />
    <file baseinstalldir="/" name="src/core/client_config/lb_policies/round_robin.c" role="src" />
    <file baseinstalldir="/" name="src/core/client_config/lb_policy.c" role="src" />
    <file baseinstalldir="/" name="src/core/client_config/lb_policy_factory.c" role="src" />
    <file baseinstalldir="/" name="src/core/client_config/lb_policy_registry.c" role="src" />
    <file baseinstalldir="/" name="src/core/client_config/resolver.c" role="src" />
    <file baseinstalldir="/" name="src/core/client_config/resolver_factory.c" role="src" />
    <file baseinstalldir="/" name="src/core/client_config/resolver_registry.c" role="src" />
    <file baseinstalldir="/" name="src/core/client_config/resolvers/dns_resolver.c" role="src" />
    <file baseinstalldir="/" name="src/core/client_config/resolvers/sockaddr_resolver.c" role="src" />
    <file baseinstalldir="/" name="src/core/client_config/subchannel.c" role="src" />
    <file baseinstalldir="/" name="src/core/client_config/subchannel_factory.c" role="src" />
    <file baseinstalldir="/" name="src/core/client_config/subchannel_index.c" role="src" />
    <file baseinstalldir="/" name="src/core/client_config/uri_parser.c" role="src" />
    <file baseinstalldir="/" name="src/core/compression/compression_algorithm.c" role="src" />
    <file baseinstalldir="/" name="src/core/compression/message_compress.c" role="src" />
    <file baseinstalldir="/" name="src/core/debug/trace.c" role="src" />
    <file baseinstalldir="/" name="src/core/httpcli/format_request.c" role="src" />
    <file baseinstalldir="/" name="src/core/httpcli/httpcli.c" role="src" />
    <file baseinstalldir="/" name="src/core/httpcli/parser.c" role="src" />
    <file baseinstalldir="/" name="src/core/iomgr/closure.c" role="src" />
    <file baseinstalldir="/" name="src/core/iomgr/endpoint.c" role="src" />
    <file baseinstalldir="/" name="src/core/iomgr/endpoint_pair_posix.c" role="src" />
    <file baseinstalldir="/" name="src/core/iomgr/endpoint_pair_windows.c" role="src" />
    <file baseinstalldir="/" name="src/core/iomgr/ev_poll_and_epoll_posix.c" role="src" />
    <file baseinstalldir="/" name="src/core/iomgr/ev_posix.c" role="src" />
    <file baseinstalldir="/" name="src/core/iomgr/exec_ctx.c" role="src" />
    <file baseinstalldir="/" name="src/core/iomgr/executor.c" role="src" />
    <file baseinstalldir="/" name="src/core/iomgr/iocp_windows.c" role="src" />
    <file baseinstalldir="/" name="src/core/iomgr/iomgr.c" role="src" />
    <file baseinstalldir="/" name="src/core/iomgr/iomgr_posix.c" role="src" />
    <file baseinstalldir="/" name="src/core/iomgr/iomgr_windows.c" role="src" />
    <file baseinstalldir="/" name="src/core/iomgr/pollset_set_windows.c" role="src" />
    <file baseinstalldir="/" name="src/core/iomgr/pollset_windows.c" role="src" />
    <file baseinstalldir="/" name="src/core/iomgr/resolve_address_posix.c" role="src" />
    <file baseinstalldir="/" name="src/core/iomgr/resolve_address_windows.c" role="src" />
    <file baseinstalldir="/" name="src/core/iomgr/sockaddr_utils.c" role="src" />
    <file baseinstalldir="/" name="src/core/iomgr/socket_utils_common_posix.c" role="src" />
    <file baseinstalldir="/" name="src/core/iomgr/socket_utils_linux.c" role="src" />
    <file baseinstalldir="/" name="src/core/iomgr/socket_utils_posix.c" role="src" />
    <file baseinstalldir="/" name="src/core/iomgr/socket_windows.c" role="src" />
    <file baseinstalldir="/" name="src/core/iomgr/tcp_client_posix.c" role="src" />
    <file baseinstalldir="/" name="src/core/iomgr/tcp_client_windows.c" role="src" />
    <file baseinstalldir="/" name="src/core/iomgr/tcp_posix.c" role="src" />
    <file baseinstalldir="/" name="src/core/iomgr/tcp_server_posix.c" role="src" />
    <file baseinstalldir="/" name="src/core/iomgr/tcp_server_windows.c" role="src" />
    <file baseinstalldir="/" name="src/core/iomgr/tcp_windows.c" role="src" />
    <file baseinstalldir="/" name="src/core/iomgr/time_averaged_stats.c" role="src" />
    <file baseinstalldir="/" name="src/core/iomgr/timer.c" role="src" />
    <file baseinstalldir="/" name="src/core/iomgr/timer_heap.c" role="src" />
    <file baseinstalldir="/" name="src/core/iomgr/udp_server.c" role="src" />
    <file baseinstalldir="/" name="src/core/iomgr/wakeup_fd_eventfd.c" role="src" />
    <file baseinstalldir="/" name="src/core/iomgr/wakeup_fd_nospecial.c" role="src" />
    <file baseinstalldir="/" name="src/core/iomgr/wakeup_fd_pipe.c" role="src" />
    <file baseinstalldir="/" name="src/core/iomgr/wakeup_fd_posix.c" role="src" />
    <file baseinstalldir="/" name="src/core/iomgr/workqueue_posix.c" role="src" />
    <file baseinstalldir="/" name="src/core/iomgr/workqueue_windows.c" role="src" />
    <file baseinstalldir="/" name="src/core/json/json.c" role="src" />
    <file baseinstalldir="/" name="src/core/json/json_reader.c" role="src" />
    <file baseinstalldir="/" name="src/core/json/json_string.c" role="src" />
    <file baseinstalldir="/" name="src/core/json/json_writer.c" role="src" />
    <file baseinstalldir="/" name="src/core/proto/grpc/lb/v0/load_balancer.pb.c" role="src" />
    <file baseinstalldir="/" name="src/core/surface/alarm.c" role="src" />
    <file baseinstalldir="/" name="src/core/surface/api_trace.c" role="src" />
    <file baseinstalldir="/" name="src/core/surface/byte_buffer.c" role="src" />
    <file baseinstalldir="/" name="src/core/surface/byte_buffer_reader.c" role="src" />
    <file baseinstalldir="/" name="src/core/surface/call.c" role="src" />
    <file baseinstalldir="/" name="src/core/surface/call_details.c" role="src" />
    <file baseinstalldir="/" name="src/core/surface/call_log_batch.c" role="src" />
    <file baseinstalldir="/" name="src/core/surface/channel.c" role="src" />
    <file baseinstalldir="/" name="src/core/surface/channel_connectivity.c" role="src" />
    <file baseinstalldir="/" name="src/core/surface/channel_create.c" role="src" />
    <file baseinstalldir="/" name="src/core/surface/channel_init.c" role="src" />
    <file baseinstalldir="/" name="src/core/surface/channel_ping.c" role="src" />
    <file baseinstalldir="/" name="src/core/surface/channel_stack_type.c" role="src" />
    <file baseinstalldir="/" name="src/core/surface/completion_queue.c" role="src" />
    <file baseinstalldir="/" name="src/core/surface/event_string.c" role="src" />
    <file baseinstalldir="/" name="src/core/surface/init.c" role="src" />
    <file baseinstalldir="/" name="src/core/surface/lame_client.c" role="src" />
    <file baseinstalldir="/" name="src/core/surface/metadata_array.c" role="src" />
    <file baseinstalldir="/" name="src/core/surface/server.c" role="src" />
    <file baseinstalldir="/" name="src/core/surface/server_chttp2.c" role="src" />
    <file baseinstalldir="/" name="src/core/surface/validate_metadata.c" role="src" />
    <file baseinstalldir="/" name="src/core/surface/version.c" role="src" />
    <file baseinstalldir="/" name="src/core/transport/byte_stream.c" role="src" />
    <file baseinstalldir="/" name="src/core/transport/chttp2/alpn.c" role="src" />
    <file baseinstalldir="/" name="src/core/transport/chttp2/bin_encoder.c" role="src" />
    <file baseinstalldir="/" name="src/core/transport/chttp2/frame_data.c" role="src" />
    <file baseinstalldir="/" name="src/core/transport/chttp2/frame_goaway.c" role="src" />
    <file baseinstalldir="/" name="src/core/transport/chttp2/frame_ping.c" role="src" />
    <file baseinstalldir="/" name="src/core/transport/chttp2/frame_rst_stream.c" role="src" />
    <file baseinstalldir="/" name="src/core/transport/chttp2/frame_settings.c" role="src" />
    <file baseinstalldir="/" name="src/core/transport/chttp2/frame_window_update.c" role="src" />
    <file baseinstalldir="/" name="src/core/transport/chttp2/hpack_encoder.c" role="src" />
    <file baseinstalldir="/" name="src/core/transport/chttp2/hpack_parser.c" role="src" />
    <file baseinstalldir="/" name="src/core/transport/chttp2/hpack_table.c" role="src" />
    <file baseinstalldir="/" name="src/core/transport/chttp2/huffsyms.c" role="src" />
    <file baseinstalldir="/" name="src/core/transport/chttp2/incoming_metadata.c" role="src" />
    <file baseinstalldir="/" name="src/core/transport/chttp2/parsing.c" role="src" />
    <file baseinstalldir="/" name="src/core/transport/chttp2/status_conversion.c" role="src" />
    <file baseinstalldir="/" name="src/core/transport/chttp2/stream_lists.c" role="src" />
    <file baseinstalldir="/" name="src/core/transport/chttp2/stream_map.c" role="src" />
    <file baseinstalldir="/" name="src/core/transport/chttp2/timeout_encoding.c" role="src" />
    <file baseinstalldir="/" name="src/core/transport/chttp2/varint.c" role="src" />
    <file baseinstalldir="/" name="src/core/transport/chttp2/writing.c" role="src" />
    <file baseinstalldir="/" name="src/core/transport/chttp2_transport.c" role="src" />
    <file baseinstalldir="/" name="src/core/transport/connectivity_state.c" role="src" />
    <file baseinstalldir="/" name="src/core/transport/metadata.c" role="src" />
    <file baseinstalldir="/" name="src/core/transport/metadata_batch.c" role="src" />
    <file baseinstalldir="/" name="src/core/transport/static_metadata.c" role="src" />
    <file baseinstalldir="/" name="src/core/transport/transport.c" role="src" />
    <file baseinstalldir="/" name="src/core/transport/transport_op_string.c" role="src" />
    <file baseinstalldir="/" name="src/core/httpcli/httpcli_security_connector.c" role="src" />
    <file baseinstalldir="/" name="src/core/security/b64.c" role="src" />
    <file baseinstalldir="/" name="src/core/security/client_auth_filter.c" role="src" />
    <file baseinstalldir="/" name="src/core/security/credentials.c" role="src" />
    <file baseinstalldir="/" name="src/core/security/credentials_metadata.c" role="src" />
    <file baseinstalldir="/" name="src/core/security/credentials_posix.c" role="src" />
    <file baseinstalldir="/" name="src/core/security/credentials_win32.c" role="src" />
    <file baseinstalldir="/" name="src/core/security/google_default_credentials.c" role="src" />
    <file baseinstalldir="/" name="src/core/security/handshake.c" role="src" />
    <file baseinstalldir="/" name="src/core/security/json_token.c" role="src" />
    <file baseinstalldir="/" name="src/core/security/jwt_verifier.c" role="src" />
    <file baseinstalldir="/" name="src/core/security/secure_endpoint.c" role="src" />
    <file baseinstalldir="/" name="src/core/security/security_connector.c" role="src" />
    <file baseinstalldir="/" name="src/core/security/security_context.c" role="src" />
    <file baseinstalldir="/" name="src/core/security/server_auth_filter.c" role="src" />
    <file baseinstalldir="/" name="src/core/security/server_secure_chttp2.c" role="src" />
    <file baseinstalldir="/" name="src/core/surface/init_secure.c" role="src" />
    <file baseinstalldir="/" name="src/core/surface/secure_channel_create.c" role="src" />
    <file baseinstalldir="/" name="src/core/tsi/fake_transport_security.c" role="src" />
    <file baseinstalldir="/" name="src/core/tsi/ssl_transport_security.c" role="src" />
    <file baseinstalldir="/" name="src/core/tsi/transport_security.c" role="src" />
    <file baseinstalldir="/" name="src/core/census/context.c" role="src" />
    <file baseinstalldir="/" name="src/core/census/initialize.c" role="src" />
    <file baseinstalldir="/" name="src/core/census/mlog.c" role="src" />
    <file baseinstalldir="/" name="src/core/census/operation.c" role="src" />
    <file baseinstalldir="/" name="src/core/census/placeholders.c" role="src" />
    <file baseinstalldir="/" name="src/core/census/tracing.c" role="src" />
=======
    <file baseinstalldir="/" name="src/core/lib/census/grpc_context.c" role="src" />
    <file baseinstalldir="/" name="src/core/lib/census/grpc_filter.c" role="src" />
    <file baseinstalldir="/" name="src/core/lib/census/grpc_plugin.c" role="src" />
    <file baseinstalldir="/" name="src/core/lib/channel/channel_args.c" role="src" />
    <file baseinstalldir="/" name="src/core/lib/channel/channel_stack.c" role="src" />
    <file baseinstalldir="/" name="src/core/lib/channel/channel_stack_builder.c" role="src" />
    <file baseinstalldir="/" name="src/core/lib/channel/client_channel.c" role="src" />
    <file baseinstalldir="/" name="src/core/lib/channel/compress_filter.c" role="src" />
    <file baseinstalldir="/" name="src/core/lib/channel/connected_channel.c" role="src" />
    <file baseinstalldir="/" name="src/core/lib/channel/http_client_filter.c" role="src" />
    <file baseinstalldir="/" name="src/core/lib/channel/http_server_filter.c" role="src" />
    <file baseinstalldir="/" name="src/core/lib/channel/subchannel_call_holder.c" role="src" />
    <file baseinstalldir="/" name="src/core/lib/client_config/client_config.c" role="src" />
    <file baseinstalldir="/" name="src/core/lib/client_config/connector.c" role="src" />
    <file baseinstalldir="/" name="src/core/lib/client_config/default_initial_connect_string.c" role="src" />
    <file baseinstalldir="/" name="src/core/lib/client_config/initial_connect_string.c" role="src" />
    <file baseinstalldir="/" name="src/core/lib/client_config/lb_policies/load_balancer_api.c" role="src" />
    <file baseinstalldir="/" name="src/core/lib/client_config/lb_policies/pick_first.c" role="src" />
    <file baseinstalldir="/" name="src/core/lib/client_config/lb_policies/round_robin.c" role="src" />
    <file baseinstalldir="/" name="src/core/lib/client_config/lb_policy.c" role="src" />
    <file baseinstalldir="/" name="src/core/lib/client_config/lb_policy_factory.c" role="src" />
    <file baseinstalldir="/" name="src/core/lib/client_config/lb_policy_registry.c" role="src" />
    <file baseinstalldir="/" name="src/core/lib/client_config/resolver.c" role="src" />
    <file baseinstalldir="/" name="src/core/lib/client_config/resolver_factory.c" role="src" />
    <file baseinstalldir="/" name="src/core/lib/client_config/resolver_registry.c" role="src" />
    <file baseinstalldir="/" name="src/core/lib/client_config/resolvers/dns_resolver.c" role="src" />
    <file baseinstalldir="/" name="src/core/lib/client_config/resolvers/sockaddr_resolver.c" role="src" />
    <file baseinstalldir="/" name="src/core/lib/client_config/subchannel.c" role="src" />
    <file baseinstalldir="/" name="src/core/lib/client_config/subchannel_factory.c" role="src" />
    <file baseinstalldir="/" name="src/core/lib/client_config/subchannel_index.c" role="src" />
    <file baseinstalldir="/" name="src/core/lib/client_config/uri_parser.c" role="src" />
    <file baseinstalldir="/" name="src/core/lib/compression/compression_algorithm.c" role="src" />
    <file baseinstalldir="/" name="src/core/lib/compression/message_compress.c" role="src" />
    <file baseinstalldir="/" name="src/core/lib/debug/trace.c" role="src" />
    <file baseinstalldir="/" name="src/core/lib/http/format_request.c" role="src" />
    <file baseinstalldir="/" name="src/core/lib/http/httpcli.c" role="src" />
    <file baseinstalldir="/" name="src/core/lib/http/parser.c" role="src" />
    <file baseinstalldir="/" name="src/core/lib/iomgr/closure.c" role="src" />
    <file baseinstalldir="/" name="src/core/lib/iomgr/endpoint.c" role="src" />
    <file baseinstalldir="/" name="src/core/lib/iomgr/endpoint_pair_posix.c" role="src" />
    <file baseinstalldir="/" name="src/core/lib/iomgr/endpoint_pair_windows.c" role="src" />
    <file baseinstalldir="/" name="src/core/lib/iomgr/exec_ctx.c" role="src" />
    <file baseinstalldir="/" name="src/core/lib/iomgr/executor.c" role="src" />
    <file baseinstalldir="/" name="src/core/lib/iomgr/fd_posix.c" role="src" />
    <file baseinstalldir="/" name="src/core/lib/iomgr/iocp_windows.c" role="src" />
    <file baseinstalldir="/" name="src/core/lib/iomgr/iomgr.c" role="src" />
    <file baseinstalldir="/" name="src/core/lib/iomgr/iomgr_posix.c" role="src" />
    <file baseinstalldir="/" name="src/core/lib/iomgr/iomgr_windows.c" role="src" />
    <file baseinstalldir="/" name="src/core/lib/iomgr/pollset_multipoller_with_epoll.c" role="src" />
    <file baseinstalldir="/" name="src/core/lib/iomgr/pollset_multipoller_with_poll_posix.c" role="src" />
    <file baseinstalldir="/" name="src/core/lib/iomgr/pollset_posix.c" role="src" />
    <file baseinstalldir="/" name="src/core/lib/iomgr/pollset_set_posix.c" role="src" />
    <file baseinstalldir="/" name="src/core/lib/iomgr/pollset_set_windows.c" role="src" />
    <file baseinstalldir="/" name="src/core/lib/iomgr/pollset_windows.c" role="src" />
    <file baseinstalldir="/" name="src/core/lib/iomgr/resolve_address_posix.c" role="src" />
    <file baseinstalldir="/" name="src/core/lib/iomgr/resolve_address_windows.c" role="src" />
    <file baseinstalldir="/" name="src/core/lib/iomgr/sockaddr_utils.c" role="src" />
    <file baseinstalldir="/" name="src/core/lib/iomgr/socket_utils_common_posix.c" role="src" />
    <file baseinstalldir="/" name="src/core/lib/iomgr/socket_utils_linux.c" role="src" />
    <file baseinstalldir="/" name="src/core/lib/iomgr/socket_utils_posix.c" role="src" />
    <file baseinstalldir="/" name="src/core/lib/iomgr/socket_windows.c" role="src" />
    <file baseinstalldir="/" name="src/core/lib/iomgr/tcp_client_posix.c" role="src" />
    <file baseinstalldir="/" name="src/core/lib/iomgr/tcp_client_windows.c" role="src" />
    <file baseinstalldir="/" name="src/core/lib/iomgr/tcp_posix.c" role="src" />
    <file baseinstalldir="/" name="src/core/lib/iomgr/tcp_server_posix.c" role="src" />
    <file baseinstalldir="/" name="src/core/lib/iomgr/tcp_server_windows.c" role="src" />
    <file baseinstalldir="/" name="src/core/lib/iomgr/tcp_windows.c" role="src" />
    <file baseinstalldir="/" name="src/core/lib/iomgr/time_averaged_stats.c" role="src" />
    <file baseinstalldir="/" name="src/core/lib/iomgr/timer.c" role="src" />
    <file baseinstalldir="/" name="src/core/lib/iomgr/timer_heap.c" role="src" />
    <file baseinstalldir="/" name="src/core/lib/iomgr/udp_server.c" role="src" />
    <file baseinstalldir="/" name="src/core/lib/iomgr/unix_sockets_posix.c" role="src" />
    <file baseinstalldir="/" name="src/core/lib/iomgr/unix_sockets_posix_noop.c" role="src" />
    <file baseinstalldir="/" name="src/core/lib/iomgr/wakeup_fd_eventfd.c" role="src" />
    <file baseinstalldir="/" name="src/core/lib/iomgr/wakeup_fd_nospecial.c" role="src" />
    <file baseinstalldir="/" name="src/core/lib/iomgr/wakeup_fd_pipe.c" role="src" />
    <file baseinstalldir="/" name="src/core/lib/iomgr/wakeup_fd_posix.c" role="src" />
    <file baseinstalldir="/" name="src/core/lib/iomgr/workqueue_posix.c" role="src" />
    <file baseinstalldir="/" name="src/core/lib/iomgr/workqueue_windows.c" role="src" />
    <file baseinstalldir="/" name="src/core/lib/json/json.c" role="src" />
    <file baseinstalldir="/" name="src/core/lib/json/json_reader.c" role="src" />
    <file baseinstalldir="/" name="src/core/lib/json/json_string.c" role="src" />
    <file baseinstalldir="/" name="src/core/lib/json/json_writer.c" role="src" />
    <file baseinstalldir="/" name="src/core/lib/proto/grpc/lb/v0/load_balancer.pb.c" role="src" />
    <file baseinstalldir="/" name="src/core/lib/surface/alarm.c" role="src" />
    <file baseinstalldir="/" name="src/core/lib/surface/api_trace.c" role="src" />
    <file baseinstalldir="/" name="src/core/lib/surface/byte_buffer.c" role="src" />
    <file baseinstalldir="/" name="src/core/lib/surface/byte_buffer_reader.c" role="src" />
    <file baseinstalldir="/" name="src/core/lib/surface/call.c" role="src" />
    <file baseinstalldir="/" name="src/core/lib/surface/call_details.c" role="src" />
    <file baseinstalldir="/" name="src/core/lib/surface/call_log_batch.c" role="src" />
    <file baseinstalldir="/" name="src/core/lib/surface/channel.c" role="src" />
    <file baseinstalldir="/" name="src/core/lib/surface/channel_connectivity.c" role="src" />
    <file baseinstalldir="/" name="src/core/lib/surface/channel_create.c" role="src" />
    <file baseinstalldir="/" name="src/core/lib/surface/channel_init.c" role="src" />
    <file baseinstalldir="/" name="src/core/lib/surface/channel_ping.c" role="src" />
    <file baseinstalldir="/" name="src/core/lib/surface/channel_stack_type.c" role="src" />
    <file baseinstalldir="/" name="src/core/lib/surface/completion_queue.c" role="src" />
    <file baseinstalldir="/" name="src/core/lib/surface/event_string.c" role="src" />
    <file baseinstalldir="/" name="src/core/lib/surface/init.c" role="src" />
    <file baseinstalldir="/" name="src/core/lib/surface/lame_client.c" role="src" />
    <file baseinstalldir="/" name="src/core/lib/surface/metadata_array.c" role="src" />
    <file baseinstalldir="/" name="src/core/lib/surface/server.c" role="src" />
    <file baseinstalldir="/" name="src/core/lib/surface/server_chttp2.c" role="src" />
    <file baseinstalldir="/" name="src/core/lib/surface/validate_metadata.c" role="src" />
    <file baseinstalldir="/" name="src/core/lib/surface/version.c" role="src" />
    <file baseinstalldir="/" name="src/core/lib/transport/byte_stream.c" role="src" />
    <file baseinstalldir="/" name="src/core/lib/transport/chttp2/alpn.c" role="src" />
    <file baseinstalldir="/" name="src/core/lib/transport/chttp2/bin_encoder.c" role="src" />
    <file baseinstalldir="/" name="src/core/lib/transport/chttp2/frame_data.c" role="src" />
    <file baseinstalldir="/" name="src/core/lib/transport/chttp2/frame_goaway.c" role="src" />
    <file baseinstalldir="/" name="src/core/lib/transport/chttp2/frame_ping.c" role="src" />
    <file baseinstalldir="/" name="src/core/lib/transport/chttp2/frame_rst_stream.c" role="src" />
    <file baseinstalldir="/" name="src/core/lib/transport/chttp2/frame_settings.c" role="src" />
    <file baseinstalldir="/" name="src/core/lib/transport/chttp2/frame_window_update.c" role="src" />
    <file baseinstalldir="/" name="src/core/lib/transport/chttp2/hpack_encoder.c" role="src" />
    <file baseinstalldir="/" name="src/core/lib/transport/chttp2/hpack_parser.c" role="src" />
    <file baseinstalldir="/" name="src/core/lib/transport/chttp2/hpack_table.c" role="src" />
    <file baseinstalldir="/" name="src/core/lib/transport/chttp2/huffsyms.c" role="src" />
    <file baseinstalldir="/" name="src/core/lib/transport/chttp2/incoming_metadata.c" role="src" />
    <file baseinstalldir="/" name="src/core/lib/transport/chttp2/parsing.c" role="src" />
    <file baseinstalldir="/" name="src/core/lib/transport/chttp2/status_conversion.c" role="src" />
    <file baseinstalldir="/" name="src/core/lib/transport/chttp2/stream_lists.c" role="src" />
    <file baseinstalldir="/" name="src/core/lib/transport/chttp2/stream_map.c" role="src" />
    <file baseinstalldir="/" name="src/core/lib/transport/chttp2/timeout_encoding.c" role="src" />
    <file baseinstalldir="/" name="src/core/lib/transport/chttp2/varint.c" role="src" />
    <file baseinstalldir="/" name="src/core/lib/transport/chttp2/writing.c" role="src" />
    <file baseinstalldir="/" name="src/core/lib/transport/chttp2_transport.c" role="src" />
    <file baseinstalldir="/" name="src/core/lib/transport/connectivity_state.c" role="src" />
    <file baseinstalldir="/" name="src/core/lib/transport/metadata.c" role="src" />
    <file baseinstalldir="/" name="src/core/lib/transport/metadata_batch.c" role="src" />
    <file baseinstalldir="/" name="src/core/lib/transport/static_metadata.c" role="src" />
    <file baseinstalldir="/" name="src/core/lib/transport/transport.c" role="src" />
    <file baseinstalldir="/" name="src/core/lib/transport/transport_op_string.c" role="src" />
    <file baseinstalldir="/" name="src/core/lib/http/httpcli_security_connector.c" role="src" />
    <file baseinstalldir="/" name="src/core/lib/security/b64.c" role="src" />
    <file baseinstalldir="/" name="src/core/lib/security/client_auth_filter.c" role="src" />
    <file baseinstalldir="/" name="src/core/lib/security/credentials.c" role="src" />
    <file baseinstalldir="/" name="src/core/lib/security/credentials_metadata.c" role="src" />
    <file baseinstalldir="/" name="src/core/lib/security/credentials_posix.c" role="src" />
    <file baseinstalldir="/" name="src/core/lib/security/credentials_win32.c" role="src" />
    <file baseinstalldir="/" name="src/core/lib/security/google_default_credentials.c" role="src" />
    <file baseinstalldir="/" name="src/core/lib/security/handshake.c" role="src" />
    <file baseinstalldir="/" name="src/core/lib/security/json_token.c" role="src" />
    <file baseinstalldir="/" name="src/core/lib/security/jwt_verifier.c" role="src" />
    <file baseinstalldir="/" name="src/core/lib/security/secure_endpoint.c" role="src" />
    <file baseinstalldir="/" name="src/core/lib/security/security_connector.c" role="src" />
    <file baseinstalldir="/" name="src/core/lib/security/security_context.c" role="src" />
    <file baseinstalldir="/" name="src/core/lib/security/server_auth_filter.c" role="src" />
    <file baseinstalldir="/" name="src/core/lib/security/server_secure_chttp2.c" role="src" />
    <file baseinstalldir="/" name="src/core/lib/surface/init_secure.c" role="src" />
    <file baseinstalldir="/" name="src/core/lib/surface/secure_channel_create.c" role="src" />
    <file baseinstalldir="/" name="src/core/lib/tsi/fake_transport_security.c" role="src" />
    <file baseinstalldir="/" name="src/core/lib/tsi/ssl_transport_security.c" role="src" />
    <file baseinstalldir="/" name="src/core/lib/tsi/transport_security.c" role="src" />
    <file baseinstalldir="/" name="src/core/lib/census/context.c" role="src" />
    <file baseinstalldir="/" name="src/core/lib/census/initialize.c" role="src" />
    <file baseinstalldir="/" name="src/core/lib/census/mlog.c" role="src" />
    <file baseinstalldir="/" name="src/core/lib/census/operation.c" role="src" />
    <file baseinstalldir="/" name="src/core/lib/census/placeholders.c" role="src" />
    <file baseinstalldir="/" name="src/core/lib/census/tracing.c" role="src" />
>>>>>>> e5cc05b5
    <file baseinstalldir="/" name="third_party/nanopb/pb_common.c" role="src" />
    <file baseinstalldir="/" name="third_party/nanopb/pb_decode.c" role="src" />
    <file baseinstalldir="/" name="third_party/nanopb/pb_encode.c" role="src" />
    <file baseinstalldir="/" name="third_party/boringssl/crypto/aes/internal.h" role="src" />
    <file baseinstalldir="/" name="third_party/boringssl/crypto/asn1/asn1_locl.h" role="src" />
    <file baseinstalldir="/" name="third_party/boringssl/crypto/bio/internal.h" role="src" />
    <file baseinstalldir="/" name="third_party/boringssl/crypto/bn/internal.h" role="src" />
    <file baseinstalldir="/" name="third_party/boringssl/crypto/bn/rsaz_exp.h" role="src" />
    <file baseinstalldir="/" name="third_party/boringssl/crypto/bytestring/internal.h" role="src" />
    <file baseinstalldir="/" name="third_party/boringssl/crypto/cipher/internal.h" role="src" />
    <file baseinstalldir="/" name="third_party/boringssl/crypto/conf/conf_def.h" role="src" />
    <file baseinstalldir="/" name="third_party/boringssl/crypto/conf/internal.h" role="src" />
    <file baseinstalldir="/" name="third_party/boringssl/crypto/des/internal.h" role="src" />
    <file baseinstalldir="/" name="third_party/boringssl/crypto/dh/internal.h" role="src" />
    <file baseinstalldir="/" name="third_party/boringssl/crypto/digest/internal.h" role="src" />
    <file baseinstalldir="/" name="third_party/boringssl/crypto/digest/md32_common.h" role="src" />
    <file baseinstalldir="/" name="third_party/boringssl/crypto/directory.h" role="src" />
    <file baseinstalldir="/" name="third_party/boringssl/crypto/dsa/internal.h" role="src" />
    <file baseinstalldir="/" name="third_party/boringssl/crypto/ec/internal.h" role="src" />
    <file baseinstalldir="/" name="third_party/boringssl/crypto/ec/p256-x86_64-table.h" role="src" />
    <file baseinstalldir="/" name="third_party/boringssl/crypto/evp/internal.h" role="src" />
    <file baseinstalldir="/" name="third_party/boringssl/crypto/internal.h" role="src" />
    <file baseinstalldir="/" name="third_party/boringssl/crypto/modes/internal.h" role="src" />
    <file baseinstalldir="/" name="third_party/boringssl/crypto/obj/obj_dat.h" role="src" />
    <file baseinstalldir="/" name="third_party/boringssl/crypto/obj/obj_xref.h" role="src" />
    <file baseinstalldir="/" name="third_party/boringssl/crypto/pkcs8/internal.h" role="src" />
    <file baseinstalldir="/" name="third_party/boringssl/crypto/rand/internal.h" role="src" />
    <file baseinstalldir="/" name="third_party/boringssl/crypto/rsa/internal.h" role="src" />
    <file baseinstalldir="/" name="third_party/boringssl/crypto/test/scoped_types.h" role="src" />
    <file baseinstalldir="/" name="third_party/boringssl/crypto/test/test_util.h" role="src" />
    <file baseinstalldir="/" name="third_party/boringssl/crypto/x509/charmap.h" role="src" />
    <file baseinstalldir="/" name="third_party/boringssl/crypto/x509/vpm_int.h" role="src" />
    <file baseinstalldir="/" name="third_party/boringssl/crypto/x509v3/ext_dat.h" role="src" />
    <file baseinstalldir="/" name="third_party/boringssl/crypto/x509v3/pcy_int.h" role="src" />
    <file baseinstalldir="/" name="third_party/boringssl/include/openssl/aead.h" role="src" />
    <file baseinstalldir="/" name="third_party/boringssl/include/openssl/aes.h" role="src" />
    <file baseinstalldir="/" name="third_party/boringssl/include/openssl/arm_arch.h" role="src" />
    <file baseinstalldir="/" name="third_party/boringssl/include/openssl/asn1.h" role="src" />
    <file baseinstalldir="/" name="third_party/boringssl/include/openssl/asn1_mac.h" role="src" />
    <file baseinstalldir="/" name="third_party/boringssl/include/openssl/asn1t.h" role="src" />
    <file baseinstalldir="/" name="third_party/boringssl/include/openssl/base.h" role="src" />
    <file baseinstalldir="/" name="third_party/boringssl/include/openssl/base64.h" role="src" />
    <file baseinstalldir="/" name="third_party/boringssl/include/openssl/bio.h" role="src" />
    <file baseinstalldir="/" name="third_party/boringssl/include/openssl/blowfish.h" role="src" />
    <file baseinstalldir="/" name="third_party/boringssl/include/openssl/bn.h" role="src" />
    <file baseinstalldir="/" name="third_party/boringssl/include/openssl/buf.h" role="src" />
    <file baseinstalldir="/" name="third_party/boringssl/include/openssl/buffer.h" role="src" />
    <file baseinstalldir="/" name="third_party/boringssl/include/openssl/bytestring.h" role="src" />
    <file baseinstalldir="/" name="third_party/boringssl/include/openssl/cast.h" role="src" />
    <file baseinstalldir="/" name="third_party/boringssl/include/openssl/chacha.h" role="src" />
    <file baseinstalldir="/" name="third_party/boringssl/include/openssl/cipher.h" role="src" />
    <file baseinstalldir="/" name="third_party/boringssl/include/openssl/cmac.h" role="src" />
    <file baseinstalldir="/" name="third_party/boringssl/include/openssl/conf.h" role="src" />
    <file baseinstalldir="/" name="third_party/boringssl/include/openssl/cpu.h" role="src" />
    <file baseinstalldir="/" name="third_party/boringssl/include/openssl/crypto.h" role="src" />
    <file baseinstalldir="/" name="third_party/boringssl/include/openssl/curve25519.h" role="src" />
    <file baseinstalldir="/" name="third_party/boringssl/include/openssl/des.h" role="src" />
    <file baseinstalldir="/" name="third_party/boringssl/include/openssl/dh.h" role="src" />
    <file baseinstalldir="/" name="third_party/boringssl/include/openssl/digest.h" role="src" />
    <file baseinstalldir="/" name="third_party/boringssl/include/openssl/dsa.h" role="src" />
    <file baseinstalldir="/" name="third_party/boringssl/include/openssl/dtls1.h" role="src" />
    <file baseinstalldir="/" name="third_party/boringssl/include/openssl/ec.h" role="src" />
    <file baseinstalldir="/" name="third_party/boringssl/include/openssl/ec_key.h" role="src" />
    <file baseinstalldir="/" name="third_party/boringssl/include/openssl/ecdh.h" role="src" />
    <file baseinstalldir="/" name="third_party/boringssl/include/openssl/ecdsa.h" role="src" />
    <file baseinstalldir="/" name="third_party/boringssl/include/openssl/engine.h" role="src" />
    <file baseinstalldir="/" name="third_party/boringssl/include/openssl/err.h" role="src" />
    <file baseinstalldir="/" name="third_party/boringssl/include/openssl/evp.h" role="src" />
    <file baseinstalldir="/" name="third_party/boringssl/include/openssl/ex_data.h" role="src" />
    <file baseinstalldir="/" name="third_party/boringssl/include/openssl/hkdf.h" role="src" />
    <file baseinstalldir="/" name="third_party/boringssl/include/openssl/hmac.h" role="src" />
    <file baseinstalldir="/" name="third_party/boringssl/include/openssl/lhash.h" role="src" />
    <file baseinstalldir="/" name="third_party/boringssl/include/openssl/lhash_macros.h" role="src" />
    <file baseinstalldir="/" name="third_party/boringssl/include/openssl/md4.h" role="src" />
    <file baseinstalldir="/" name="third_party/boringssl/include/openssl/md5.h" role="src" />
    <file baseinstalldir="/" name="third_party/boringssl/include/openssl/mem.h" role="src" />
    <file baseinstalldir="/" name="third_party/boringssl/include/openssl/obj.h" role="src" />
    <file baseinstalldir="/" name="third_party/boringssl/include/openssl/obj_mac.h" role="src" />
    <file baseinstalldir="/" name="third_party/boringssl/include/openssl/objects.h" role="src" />
    <file baseinstalldir="/" name="third_party/boringssl/include/openssl/opensslfeatures.h" role="src" />
    <file baseinstalldir="/" name="third_party/boringssl/include/openssl/opensslv.h" role="src" />
    <file baseinstalldir="/" name="third_party/boringssl/include/openssl/ossl_typ.h" role="src" />
    <file baseinstalldir="/" name="third_party/boringssl/include/openssl/pem.h" role="src" />
    <file baseinstalldir="/" name="third_party/boringssl/include/openssl/pkcs12.h" role="src" />
    <file baseinstalldir="/" name="third_party/boringssl/include/openssl/pkcs7.h" role="src" />
    <file baseinstalldir="/" name="third_party/boringssl/include/openssl/pkcs8.h" role="src" />
    <file baseinstalldir="/" name="third_party/boringssl/include/openssl/poly1305.h" role="src" />
    <file baseinstalldir="/" name="third_party/boringssl/include/openssl/pqueue.h" role="src" />
    <file baseinstalldir="/" name="third_party/boringssl/include/openssl/rand.h" role="src" />
    <file baseinstalldir="/" name="third_party/boringssl/include/openssl/rc4.h" role="src" />
    <file baseinstalldir="/" name="third_party/boringssl/include/openssl/rsa.h" role="src" />
    <file baseinstalldir="/" name="third_party/boringssl/include/openssl/safestack.h" role="src" />
    <file baseinstalldir="/" name="third_party/boringssl/include/openssl/sha.h" role="src" />
    <file baseinstalldir="/" name="third_party/boringssl/include/openssl/srtp.h" role="src" />
    <file baseinstalldir="/" name="third_party/boringssl/include/openssl/ssl.h" role="src" />
    <file baseinstalldir="/" name="third_party/boringssl/include/openssl/ssl3.h" role="src" />
    <file baseinstalldir="/" name="third_party/boringssl/include/openssl/stack.h" role="src" />
    <file baseinstalldir="/" name="third_party/boringssl/include/openssl/stack_macros.h" role="src" />
    <file baseinstalldir="/" name="third_party/boringssl/include/openssl/thread.h" role="src" />
    <file baseinstalldir="/" name="third_party/boringssl/include/openssl/time_support.h" role="src" />
    <file baseinstalldir="/" name="third_party/boringssl/include/openssl/tls1.h" role="src" />
    <file baseinstalldir="/" name="third_party/boringssl/include/openssl/type_check.h" role="src" />
    <file baseinstalldir="/" name="third_party/boringssl/include/openssl/x509.h" role="src" />
    <file baseinstalldir="/" name="third_party/boringssl/include/openssl/x509_vfy.h" role="src" />
    <file baseinstalldir="/" name="third_party/boringssl/include/openssl/x509v3.h" role="src" />
    <file baseinstalldir="/" name="third_party/boringssl/ssl/internal.h" role="src" />
    <file baseinstalldir="/" name="third_party/boringssl/ssl/test/async_bio.h" role="src" />
    <file baseinstalldir="/" name="third_party/boringssl/ssl/test/packeted_bio.h" role="src" />
    <file baseinstalldir="/" name="third_party/boringssl/ssl/test/scoped_types.h" role="src" />
    <file baseinstalldir="/" name="third_party/boringssl/ssl/test/test_config.h" role="src" />
    <file baseinstalldir="/" name="src/boringssl/err_data.c" role="src" />
    <file baseinstalldir="/" name="third_party/boringssl/crypto/aes/aes.c" role="src" />
    <file baseinstalldir="/" name="third_party/boringssl/crypto/aes/mode_wrappers.c" role="src" />
    <file baseinstalldir="/" name="third_party/boringssl/crypto/asn1/a_bitstr.c" role="src" />
    <file baseinstalldir="/" name="third_party/boringssl/crypto/asn1/a_bool.c" role="src" />
    <file baseinstalldir="/" name="third_party/boringssl/crypto/asn1/a_bytes.c" role="src" />
    <file baseinstalldir="/" name="third_party/boringssl/crypto/asn1/a_d2i_fp.c" role="src" />
    <file baseinstalldir="/" name="third_party/boringssl/crypto/asn1/a_dup.c" role="src" />
    <file baseinstalldir="/" name="third_party/boringssl/crypto/asn1/a_enum.c" role="src" />
    <file baseinstalldir="/" name="third_party/boringssl/crypto/asn1/a_gentm.c" role="src" />
    <file baseinstalldir="/" name="third_party/boringssl/crypto/asn1/a_i2d_fp.c" role="src" />
    <file baseinstalldir="/" name="third_party/boringssl/crypto/asn1/a_int.c" role="src" />
    <file baseinstalldir="/" name="third_party/boringssl/crypto/asn1/a_mbstr.c" role="src" />
    <file baseinstalldir="/" name="third_party/boringssl/crypto/asn1/a_object.c" role="src" />
    <file baseinstalldir="/" name="third_party/boringssl/crypto/asn1/a_octet.c" role="src" />
    <file baseinstalldir="/" name="third_party/boringssl/crypto/asn1/a_print.c" role="src" />
    <file baseinstalldir="/" name="third_party/boringssl/crypto/asn1/a_strnid.c" role="src" />
    <file baseinstalldir="/" name="third_party/boringssl/crypto/asn1/a_time.c" role="src" />
    <file baseinstalldir="/" name="third_party/boringssl/crypto/asn1/a_type.c" role="src" />
    <file baseinstalldir="/" name="third_party/boringssl/crypto/asn1/a_utctm.c" role="src" />
    <file baseinstalldir="/" name="third_party/boringssl/crypto/asn1/a_utf8.c" role="src" />
    <file baseinstalldir="/" name="third_party/boringssl/crypto/asn1/asn1_lib.c" role="src" />
    <file baseinstalldir="/" name="third_party/boringssl/crypto/asn1/asn1_par.c" role="src" />
    <file baseinstalldir="/" name="third_party/boringssl/crypto/asn1/asn_pack.c" role="src" />
    <file baseinstalldir="/" name="third_party/boringssl/crypto/asn1/bio_asn1.c" role="src" />
    <file baseinstalldir="/" name="third_party/boringssl/crypto/asn1/bio_ndef.c" role="src" />
    <file baseinstalldir="/" name="third_party/boringssl/crypto/asn1/f_enum.c" role="src" />
    <file baseinstalldir="/" name="third_party/boringssl/crypto/asn1/f_int.c" role="src" />
    <file baseinstalldir="/" name="third_party/boringssl/crypto/asn1/f_string.c" role="src" />
    <file baseinstalldir="/" name="third_party/boringssl/crypto/asn1/t_bitst.c" role="src" />
    <file baseinstalldir="/" name="third_party/boringssl/crypto/asn1/t_pkey.c" role="src" />
    <file baseinstalldir="/" name="third_party/boringssl/crypto/asn1/tasn_dec.c" role="src" />
    <file baseinstalldir="/" name="third_party/boringssl/crypto/asn1/tasn_enc.c" role="src" />
    <file baseinstalldir="/" name="third_party/boringssl/crypto/asn1/tasn_fre.c" role="src" />
    <file baseinstalldir="/" name="third_party/boringssl/crypto/asn1/tasn_new.c" role="src" />
    <file baseinstalldir="/" name="third_party/boringssl/crypto/asn1/tasn_prn.c" role="src" />
    <file baseinstalldir="/" name="third_party/boringssl/crypto/asn1/tasn_typ.c" role="src" />
    <file baseinstalldir="/" name="third_party/boringssl/crypto/asn1/tasn_utl.c" role="src" />
    <file baseinstalldir="/" name="third_party/boringssl/crypto/asn1/x_bignum.c" role="src" />
    <file baseinstalldir="/" name="third_party/boringssl/crypto/asn1/x_long.c" role="src" />
    <file baseinstalldir="/" name="third_party/boringssl/crypto/base64/base64.c" role="src" />
    <file baseinstalldir="/" name="third_party/boringssl/crypto/bio/bio.c" role="src" />
    <file baseinstalldir="/" name="third_party/boringssl/crypto/bio/bio_mem.c" role="src" />
    <file baseinstalldir="/" name="third_party/boringssl/crypto/bio/buffer.c" role="src" />
    <file baseinstalldir="/" name="third_party/boringssl/crypto/bio/connect.c" role="src" />
    <file baseinstalldir="/" name="third_party/boringssl/crypto/bio/fd.c" role="src" />
    <file baseinstalldir="/" name="third_party/boringssl/crypto/bio/file.c" role="src" />
    <file baseinstalldir="/" name="third_party/boringssl/crypto/bio/hexdump.c" role="src" />
    <file baseinstalldir="/" name="third_party/boringssl/crypto/bio/pair.c" role="src" />
    <file baseinstalldir="/" name="third_party/boringssl/crypto/bio/printf.c" role="src" />
    <file baseinstalldir="/" name="third_party/boringssl/crypto/bio/socket.c" role="src" />
    <file baseinstalldir="/" name="third_party/boringssl/crypto/bio/socket_helper.c" role="src" />
    <file baseinstalldir="/" name="third_party/boringssl/crypto/bn/add.c" role="src" />
    <file baseinstalldir="/" name="third_party/boringssl/crypto/bn/asm/x86_64-gcc.c" role="src" />
    <file baseinstalldir="/" name="third_party/boringssl/crypto/bn/bn.c" role="src" />
    <file baseinstalldir="/" name="third_party/boringssl/crypto/bn/bn_asn1.c" role="src" />
    <file baseinstalldir="/" name="third_party/boringssl/crypto/bn/cmp.c" role="src" />
    <file baseinstalldir="/" name="third_party/boringssl/crypto/bn/convert.c" role="src" />
    <file baseinstalldir="/" name="third_party/boringssl/crypto/bn/ctx.c" role="src" />
    <file baseinstalldir="/" name="third_party/boringssl/crypto/bn/div.c" role="src" />
    <file baseinstalldir="/" name="third_party/boringssl/crypto/bn/exponentiation.c" role="src" />
    <file baseinstalldir="/" name="third_party/boringssl/crypto/bn/gcd.c" role="src" />
    <file baseinstalldir="/" name="third_party/boringssl/crypto/bn/generic.c" role="src" />
    <file baseinstalldir="/" name="third_party/boringssl/crypto/bn/kronecker.c" role="src" />
    <file baseinstalldir="/" name="third_party/boringssl/crypto/bn/montgomery.c" role="src" />
    <file baseinstalldir="/" name="third_party/boringssl/crypto/bn/mul.c" role="src" />
    <file baseinstalldir="/" name="third_party/boringssl/crypto/bn/prime.c" role="src" />
    <file baseinstalldir="/" name="third_party/boringssl/crypto/bn/random.c" role="src" />
    <file baseinstalldir="/" name="third_party/boringssl/crypto/bn/rsaz_exp.c" role="src" />
    <file baseinstalldir="/" name="third_party/boringssl/crypto/bn/shift.c" role="src" />
    <file baseinstalldir="/" name="third_party/boringssl/crypto/bn/sqrt.c" role="src" />
    <file baseinstalldir="/" name="third_party/boringssl/crypto/buf/buf.c" role="src" />
    <file baseinstalldir="/" name="third_party/boringssl/crypto/bytestring/ber.c" role="src" />
    <file baseinstalldir="/" name="third_party/boringssl/crypto/bytestring/cbb.c" role="src" />
    <file baseinstalldir="/" name="third_party/boringssl/crypto/bytestring/cbs.c" role="src" />
    <file baseinstalldir="/" name="third_party/boringssl/crypto/chacha/chacha_generic.c" role="src" />
    <file baseinstalldir="/" name="third_party/boringssl/crypto/chacha/chacha_vec.c" role="src" />
    <file baseinstalldir="/" name="third_party/boringssl/crypto/cipher/aead.c" role="src" />
    <file baseinstalldir="/" name="third_party/boringssl/crypto/cipher/cipher.c" role="src" />
    <file baseinstalldir="/" name="third_party/boringssl/crypto/cipher/derive_key.c" role="src" />
    <file baseinstalldir="/" name="third_party/boringssl/crypto/cipher/e_aes.c" role="src" />
    <file baseinstalldir="/" name="third_party/boringssl/crypto/cipher/e_chacha20poly1305.c" role="src" />
    <file baseinstalldir="/" name="third_party/boringssl/crypto/cipher/e_des.c" role="src" />
    <file baseinstalldir="/" name="third_party/boringssl/crypto/cipher/e_null.c" role="src" />
    <file baseinstalldir="/" name="third_party/boringssl/crypto/cipher/e_rc2.c" role="src" />
    <file baseinstalldir="/" name="third_party/boringssl/crypto/cipher/e_rc4.c" role="src" />
    <file baseinstalldir="/" name="third_party/boringssl/crypto/cipher/e_ssl3.c" role="src" />
    <file baseinstalldir="/" name="third_party/boringssl/crypto/cipher/e_tls.c" role="src" />
    <file baseinstalldir="/" name="third_party/boringssl/crypto/cipher/tls_cbc.c" role="src" />
    <file baseinstalldir="/" name="third_party/boringssl/crypto/cmac/cmac.c" role="src" />
    <file baseinstalldir="/" name="third_party/boringssl/crypto/conf/conf.c" role="src" />
    <file baseinstalldir="/" name="third_party/boringssl/crypto/cpu-arm.c" role="src" />
    <file baseinstalldir="/" name="third_party/boringssl/crypto/cpu-intel.c" role="src" />
    <file baseinstalldir="/" name="third_party/boringssl/crypto/crypto.c" role="src" />
    <file baseinstalldir="/" name="third_party/boringssl/crypto/curve25519/curve25519.c" role="src" />
    <file baseinstalldir="/" name="third_party/boringssl/crypto/des/des.c" role="src" />
    <file baseinstalldir="/" name="third_party/boringssl/crypto/dh/check.c" role="src" />
    <file baseinstalldir="/" name="third_party/boringssl/crypto/dh/dh.c" role="src" />
    <file baseinstalldir="/" name="third_party/boringssl/crypto/dh/dh_asn1.c" role="src" />
    <file baseinstalldir="/" name="third_party/boringssl/crypto/dh/params.c" role="src" />
    <file baseinstalldir="/" name="third_party/boringssl/crypto/digest/digest.c" role="src" />
    <file baseinstalldir="/" name="third_party/boringssl/crypto/digest/digests.c" role="src" />
    <file baseinstalldir="/" name="third_party/boringssl/crypto/directory_posix.c" role="src" />
    <file baseinstalldir="/" name="third_party/boringssl/crypto/directory_win.c" role="src" />
    <file baseinstalldir="/" name="third_party/boringssl/crypto/dsa/dsa.c" role="src" />
    <file baseinstalldir="/" name="third_party/boringssl/crypto/dsa/dsa_asn1.c" role="src" />
    <file baseinstalldir="/" name="third_party/boringssl/crypto/ec/ec.c" role="src" />
    <file baseinstalldir="/" name="third_party/boringssl/crypto/ec/ec_asn1.c" role="src" />
    <file baseinstalldir="/" name="third_party/boringssl/crypto/ec/ec_key.c" role="src" />
    <file baseinstalldir="/" name="third_party/boringssl/crypto/ec/ec_montgomery.c" role="src" />
    <file baseinstalldir="/" name="third_party/boringssl/crypto/ec/oct.c" role="src" />
    <file baseinstalldir="/" name="third_party/boringssl/crypto/ec/p224-64.c" role="src" />
    <file baseinstalldir="/" name="third_party/boringssl/crypto/ec/p256-64.c" role="src" />
    <file baseinstalldir="/" name="third_party/boringssl/crypto/ec/p256-x86_64.c" role="src" />
    <file baseinstalldir="/" name="third_party/boringssl/crypto/ec/simple.c" role="src" />
    <file baseinstalldir="/" name="third_party/boringssl/crypto/ec/util-64.c" role="src" />
    <file baseinstalldir="/" name="third_party/boringssl/crypto/ec/wnaf.c" role="src" />
    <file baseinstalldir="/" name="third_party/boringssl/crypto/ecdh/ecdh.c" role="src" />
    <file baseinstalldir="/" name="third_party/boringssl/crypto/ecdsa/ecdsa.c" role="src" />
    <file baseinstalldir="/" name="third_party/boringssl/crypto/ecdsa/ecdsa_asn1.c" role="src" />
    <file baseinstalldir="/" name="third_party/boringssl/crypto/engine/engine.c" role="src" />
    <file baseinstalldir="/" name="third_party/boringssl/crypto/err/err.c" role="src" />
    <file baseinstalldir="/" name="third_party/boringssl/crypto/evp/algorithm.c" role="src" />
    <file baseinstalldir="/" name="third_party/boringssl/crypto/evp/digestsign.c" role="src" />
    <file baseinstalldir="/" name="third_party/boringssl/crypto/evp/evp.c" role="src" />
    <file baseinstalldir="/" name="third_party/boringssl/crypto/evp/evp_asn1.c" role="src" />
    <file baseinstalldir="/" name="third_party/boringssl/crypto/evp/evp_ctx.c" role="src" />
    <file baseinstalldir="/" name="third_party/boringssl/crypto/evp/p_dsa_asn1.c" role="src" />
    <file baseinstalldir="/" name="third_party/boringssl/crypto/evp/p_ec.c" role="src" />
    <file baseinstalldir="/" name="third_party/boringssl/crypto/evp/p_ec_asn1.c" role="src" />
    <file baseinstalldir="/" name="third_party/boringssl/crypto/evp/p_rsa.c" role="src" />
    <file baseinstalldir="/" name="third_party/boringssl/crypto/evp/p_rsa_asn1.c" role="src" />
    <file baseinstalldir="/" name="third_party/boringssl/crypto/evp/pbkdf.c" role="src" />
    <file baseinstalldir="/" name="third_party/boringssl/crypto/evp/sign.c" role="src" />
    <file baseinstalldir="/" name="third_party/boringssl/crypto/ex_data.c" role="src" />
    <file baseinstalldir="/" name="third_party/boringssl/crypto/hkdf/hkdf.c" role="src" />
    <file baseinstalldir="/" name="third_party/boringssl/crypto/hmac/hmac.c" role="src" />
    <file baseinstalldir="/" name="third_party/boringssl/crypto/lhash/lhash.c" role="src" />
    <file baseinstalldir="/" name="third_party/boringssl/crypto/md4/md4.c" role="src" />
    <file baseinstalldir="/" name="third_party/boringssl/crypto/md5/md5.c" role="src" />
    <file baseinstalldir="/" name="third_party/boringssl/crypto/mem.c" role="src" />
    <file baseinstalldir="/" name="third_party/boringssl/crypto/modes/cbc.c" role="src" />
    <file baseinstalldir="/" name="third_party/boringssl/crypto/modes/cfb.c" role="src" />
    <file baseinstalldir="/" name="third_party/boringssl/crypto/modes/ctr.c" role="src" />
    <file baseinstalldir="/" name="third_party/boringssl/crypto/modes/gcm.c" role="src" />
    <file baseinstalldir="/" name="third_party/boringssl/crypto/modes/ofb.c" role="src" />
    <file baseinstalldir="/" name="third_party/boringssl/crypto/obj/obj.c" role="src" />
    <file baseinstalldir="/" name="third_party/boringssl/crypto/obj/obj_xref.c" role="src" />
    <file baseinstalldir="/" name="third_party/boringssl/crypto/pem/pem_all.c" role="src" />
    <file baseinstalldir="/" name="third_party/boringssl/crypto/pem/pem_info.c" role="src" />
    <file baseinstalldir="/" name="third_party/boringssl/crypto/pem/pem_lib.c" role="src" />
    <file baseinstalldir="/" name="third_party/boringssl/crypto/pem/pem_oth.c" role="src" />
    <file baseinstalldir="/" name="third_party/boringssl/crypto/pem/pem_pk8.c" role="src" />
    <file baseinstalldir="/" name="third_party/boringssl/crypto/pem/pem_pkey.c" role="src" />
    <file baseinstalldir="/" name="third_party/boringssl/crypto/pem/pem_x509.c" role="src" />
    <file baseinstalldir="/" name="third_party/boringssl/crypto/pem/pem_xaux.c" role="src" />
    <file baseinstalldir="/" name="third_party/boringssl/crypto/pkcs8/p5_pbe.c" role="src" />
    <file baseinstalldir="/" name="third_party/boringssl/crypto/pkcs8/p5_pbev2.c" role="src" />
    <file baseinstalldir="/" name="third_party/boringssl/crypto/pkcs8/p8_pkey.c" role="src" />
    <file baseinstalldir="/" name="third_party/boringssl/crypto/pkcs8/pkcs8.c" role="src" />
    <file baseinstalldir="/" name="third_party/boringssl/crypto/poly1305/poly1305.c" role="src" />
    <file baseinstalldir="/" name="third_party/boringssl/crypto/poly1305/poly1305_arm.c" role="src" />
    <file baseinstalldir="/" name="third_party/boringssl/crypto/poly1305/poly1305_vec.c" role="src" />
    <file baseinstalldir="/" name="third_party/boringssl/crypto/rand/rand.c" role="src" />
    <file baseinstalldir="/" name="third_party/boringssl/crypto/rand/urandom.c" role="src" />
    <file baseinstalldir="/" name="third_party/boringssl/crypto/rand/windows.c" role="src" />
    <file baseinstalldir="/" name="third_party/boringssl/crypto/rc4/rc4.c" role="src" />
    <file baseinstalldir="/" name="third_party/boringssl/crypto/refcount_c11.c" role="src" />
    <file baseinstalldir="/" name="third_party/boringssl/crypto/refcount_lock.c" role="src" />
    <file baseinstalldir="/" name="third_party/boringssl/crypto/rsa/blinding.c" role="src" />
    <file baseinstalldir="/" name="third_party/boringssl/crypto/rsa/padding.c" role="src" />
    <file baseinstalldir="/" name="third_party/boringssl/crypto/rsa/rsa.c" role="src" />
    <file baseinstalldir="/" name="third_party/boringssl/crypto/rsa/rsa_asn1.c" role="src" />
    <file baseinstalldir="/" name="third_party/boringssl/crypto/rsa/rsa_impl.c" role="src" />
    <file baseinstalldir="/" name="third_party/boringssl/crypto/sha/sha1.c" role="src" />
    <file baseinstalldir="/" name="third_party/boringssl/crypto/sha/sha256.c" role="src" />
    <file baseinstalldir="/" name="third_party/boringssl/crypto/sha/sha512.c" role="src" />
    <file baseinstalldir="/" name="third_party/boringssl/crypto/stack/stack.c" role="src" />
    <file baseinstalldir="/" name="third_party/boringssl/crypto/thread.c" role="src" />
    <file baseinstalldir="/" name="third_party/boringssl/crypto/thread_none.c" role="src" />
    <file baseinstalldir="/" name="third_party/boringssl/crypto/thread_pthread.c" role="src" />
    <file baseinstalldir="/" name="third_party/boringssl/crypto/thread_win.c" role="src" />
    <file baseinstalldir="/" name="third_party/boringssl/crypto/time_support.c" role="src" />
    <file baseinstalldir="/" name="third_party/boringssl/crypto/x509/a_digest.c" role="src" />
    <file baseinstalldir="/" name="third_party/boringssl/crypto/x509/a_sign.c" role="src" />
    <file baseinstalldir="/" name="third_party/boringssl/crypto/x509/a_strex.c" role="src" />
    <file baseinstalldir="/" name="third_party/boringssl/crypto/x509/a_verify.c" role="src" />
    <file baseinstalldir="/" name="third_party/boringssl/crypto/x509/asn1_gen.c" role="src" />
    <file baseinstalldir="/" name="third_party/boringssl/crypto/x509/by_dir.c" role="src" />
    <file baseinstalldir="/" name="third_party/boringssl/crypto/x509/by_file.c" role="src" />
    <file baseinstalldir="/" name="third_party/boringssl/crypto/x509/i2d_pr.c" role="src" />
    <file baseinstalldir="/" name="third_party/boringssl/crypto/x509/pkcs7.c" role="src" />
    <file baseinstalldir="/" name="third_party/boringssl/crypto/x509/t_crl.c" role="src" />
    <file baseinstalldir="/" name="third_party/boringssl/crypto/x509/t_req.c" role="src" />
    <file baseinstalldir="/" name="third_party/boringssl/crypto/x509/t_x509.c" role="src" />
    <file baseinstalldir="/" name="third_party/boringssl/crypto/x509/t_x509a.c" role="src" />
    <file baseinstalldir="/" name="third_party/boringssl/crypto/x509/x509.c" role="src" />
    <file baseinstalldir="/" name="third_party/boringssl/crypto/x509/x509_att.c" role="src" />
    <file baseinstalldir="/" name="third_party/boringssl/crypto/x509/x509_cmp.c" role="src" />
    <file baseinstalldir="/" name="third_party/boringssl/crypto/x509/x509_d2.c" role="src" />
    <file baseinstalldir="/" name="third_party/boringssl/crypto/x509/x509_def.c" role="src" />
    <file baseinstalldir="/" name="third_party/boringssl/crypto/x509/x509_ext.c" role="src" />
    <file baseinstalldir="/" name="third_party/boringssl/crypto/x509/x509_lu.c" role="src" />
    <file baseinstalldir="/" name="third_party/boringssl/crypto/x509/x509_obj.c" role="src" />
    <file baseinstalldir="/" name="third_party/boringssl/crypto/x509/x509_r2x.c" role="src" />
    <file baseinstalldir="/" name="third_party/boringssl/crypto/x509/x509_req.c" role="src" />
    <file baseinstalldir="/" name="third_party/boringssl/crypto/x509/x509_set.c" role="src" />
    <file baseinstalldir="/" name="third_party/boringssl/crypto/x509/x509_trs.c" role="src" />
    <file baseinstalldir="/" name="third_party/boringssl/crypto/x509/x509_txt.c" role="src" />
    <file baseinstalldir="/" name="third_party/boringssl/crypto/x509/x509_v3.c" role="src" />
    <file baseinstalldir="/" name="third_party/boringssl/crypto/x509/x509_vfy.c" role="src" />
    <file baseinstalldir="/" name="third_party/boringssl/crypto/x509/x509_vpm.c" role="src" />
    <file baseinstalldir="/" name="third_party/boringssl/crypto/x509/x509cset.c" role="src" />
    <file baseinstalldir="/" name="third_party/boringssl/crypto/x509/x509name.c" role="src" />
    <file baseinstalldir="/" name="third_party/boringssl/crypto/x509/x509rset.c" role="src" />
    <file baseinstalldir="/" name="third_party/boringssl/crypto/x509/x509spki.c" role="src" />
    <file baseinstalldir="/" name="third_party/boringssl/crypto/x509/x509type.c" role="src" />
    <file baseinstalldir="/" name="third_party/boringssl/crypto/x509/x_algor.c" role="src" />
    <file baseinstalldir="/" name="third_party/boringssl/crypto/x509/x_all.c" role="src" />
    <file baseinstalldir="/" name="third_party/boringssl/crypto/x509/x_attrib.c" role="src" />
    <file baseinstalldir="/" name="third_party/boringssl/crypto/x509/x_crl.c" role="src" />
    <file baseinstalldir="/" name="third_party/boringssl/crypto/x509/x_exten.c" role="src" />
    <file baseinstalldir="/" name="third_party/boringssl/crypto/x509/x_info.c" role="src" />
    <file baseinstalldir="/" name="third_party/boringssl/crypto/x509/x_name.c" role="src" />
    <file baseinstalldir="/" name="third_party/boringssl/crypto/x509/x_pkey.c" role="src" />
    <file baseinstalldir="/" name="third_party/boringssl/crypto/x509/x_pubkey.c" role="src" />
    <file baseinstalldir="/" name="third_party/boringssl/crypto/x509/x_req.c" role="src" />
    <file baseinstalldir="/" name="third_party/boringssl/crypto/x509/x_sig.c" role="src" />
    <file baseinstalldir="/" name="third_party/boringssl/crypto/x509/x_spki.c" role="src" />
    <file baseinstalldir="/" name="third_party/boringssl/crypto/x509/x_val.c" role="src" />
    <file baseinstalldir="/" name="third_party/boringssl/crypto/x509/x_x509.c" role="src" />
    <file baseinstalldir="/" name="third_party/boringssl/crypto/x509/x_x509a.c" role="src" />
    <file baseinstalldir="/" name="third_party/boringssl/crypto/x509v3/pcy_cache.c" role="src" />
    <file baseinstalldir="/" name="third_party/boringssl/crypto/x509v3/pcy_data.c" role="src" />
    <file baseinstalldir="/" name="third_party/boringssl/crypto/x509v3/pcy_lib.c" role="src" />
    <file baseinstalldir="/" name="third_party/boringssl/crypto/x509v3/pcy_map.c" role="src" />
    <file baseinstalldir="/" name="third_party/boringssl/crypto/x509v3/pcy_node.c" role="src" />
    <file baseinstalldir="/" name="third_party/boringssl/crypto/x509v3/pcy_tree.c" role="src" />
    <file baseinstalldir="/" name="third_party/boringssl/crypto/x509v3/v3_akey.c" role="src" />
    <file baseinstalldir="/" name="third_party/boringssl/crypto/x509v3/v3_akeya.c" role="src" />
    <file baseinstalldir="/" name="third_party/boringssl/crypto/x509v3/v3_alt.c" role="src" />
    <file baseinstalldir="/" name="third_party/boringssl/crypto/x509v3/v3_bcons.c" role="src" />
    <file baseinstalldir="/" name="third_party/boringssl/crypto/x509v3/v3_bitst.c" role="src" />
    <file baseinstalldir="/" name="third_party/boringssl/crypto/x509v3/v3_conf.c" role="src" />
    <file baseinstalldir="/" name="third_party/boringssl/crypto/x509v3/v3_cpols.c" role="src" />
    <file baseinstalldir="/" name="third_party/boringssl/crypto/x509v3/v3_crld.c" role="src" />
    <file baseinstalldir="/" name="third_party/boringssl/crypto/x509v3/v3_enum.c" role="src" />
    <file baseinstalldir="/" name="third_party/boringssl/crypto/x509v3/v3_extku.c" role="src" />
    <file baseinstalldir="/" name="third_party/boringssl/crypto/x509v3/v3_genn.c" role="src" />
    <file baseinstalldir="/" name="third_party/boringssl/crypto/x509v3/v3_ia5.c" role="src" />
    <file baseinstalldir="/" name="third_party/boringssl/crypto/x509v3/v3_info.c" role="src" />
    <file baseinstalldir="/" name="third_party/boringssl/crypto/x509v3/v3_int.c" role="src" />
    <file baseinstalldir="/" name="third_party/boringssl/crypto/x509v3/v3_lib.c" role="src" />
    <file baseinstalldir="/" name="third_party/boringssl/crypto/x509v3/v3_ncons.c" role="src" />
    <file baseinstalldir="/" name="third_party/boringssl/crypto/x509v3/v3_pci.c" role="src" />
    <file baseinstalldir="/" name="third_party/boringssl/crypto/x509v3/v3_pcia.c" role="src" />
    <file baseinstalldir="/" name="third_party/boringssl/crypto/x509v3/v3_pcons.c" role="src" />
    <file baseinstalldir="/" name="third_party/boringssl/crypto/x509v3/v3_pku.c" role="src" />
    <file baseinstalldir="/" name="third_party/boringssl/crypto/x509v3/v3_pmaps.c" role="src" />
    <file baseinstalldir="/" name="third_party/boringssl/crypto/x509v3/v3_prn.c" role="src" />
    <file baseinstalldir="/" name="third_party/boringssl/crypto/x509v3/v3_purp.c" role="src" />
    <file baseinstalldir="/" name="third_party/boringssl/crypto/x509v3/v3_skey.c" role="src" />
    <file baseinstalldir="/" name="third_party/boringssl/crypto/x509v3/v3_sxnet.c" role="src" />
    <file baseinstalldir="/" name="third_party/boringssl/crypto/x509v3/v3_utl.c" role="src" />
    <file baseinstalldir="/" name="third_party/boringssl/ssl/custom_extensions.c" role="src" />
    <file baseinstalldir="/" name="third_party/boringssl/ssl/d1_both.c" role="src" />
    <file baseinstalldir="/" name="third_party/boringssl/ssl/d1_clnt.c" role="src" />
    <file baseinstalldir="/" name="third_party/boringssl/ssl/d1_lib.c" role="src" />
    <file baseinstalldir="/" name="third_party/boringssl/ssl/d1_meth.c" role="src" />
    <file baseinstalldir="/" name="third_party/boringssl/ssl/d1_pkt.c" role="src" />
    <file baseinstalldir="/" name="third_party/boringssl/ssl/d1_srtp.c" role="src" />
    <file baseinstalldir="/" name="third_party/boringssl/ssl/d1_srvr.c" role="src" />
    <file baseinstalldir="/" name="third_party/boringssl/ssl/dtls_record.c" role="src" />
    <file baseinstalldir="/" name="third_party/boringssl/ssl/pqueue/pqueue.c" role="src" />
    <file baseinstalldir="/" name="third_party/boringssl/ssl/s3_both.c" role="src" />
    <file baseinstalldir="/" name="third_party/boringssl/ssl/s3_clnt.c" role="src" />
    <file baseinstalldir="/" name="third_party/boringssl/ssl/s3_enc.c" role="src" />
    <file baseinstalldir="/" name="third_party/boringssl/ssl/s3_lib.c" role="src" />
    <file baseinstalldir="/" name="third_party/boringssl/ssl/s3_meth.c" role="src" />
    <file baseinstalldir="/" name="third_party/boringssl/ssl/s3_pkt.c" role="src" />
    <file baseinstalldir="/" name="third_party/boringssl/ssl/s3_srvr.c" role="src" />
    <file baseinstalldir="/" name="third_party/boringssl/ssl/ssl_aead_ctx.c" role="src" />
    <file baseinstalldir="/" name="third_party/boringssl/ssl/ssl_asn1.c" role="src" />
    <file baseinstalldir="/" name="third_party/boringssl/ssl/ssl_buffer.c" role="src" />
    <file baseinstalldir="/" name="third_party/boringssl/ssl/ssl_cert.c" role="src" />
    <file baseinstalldir="/" name="third_party/boringssl/ssl/ssl_cipher.c" role="src" />
    <file baseinstalldir="/" name="third_party/boringssl/ssl/ssl_file.c" role="src" />
    <file baseinstalldir="/" name="third_party/boringssl/ssl/ssl_lib.c" role="src" />
    <file baseinstalldir="/" name="third_party/boringssl/ssl/ssl_rsa.c" role="src" />
    <file baseinstalldir="/" name="third_party/boringssl/ssl/ssl_session.c" role="src" />
    <file baseinstalldir="/" name="third_party/boringssl/ssl/ssl_stat.c" role="src" />
    <file baseinstalldir="/" name="third_party/boringssl/ssl/t1_enc.c" role="src" />
    <file baseinstalldir="/" name="third_party/boringssl/ssl/t1_lib.c" role="src" />
    <file baseinstalldir="/" name="third_party/boringssl/ssl/tls_record.c" role="src" />
  </dir>
 </contents>
 <dependencies>
  <required>
   <php>
    <min>5.5.0</min>
   </php>
   <pearinstaller>
    <min>1.4.0</min>
   </pearinstaller>
  </required>
 </dependencies>
 <providesextension>grpc</providesextension>
 <extsrcrelease />
 <changelog>
  <release>
   <version>
    <release>0.5.0</release>
    <api>0.5.0</api>
   </version>
   <stability>
    <release>alpha</release>
    <api>alpha</api>
   </stability>
   <date>2015-06-16</date>
   <license>BSD</license>
   <notes>
First alpha release
   </notes>
  </release>
  <release>
   <version>
    <release>0.5.1</release>
    <api>0.5.1</api>
   </version>
   <stability>
    <release>alpha</release>
    <api>alpha</api>
   </stability>
   <date>2015-07-09</date>
   <license>BSD</license>
   <notes>
Update to wrap gRPC C Core version 0.10.0
   </notes>
  </release>
  <release>
   <version>
    <release>0.6.0</release>
    <api>0.6.0</api>
   </version>
   <stability>
    <release>beta</release>
    <api>beta</api>
   </stability>
   <date>2015-09-24</date>
   <license>BSD</license>
   <notes>
- support per message compression disable
- expose per-call host override option
- expose connectivity API
- expose channel target and call peer
- add user-agent
- update to wrap gRPC C core library beta version 0.11.0
   </notes>
  </release>
  <release>
   <version>
    <release>0.6.1</release>
    <api>0.6.0</api>
   </version>
   <stability>
    <release>beta</release>
    <api>beta</api>
   </stability>
   <date>2015-10-21</date>
   <license>BSD</license>
   <notes>
- fixed undefined constant fatal error when run with apache/nginx #2275
   </notes>
  </release>
  <release>
   <version>
    <release>0.7.0</release>
    <api>0.7.0</api>
   </version>
   <stability>
    <release>beta</release>
    <api>beta</api>
   </stability>
   <date>2016-01-13</date>
   <license>BSD</license>
   <notes>
- Breaking change to Credentials class (removed) #3765
- Replaced by ChannelCredentials and CallCredentials class #3765
- New plugin based metadata auth API #4394
- Explicit ChannelCredentials::createInsecure() call
   </notes>
  </release>
  <release>
   <version>
    <release>0.8.0</release>
    <api>0.8.0</api>
   </version>
   <stability>
    <release>beta</release>
    <api>beta</api>
   </stability>
   <date>2016-02-24</date>
   <license>BSD</license>
   <notes>
- Simplify gRPC PHP installation #4517
   </notes>
  </release>
  <release>
   <version>
    <release>0.14.0</release>
    <api>0.14.0</api>
   </version>
   <stability>
    <release>beta</release>
    <api>beta</api>
   </stability>
   <date>2016-03-01</date>
   <license>BSD</license>
   <notes>
- Increase unit test code coverage #5225
   </notes>
  </release>
 </changelog>
</package><|MERGE_RESOLUTION|>--- conflicted
+++ resolved
@@ -161,144 +161,6 @@
     <file baseinstalldir="/" name="include/grpc/impl/codegen/propagation_bits.h" role="src" />
     <file baseinstalldir="/" name="include/grpc/impl/codegen/status.h" role="src" />
     <file baseinstalldir="/" name="include/grpc/census.h" role="src" />
-<<<<<<< HEAD
-    <file baseinstalldir="/" name="src/core/census/grpc_filter.h" role="src" />
-    <file baseinstalldir="/" name="src/core/census/grpc_plugin.h" role="src" />
-    <file baseinstalldir="/" name="src/core/channel/channel_args.h" role="src" />
-    <file baseinstalldir="/" name="src/core/channel/channel_stack.h" role="src" />
-    <file baseinstalldir="/" name="src/core/channel/channel_stack_builder.h" role="src" />
-    <file baseinstalldir="/" name="src/core/channel/client_channel.h" role="src" />
-    <file baseinstalldir="/" name="src/core/channel/client_uchannel.h" role="src" />
-    <file baseinstalldir="/" name="src/core/channel/compress_filter.h" role="src" />
-    <file baseinstalldir="/" name="src/core/channel/connected_channel.h" role="src" />
-    <file baseinstalldir="/" name="src/core/channel/context.h" role="src" />
-    <file baseinstalldir="/" name="src/core/channel/http_client_filter.h" role="src" />
-    <file baseinstalldir="/" name="src/core/channel/http_server_filter.h" role="src" />
-    <file baseinstalldir="/" name="src/core/channel/subchannel_call_holder.h" role="src" />
-    <file baseinstalldir="/" name="src/core/client_config/client_config.h" role="src" />
-    <file baseinstalldir="/" name="src/core/client_config/connector.h" role="src" />
-    <file baseinstalldir="/" name="src/core/client_config/initial_connect_string.h" role="src" />
-    <file baseinstalldir="/" name="src/core/client_config/lb_policies/load_balancer_api.h" role="src" />
-    <file baseinstalldir="/" name="src/core/client_config/lb_policies/pick_first.h" role="src" />
-    <file baseinstalldir="/" name="src/core/client_config/lb_policies/round_robin.h" role="src" />
-    <file baseinstalldir="/" name="src/core/client_config/lb_policy.h" role="src" />
-    <file baseinstalldir="/" name="src/core/client_config/lb_policy_factory.h" role="src" />
-    <file baseinstalldir="/" name="src/core/client_config/lb_policy_registry.h" role="src" />
-    <file baseinstalldir="/" name="src/core/client_config/resolver.h" role="src" />
-    <file baseinstalldir="/" name="src/core/client_config/resolver_factory.h" role="src" />
-    <file baseinstalldir="/" name="src/core/client_config/resolver_registry.h" role="src" />
-    <file baseinstalldir="/" name="src/core/client_config/resolvers/dns_resolver.h" role="src" />
-    <file baseinstalldir="/" name="src/core/client_config/resolvers/sockaddr_resolver.h" role="src" />
-    <file baseinstalldir="/" name="src/core/client_config/subchannel.h" role="src" />
-    <file baseinstalldir="/" name="src/core/client_config/subchannel_factory.h" role="src" />
-    <file baseinstalldir="/" name="src/core/client_config/subchannel_index.h" role="src" />
-    <file baseinstalldir="/" name="src/core/client_config/uri_parser.h" role="src" />
-    <file baseinstalldir="/" name="src/core/compression/algorithm_metadata.h" role="src" />
-    <file baseinstalldir="/" name="src/core/compression/message_compress.h" role="src" />
-    <file baseinstalldir="/" name="src/core/debug/trace.h" role="src" />
-    <file baseinstalldir="/" name="src/core/httpcli/format_request.h" role="src" />
-    <file baseinstalldir="/" name="src/core/httpcli/httpcli.h" role="src" />
-    <file baseinstalldir="/" name="src/core/httpcli/parser.h" role="src" />
-    <file baseinstalldir="/" name="src/core/iomgr/closure.h" role="src" />
-    <file baseinstalldir="/" name="src/core/iomgr/endpoint.h" role="src" />
-    <file baseinstalldir="/" name="src/core/iomgr/endpoint_pair.h" role="src" />
-    <file baseinstalldir="/" name="src/core/iomgr/ev_poll_and_epoll_posix.h" role="src" />
-    <file baseinstalldir="/" name="src/core/iomgr/ev_posix.h" role="src" />
-    <file baseinstalldir="/" name="src/core/iomgr/exec_ctx.h" role="src" />
-    <file baseinstalldir="/" name="src/core/iomgr/executor.h" role="src" />
-    <file baseinstalldir="/" name="src/core/iomgr/iocp_windows.h" role="src" />
-    <file baseinstalldir="/" name="src/core/iomgr/iomgr.h" role="src" />
-    <file baseinstalldir="/" name="src/core/iomgr/iomgr_internal.h" role="src" />
-    <file baseinstalldir="/" name="src/core/iomgr/iomgr_posix.h" role="src" />
-    <file baseinstalldir="/" name="src/core/iomgr/pollset.h" role="src" />
-    <file baseinstalldir="/" name="src/core/iomgr/pollset_set.h" role="src" />
-    <file baseinstalldir="/" name="src/core/iomgr/pollset_set_windows.h" role="src" />
-    <file baseinstalldir="/" name="src/core/iomgr/pollset_windows.h" role="src" />
-    <file baseinstalldir="/" name="src/core/iomgr/resolve_address.h" role="src" />
-    <file baseinstalldir="/" name="src/core/iomgr/sockaddr.h" role="src" />
-    <file baseinstalldir="/" name="src/core/iomgr/sockaddr_posix.h" role="src" />
-    <file baseinstalldir="/" name="src/core/iomgr/sockaddr_utils.h" role="src" />
-    <file baseinstalldir="/" name="src/core/iomgr/sockaddr_win32.h" role="src" />
-    <file baseinstalldir="/" name="src/core/iomgr/socket_utils_posix.h" role="src" />
-    <file baseinstalldir="/" name="src/core/iomgr/socket_windows.h" role="src" />
-    <file baseinstalldir="/" name="src/core/iomgr/tcp_client.h" role="src" />
-    <file baseinstalldir="/" name="src/core/iomgr/tcp_posix.h" role="src" />
-    <file baseinstalldir="/" name="src/core/iomgr/tcp_server.h" role="src" />
-    <file baseinstalldir="/" name="src/core/iomgr/tcp_windows.h" role="src" />
-    <file baseinstalldir="/" name="src/core/iomgr/time_averaged_stats.h" role="src" />
-    <file baseinstalldir="/" name="src/core/iomgr/timer.h" role="src" />
-    <file baseinstalldir="/" name="src/core/iomgr/timer_heap.h" role="src" />
-    <file baseinstalldir="/" name="src/core/iomgr/udp_server.h" role="src" />
-    <file baseinstalldir="/" name="src/core/iomgr/wakeup_fd_pipe.h" role="src" />
-    <file baseinstalldir="/" name="src/core/iomgr/wakeup_fd_posix.h" role="src" />
-    <file baseinstalldir="/" name="src/core/iomgr/workqueue.h" role="src" />
-    <file baseinstalldir="/" name="src/core/iomgr/workqueue_posix.h" role="src" />
-    <file baseinstalldir="/" name="src/core/iomgr/workqueue_windows.h" role="src" />
-    <file baseinstalldir="/" name="src/core/json/json.h" role="src" />
-    <file baseinstalldir="/" name="src/core/json/json_common.h" role="src" />
-    <file baseinstalldir="/" name="src/core/json/json_reader.h" role="src" />
-    <file baseinstalldir="/" name="src/core/json/json_writer.h" role="src" />
-    <file baseinstalldir="/" name="src/core/proto/grpc/lb/v0/load_balancer.pb.h" role="src" />
-    <file baseinstalldir="/" name="src/core/statistics/census_interface.h" role="src" />
-    <file baseinstalldir="/" name="src/core/statistics/census_rpc_stats.h" role="src" />
-    <file baseinstalldir="/" name="src/core/surface/api_trace.h" role="src" />
-    <file baseinstalldir="/" name="src/core/surface/call.h" role="src" />
-    <file baseinstalldir="/" name="src/core/surface/call_test_only.h" role="src" />
-    <file baseinstalldir="/" name="src/core/surface/channel.h" role="src" />
-    <file baseinstalldir="/" name="src/core/surface/channel_init.h" role="src" />
-    <file baseinstalldir="/" name="src/core/surface/channel_stack_type.h" role="src" />
-    <file baseinstalldir="/" name="src/core/surface/completion_queue.h" role="src" />
-    <file baseinstalldir="/" name="src/core/surface/event_string.h" role="src" />
-    <file baseinstalldir="/" name="src/core/surface/init.h" role="src" />
-    <file baseinstalldir="/" name="src/core/surface/lame_client.h" role="src" />
-    <file baseinstalldir="/" name="src/core/surface/server.h" role="src" />
-    <file baseinstalldir="/" name="src/core/surface/surface_trace.h" role="src" />
-    <file baseinstalldir="/" name="src/core/transport/byte_stream.h" role="src" />
-    <file baseinstalldir="/" name="src/core/transport/chttp2/alpn.h" role="src" />
-    <file baseinstalldir="/" name="src/core/transport/chttp2/bin_encoder.h" role="src" />
-    <file baseinstalldir="/" name="src/core/transport/chttp2/frame.h" role="src" />
-    <file baseinstalldir="/" name="src/core/transport/chttp2/frame_data.h" role="src" />
-    <file baseinstalldir="/" name="src/core/transport/chttp2/frame_goaway.h" role="src" />
-    <file baseinstalldir="/" name="src/core/transport/chttp2/frame_ping.h" role="src" />
-    <file baseinstalldir="/" name="src/core/transport/chttp2/frame_rst_stream.h" role="src" />
-    <file baseinstalldir="/" name="src/core/transport/chttp2/frame_settings.h" role="src" />
-    <file baseinstalldir="/" name="src/core/transport/chttp2/frame_window_update.h" role="src" />
-    <file baseinstalldir="/" name="src/core/transport/chttp2/hpack_encoder.h" role="src" />
-    <file baseinstalldir="/" name="src/core/transport/chttp2/hpack_parser.h" role="src" />
-    <file baseinstalldir="/" name="src/core/transport/chttp2/hpack_table.h" role="src" />
-    <file baseinstalldir="/" name="src/core/transport/chttp2/http2_errors.h" role="src" />
-    <file baseinstalldir="/" name="src/core/transport/chttp2/huffsyms.h" role="src" />
-    <file baseinstalldir="/" name="src/core/transport/chttp2/incoming_metadata.h" role="src" />
-    <file baseinstalldir="/" name="src/core/transport/chttp2/internal.h" role="src" />
-    <file baseinstalldir="/" name="src/core/transport/chttp2/status_conversion.h" role="src" />
-    <file baseinstalldir="/" name="src/core/transport/chttp2/stream_map.h" role="src" />
-    <file baseinstalldir="/" name="src/core/transport/chttp2/timeout_encoding.h" role="src" />
-    <file baseinstalldir="/" name="src/core/transport/chttp2/varint.h" role="src" />
-    <file baseinstalldir="/" name="src/core/transport/chttp2_transport.h" role="src" />
-    <file baseinstalldir="/" name="src/core/transport/connectivity_state.h" role="src" />
-    <file baseinstalldir="/" name="src/core/transport/metadata.h" role="src" />
-    <file baseinstalldir="/" name="src/core/transport/metadata_batch.h" role="src" />
-    <file baseinstalldir="/" name="src/core/transport/static_metadata.h" role="src" />
-    <file baseinstalldir="/" name="src/core/transport/transport.h" role="src" />
-    <file baseinstalldir="/" name="src/core/transport/transport_impl.h" role="src" />
-    <file baseinstalldir="/" name="src/core/security/auth_filters.h" role="src" />
-    <file baseinstalldir="/" name="src/core/security/b64.h" role="src" />
-    <file baseinstalldir="/" name="src/core/security/credentials.h" role="src" />
-    <file baseinstalldir="/" name="src/core/security/handshake.h" role="src" />
-    <file baseinstalldir="/" name="src/core/security/json_token.h" role="src" />
-    <file baseinstalldir="/" name="src/core/security/jwt_verifier.h" role="src" />
-    <file baseinstalldir="/" name="src/core/security/secure_endpoint.h" role="src" />
-    <file baseinstalldir="/" name="src/core/security/security_connector.h" role="src" />
-    <file baseinstalldir="/" name="src/core/security/security_context.h" role="src" />
-    <file baseinstalldir="/" name="src/core/tsi/fake_transport_security.h" role="src" />
-    <file baseinstalldir="/" name="src/core/tsi/ssl_transport_security.h" role="src" />
-    <file baseinstalldir="/" name="src/core/tsi/ssl_types.h" role="src" />
-    <file baseinstalldir="/" name="src/core/tsi/transport_security.h" role="src" />
-    <file baseinstalldir="/" name="src/core/tsi/transport_security_interface.h" role="src" />
-    <file baseinstalldir="/" name="src/core/census/aggregation.h" role="src" />
-    <file baseinstalldir="/" name="src/core/census/mlog.h" role="src" />
-    <file baseinstalldir="/" name="src/core/census/rpc_metric_id.h" role="src" />
-=======
     <file baseinstalldir="/" name="src/core/lib/census/grpc_filter.h" role="src" />
     <file baseinstalldir="/" name="src/core/lib/census/grpc_plugin.h" role="src" />
     <file baseinstalldir="/" name="src/core/lib/channel/channel_args.h" role="src" />
@@ -338,9 +200,10 @@
     <file baseinstalldir="/" name="src/core/lib/iomgr/closure.h" role="src" />
     <file baseinstalldir="/" name="src/core/lib/iomgr/endpoint.h" role="src" />
     <file baseinstalldir="/" name="src/core/lib/iomgr/endpoint_pair.h" role="src" />
+    <file baseinstalldir="/" name="src/core/lib/iomgr/ev_poll_and_epoll_posix.h" role="src" />
+    <file baseinstalldir="/" name="src/core/lib/iomgr/ev_posix.h" role="src" />
     <file baseinstalldir="/" name="src/core/lib/iomgr/exec_ctx.h" role="src" />
     <file baseinstalldir="/" name="src/core/lib/iomgr/executor.h" role="src" />
-    <file baseinstalldir="/" name="src/core/lib/iomgr/fd_posix.h" role="src" />
     <file baseinstalldir="/" name="src/core/lib/iomgr/iocp_windows.h" role="src" />
     <file baseinstalldir="/" name="src/core/lib/iomgr/iomgr.h" role="src" />
     <file baseinstalldir="/" name="src/core/lib/iomgr/iomgr_internal.h" role="src" />
@@ -436,170 +299,10 @@
     <file baseinstalldir="/" name="src/core/lib/census/aggregation.h" role="src" />
     <file baseinstalldir="/" name="src/core/lib/census/mlog.h" role="src" />
     <file baseinstalldir="/" name="src/core/lib/census/rpc_metric_id.h" role="src" />
->>>>>>> e5cc05b5
     <file baseinstalldir="/" name="third_party/nanopb/pb.h" role="src" />
     <file baseinstalldir="/" name="third_party/nanopb/pb_common.h" role="src" />
     <file baseinstalldir="/" name="third_party/nanopb/pb_decode.h" role="src" />
     <file baseinstalldir="/" name="third_party/nanopb/pb_encode.h" role="src" />
-<<<<<<< HEAD
-    <file baseinstalldir="/" name="src/core/census/grpc_context.c" role="src" />
-    <file baseinstalldir="/" name="src/core/census/grpc_filter.c" role="src" />
-    <file baseinstalldir="/" name="src/core/census/grpc_plugin.c" role="src" />
-    <file baseinstalldir="/" name="src/core/channel/channel_args.c" role="src" />
-    <file baseinstalldir="/" name="src/core/channel/channel_stack.c" role="src" />
-    <file baseinstalldir="/" name="src/core/channel/channel_stack_builder.c" role="src" />
-    <file baseinstalldir="/" name="src/core/channel/client_channel.c" role="src" />
-    <file baseinstalldir="/" name="src/core/channel/client_uchannel.c" role="src" />
-    <file baseinstalldir="/" name="src/core/channel/compress_filter.c" role="src" />
-    <file baseinstalldir="/" name="src/core/channel/connected_channel.c" role="src" />
-    <file baseinstalldir="/" name="src/core/channel/http_client_filter.c" role="src" />
-    <file baseinstalldir="/" name="src/core/channel/http_server_filter.c" role="src" />
-    <file baseinstalldir="/" name="src/core/channel/subchannel_call_holder.c" role="src" />
-    <file baseinstalldir="/" name="src/core/client_config/client_config.c" role="src" />
-    <file baseinstalldir="/" name="src/core/client_config/connector.c" role="src" />
-    <file baseinstalldir="/" name="src/core/client_config/default_initial_connect_string.c" role="src" />
-    <file baseinstalldir="/" name="src/core/client_config/initial_connect_string.c" role="src" />
-    <file baseinstalldir="/" name="src/core/client_config/lb_policies/load_balancer_api.c" role="src" />
-    <file baseinstalldir="/" name="src/core/client_config/lb_policies/pick_first.c" role="src" />
-    <file baseinstalldir="/" name="src/core/client_config/lb_policies/round_robin.c" role="src" />
-    <file baseinstalldir="/" name="src/core/client_config/lb_policy.c" role="src" />
-    <file baseinstalldir="/" name="src/core/client_config/lb_policy_factory.c" role="src" />
-    <file baseinstalldir="/" name="src/core/client_config/lb_policy_registry.c" role="src" />
-    <file baseinstalldir="/" name="src/core/client_config/resolver.c" role="src" />
-    <file baseinstalldir="/" name="src/core/client_config/resolver_factory.c" role="src" />
-    <file baseinstalldir="/" name="src/core/client_config/resolver_registry.c" role="src" />
-    <file baseinstalldir="/" name="src/core/client_config/resolvers/dns_resolver.c" role="src" />
-    <file baseinstalldir="/" name="src/core/client_config/resolvers/sockaddr_resolver.c" role="src" />
-    <file baseinstalldir="/" name="src/core/client_config/subchannel.c" role="src" />
-    <file baseinstalldir="/" name="src/core/client_config/subchannel_factory.c" role="src" />
-    <file baseinstalldir="/" name="src/core/client_config/subchannel_index.c" role="src" />
-    <file baseinstalldir="/" name="src/core/client_config/uri_parser.c" role="src" />
-    <file baseinstalldir="/" name="src/core/compression/compression_algorithm.c" role="src" />
-    <file baseinstalldir="/" name="src/core/compression/message_compress.c" role="src" />
-    <file baseinstalldir="/" name="src/core/debug/trace.c" role="src" />
-    <file baseinstalldir="/" name="src/core/httpcli/format_request.c" role="src" />
-    <file baseinstalldir="/" name="src/core/httpcli/httpcli.c" role="src" />
-    <file baseinstalldir="/" name="src/core/httpcli/parser.c" role="src" />
-    <file baseinstalldir="/" name="src/core/iomgr/closure.c" role="src" />
-    <file baseinstalldir="/" name="src/core/iomgr/endpoint.c" role="src" />
-    <file baseinstalldir="/" name="src/core/iomgr/endpoint_pair_posix.c" role="src" />
-    <file baseinstalldir="/" name="src/core/iomgr/endpoint_pair_windows.c" role="src" />
-    <file baseinstalldir="/" name="src/core/iomgr/ev_poll_and_epoll_posix.c" role="src" />
-    <file baseinstalldir="/" name="src/core/iomgr/ev_posix.c" role="src" />
-    <file baseinstalldir="/" name="src/core/iomgr/exec_ctx.c" role="src" />
-    <file baseinstalldir="/" name="src/core/iomgr/executor.c" role="src" />
-    <file baseinstalldir="/" name="src/core/iomgr/iocp_windows.c" role="src" />
-    <file baseinstalldir="/" name="src/core/iomgr/iomgr.c" role="src" />
-    <file baseinstalldir="/" name="src/core/iomgr/iomgr_posix.c" role="src" />
-    <file baseinstalldir="/" name="src/core/iomgr/iomgr_windows.c" role="src" />
-    <file baseinstalldir="/" name="src/core/iomgr/pollset_set_windows.c" role="src" />
-    <file baseinstalldir="/" name="src/core/iomgr/pollset_windows.c" role="src" />
-    <file baseinstalldir="/" name="src/core/iomgr/resolve_address_posix.c" role="src" />
-    <file baseinstalldir="/" name="src/core/iomgr/resolve_address_windows.c" role="src" />
-    <file baseinstalldir="/" name="src/core/iomgr/sockaddr_utils.c" role="src" />
-    <file baseinstalldir="/" name="src/core/iomgr/socket_utils_common_posix.c" role="src" />
-    <file baseinstalldir="/" name="src/core/iomgr/socket_utils_linux.c" role="src" />
-    <file baseinstalldir="/" name="src/core/iomgr/socket_utils_posix.c" role="src" />
-    <file baseinstalldir="/" name="src/core/iomgr/socket_windows.c" role="src" />
-    <file baseinstalldir="/" name="src/core/iomgr/tcp_client_posix.c" role="src" />
-    <file baseinstalldir="/" name="src/core/iomgr/tcp_client_windows.c" role="src" />
-    <file baseinstalldir="/" name="src/core/iomgr/tcp_posix.c" role="src" />
-    <file baseinstalldir="/" name="src/core/iomgr/tcp_server_posix.c" role="src" />
-    <file baseinstalldir="/" name="src/core/iomgr/tcp_server_windows.c" role="src" />
-    <file baseinstalldir="/" name="src/core/iomgr/tcp_windows.c" role="src" />
-    <file baseinstalldir="/" name="src/core/iomgr/time_averaged_stats.c" role="src" />
-    <file baseinstalldir="/" name="src/core/iomgr/timer.c" role="src" />
-    <file baseinstalldir="/" name="src/core/iomgr/timer_heap.c" role="src" />
-    <file baseinstalldir="/" name="src/core/iomgr/udp_server.c" role="src" />
-    <file baseinstalldir="/" name="src/core/iomgr/wakeup_fd_eventfd.c" role="src" />
-    <file baseinstalldir="/" name="src/core/iomgr/wakeup_fd_nospecial.c" role="src" />
-    <file baseinstalldir="/" name="src/core/iomgr/wakeup_fd_pipe.c" role="src" />
-    <file baseinstalldir="/" name="src/core/iomgr/wakeup_fd_posix.c" role="src" />
-    <file baseinstalldir="/" name="src/core/iomgr/workqueue_posix.c" role="src" />
-    <file baseinstalldir="/" name="src/core/iomgr/workqueue_windows.c" role="src" />
-    <file baseinstalldir="/" name="src/core/json/json.c" role="src" />
-    <file baseinstalldir="/" name="src/core/json/json_reader.c" role="src" />
-    <file baseinstalldir="/" name="src/core/json/json_string.c" role="src" />
-    <file baseinstalldir="/" name="src/core/json/json_writer.c" role="src" />
-    <file baseinstalldir="/" name="src/core/proto/grpc/lb/v0/load_balancer.pb.c" role="src" />
-    <file baseinstalldir="/" name="src/core/surface/alarm.c" role="src" />
-    <file baseinstalldir="/" name="src/core/surface/api_trace.c" role="src" />
-    <file baseinstalldir="/" name="src/core/surface/byte_buffer.c" role="src" />
-    <file baseinstalldir="/" name="src/core/surface/byte_buffer_reader.c" role="src" />
-    <file baseinstalldir="/" name="src/core/surface/call.c" role="src" />
-    <file baseinstalldir="/" name="src/core/surface/call_details.c" role="src" />
-    <file baseinstalldir="/" name="src/core/surface/call_log_batch.c" role="src" />
-    <file baseinstalldir="/" name="src/core/surface/channel.c" role="src" />
-    <file baseinstalldir="/" name="src/core/surface/channel_connectivity.c" role="src" />
-    <file baseinstalldir="/" name="src/core/surface/channel_create.c" role="src" />
-    <file baseinstalldir="/" name="src/core/surface/channel_init.c" role="src" />
-    <file baseinstalldir="/" name="src/core/surface/channel_ping.c" role="src" />
-    <file baseinstalldir="/" name="src/core/surface/channel_stack_type.c" role="src" />
-    <file baseinstalldir="/" name="src/core/surface/completion_queue.c" role="src" />
-    <file baseinstalldir="/" name="src/core/surface/event_string.c" role="src" />
-    <file baseinstalldir="/" name="src/core/surface/init.c" role="src" />
-    <file baseinstalldir="/" name="src/core/surface/lame_client.c" role="src" />
-    <file baseinstalldir="/" name="src/core/surface/metadata_array.c" role="src" />
-    <file baseinstalldir="/" name="src/core/surface/server.c" role="src" />
-    <file baseinstalldir="/" name="src/core/surface/server_chttp2.c" role="src" />
-    <file baseinstalldir="/" name="src/core/surface/validate_metadata.c" role="src" />
-    <file baseinstalldir="/" name="src/core/surface/version.c" role="src" />
-    <file baseinstalldir="/" name="src/core/transport/byte_stream.c" role="src" />
-    <file baseinstalldir="/" name="src/core/transport/chttp2/alpn.c" role="src" />
-    <file baseinstalldir="/" name="src/core/transport/chttp2/bin_encoder.c" role="src" />
-    <file baseinstalldir="/" name="src/core/transport/chttp2/frame_data.c" role="src" />
-    <file baseinstalldir="/" name="src/core/transport/chttp2/frame_goaway.c" role="src" />
-    <file baseinstalldir="/" name="src/core/transport/chttp2/frame_ping.c" role="src" />
-    <file baseinstalldir="/" name="src/core/transport/chttp2/frame_rst_stream.c" role="src" />
-    <file baseinstalldir="/" name="src/core/transport/chttp2/frame_settings.c" role="src" />
-    <file baseinstalldir="/" name="src/core/transport/chttp2/frame_window_update.c" role="src" />
-    <file baseinstalldir="/" name="src/core/transport/chttp2/hpack_encoder.c" role="src" />
-    <file baseinstalldir="/" name="src/core/transport/chttp2/hpack_parser.c" role="src" />
-    <file baseinstalldir="/" name="src/core/transport/chttp2/hpack_table.c" role="src" />
-    <file baseinstalldir="/" name="src/core/transport/chttp2/huffsyms.c" role="src" />
-    <file baseinstalldir="/" name="src/core/transport/chttp2/incoming_metadata.c" role="src" />
-    <file baseinstalldir="/" name="src/core/transport/chttp2/parsing.c" role="src" />
-    <file baseinstalldir="/" name="src/core/transport/chttp2/status_conversion.c" role="src" />
-    <file baseinstalldir="/" name="src/core/transport/chttp2/stream_lists.c" role="src" />
-    <file baseinstalldir="/" name="src/core/transport/chttp2/stream_map.c" role="src" />
-    <file baseinstalldir="/" name="src/core/transport/chttp2/timeout_encoding.c" role="src" />
-    <file baseinstalldir="/" name="src/core/transport/chttp2/varint.c" role="src" />
-    <file baseinstalldir="/" name="src/core/transport/chttp2/writing.c" role="src" />
-    <file baseinstalldir="/" name="src/core/transport/chttp2_transport.c" role="src" />
-    <file baseinstalldir="/" name="src/core/transport/connectivity_state.c" role="src" />
-    <file baseinstalldir="/" name="src/core/transport/metadata.c" role="src" />
-    <file baseinstalldir="/" name="src/core/transport/metadata_batch.c" role="src" />
-    <file baseinstalldir="/" name="src/core/transport/static_metadata.c" role="src" />
-    <file baseinstalldir="/" name="src/core/transport/transport.c" role="src" />
-    <file baseinstalldir="/" name="src/core/transport/transport_op_string.c" role="src" />
-    <file baseinstalldir="/" name="src/core/httpcli/httpcli_security_connector.c" role="src" />
-    <file baseinstalldir="/" name="src/core/security/b64.c" role="src" />
-    <file baseinstalldir="/" name="src/core/security/client_auth_filter.c" role="src" />
-    <file baseinstalldir="/" name="src/core/security/credentials.c" role="src" />
-    <file baseinstalldir="/" name="src/core/security/credentials_metadata.c" role="src" />
-    <file baseinstalldir="/" name="src/core/security/credentials_posix.c" role="src" />
-    <file baseinstalldir="/" name="src/core/security/credentials_win32.c" role="src" />
-    <file baseinstalldir="/" name="src/core/security/google_default_credentials.c" role="src" />
-    <file baseinstalldir="/" name="src/core/security/handshake.c" role="src" />
-    <file baseinstalldir="/" name="src/core/security/json_token.c" role="src" />
-    <file baseinstalldir="/" name="src/core/security/jwt_verifier.c" role="src" />
-    <file baseinstalldir="/" name="src/core/security/secure_endpoint.c" role="src" />
-    <file baseinstalldir="/" name="src/core/security/security_connector.c" role="src" />
-    <file baseinstalldir="/" name="src/core/security/security_context.c" role="src" />
-    <file baseinstalldir="/" name="src/core/security/server_auth_filter.c" role="src" />
-    <file baseinstalldir="/" name="src/core/security/server_secure_chttp2.c" role="src" />
-    <file baseinstalldir="/" name="src/core/surface/init_secure.c" role="src" />
-    <file baseinstalldir="/" name="src/core/surface/secure_channel_create.c" role="src" />
-    <file baseinstalldir="/" name="src/core/tsi/fake_transport_security.c" role="src" />
-    <file baseinstalldir="/" name="src/core/tsi/ssl_transport_security.c" role="src" />
-    <file baseinstalldir="/" name="src/core/tsi/transport_security.c" role="src" />
-    <file baseinstalldir="/" name="src/core/census/context.c" role="src" />
-    <file baseinstalldir="/" name="src/core/census/initialize.c" role="src" />
-    <file baseinstalldir="/" name="src/core/census/mlog.c" role="src" />
-    <file baseinstalldir="/" name="src/core/census/operation.c" role="src" />
-    <file baseinstalldir="/" name="src/core/census/placeholders.c" role="src" />
-    <file baseinstalldir="/" name="src/core/census/tracing.c" role="src" />
-=======
     <file baseinstalldir="/" name="src/core/lib/census/grpc_context.c" role="src" />
     <file baseinstalldir="/" name="src/core/lib/census/grpc_filter.c" role="src" />
     <file baseinstalldir="/" name="src/core/lib/census/grpc_plugin.c" role="src" />
@@ -641,17 +344,14 @@
     <file baseinstalldir="/" name="src/core/lib/iomgr/endpoint.c" role="src" />
     <file baseinstalldir="/" name="src/core/lib/iomgr/endpoint_pair_posix.c" role="src" />
     <file baseinstalldir="/" name="src/core/lib/iomgr/endpoint_pair_windows.c" role="src" />
+    <file baseinstalldir="/" name="src/core/lib/iomgr/ev_poll_and_epoll_posix.c" role="src" />
+    <file baseinstalldir="/" name="src/core/lib/iomgr/ev_posix.c" role="src" />
     <file baseinstalldir="/" name="src/core/lib/iomgr/exec_ctx.c" role="src" />
     <file baseinstalldir="/" name="src/core/lib/iomgr/executor.c" role="src" />
-    <file baseinstalldir="/" name="src/core/lib/iomgr/fd_posix.c" role="src" />
     <file baseinstalldir="/" name="src/core/lib/iomgr/iocp_windows.c" role="src" />
     <file baseinstalldir="/" name="src/core/lib/iomgr/iomgr.c" role="src" />
     <file baseinstalldir="/" name="src/core/lib/iomgr/iomgr_posix.c" role="src" />
     <file baseinstalldir="/" name="src/core/lib/iomgr/iomgr_windows.c" role="src" />
-    <file baseinstalldir="/" name="src/core/lib/iomgr/pollset_multipoller_with_epoll.c" role="src" />
-    <file baseinstalldir="/" name="src/core/lib/iomgr/pollset_multipoller_with_poll_posix.c" role="src" />
-    <file baseinstalldir="/" name="src/core/lib/iomgr/pollset_posix.c" role="src" />
-    <file baseinstalldir="/" name="src/core/lib/iomgr/pollset_set_posix.c" role="src" />
     <file baseinstalldir="/" name="src/core/lib/iomgr/pollset_set_windows.c" role="src" />
     <file baseinstalldir="/" name="src/core/lib/iomgr/pollset_windows.c" role="src" />
     <file baseinstalldir="/" name="src/core/lib/iomgr/resolve_address_posix.c" role="src" />
@@ -761,7 +461,6 @@
     <file baseinstalldir="/" name="src/core/lib/census/operation.c" role="src" />
     <file baseinstalldir="/" name="src/core/lib/census/placeholders.c" role="src" />
     <file baseinstalldir="/" name="src/core/lib/census/tracing.c" role="src" />
->>>>>>> e5cc05b5
     <file baseinstalldir="/" name="third_party/nanopb/pb_common.c" role="src" />
     <file baseinstalldir="/" name="third_party/nanopb/pb_decode.c" role="src" />
     <file baseinstalldir="/" name="third_party/nanopb/pb_encode.c" role="src" />
