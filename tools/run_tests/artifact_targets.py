#!/usr/bin/env python2.7
# Copyright 2016, Google Inc.
# All rights reserved.
#
# Redistribution and use in source and binary forms, with or without
# modification, are permitted provided that the following conditions are
# met:
#
#     * Redistributions of source code must retain the above copyright
# notice, this list of conditions and the following disclaimer.
#     * Redistributions in binary form must reproduce the above
# copyright notice, this list of conditions and the following disclaimer
# in the documentation and/or other materials provided with the
# distribution.
#     * Neither the name of Google Inc. nor the names of its
# contributors may be used to endorse or promote products derived from
# this software without specific prior written permission.
#
# THIS SOFTWARE IS PROVIDED BY THE COPYRIGHT HOLDERS AND CONTRIBUTORS
# "AS IS" AND ANY EXPRESS OR IMPLIED WARRANTIES, INCLUDING, BUT NOT
# LIMITED TO, THE IMPLIED WARRANTIES OF MERCHANTABILITY AND FITNESS FOR
# A PARTICULAR PURPOSE ARE DISCLAIMED. IN NO EVENT SHALL THE COPYRIGHT
# OWNER OR CONTRIBUTORS BE LIABLE FOR ANY DIRECT, INDIRECT, INCIDENTAL,
# SPECIAL, EXEMPLARY, OR CONSEQUENTIAL DAMAGES (INCLUDING, BUT NOT
# LIMITED TO, PROCUREMENT OF SUBSTITUTE GOODS OR SERVICES; LOSS OF USE,
# DATA, OR PROFITS; OR BUSINESS INTERRUPTION) HOWEVER CAUSED AND ON ANY
# THEORY OF LIABILITY, WHETHER IN CONTRACT, STRICT LIABILITY, OR TORT
# (INCLUDING NEGLIGENCE OR OTHERWISE) ARISING IN ANY WAY OUT OF THE USE
# OF THIS SOFTWARE, EVEN IF ADVISED OF THE POSSIBILITY OF SUCH DAMAGE.

"""Definition of targets to build artifacts."""

import jobset


def create_docker_jobspec(name, dockerfile_dir, shell_command, environ={},
                   flake_retries=0, timeout_retries=0):
  """Creates jobspec for a task running under docker."""
  environ = environ.copy()
  environ['RUN_COMMAND'] = shell_command

  docker_args=[]
  for k,v in environ.iteritems():
    docker_args += ['-e', '%s=%s' % (k, v)]
  docker_env = {'DOCKERFILE_DIR': dockerfile_dir,
                'DOCKER_RUN_SCRIPT': 'tools/jenkins/docker_run.sh',
                'OUTPUT_DIR': 'artifacts'}
  jobspec = jobset.JobSpec(
          cmdline=['tools/jenkins/build_and_run_docker.sh'] + docker_args,
          environ=docker_env,
          shortname='build_artifact.%s' % (name),
          timeout_seconds=30*60,
          flake_retries=flake_retries,
          timeout_retries=timeout_retries)
  return jobspec


def create_jobspec(name, cmdline, environ=None, shell=False,
                   flake_retries=0, timeout_retries=0):
  """Creates jobspec."""
  jobspec = jobset.JobSpec(
          cmdline=cmdline,
          environ=environ,
          shortname='build_artifact.%s' % (name),
          timeout_seconds=10*60,
          flake_retries=flake_retries,
          timeout_retries=timeout_retries,
          shell=shell)
  return jobspec


def macos_arch_env(arch):
  """Returns environ specifying -arch arguments for make."""
  if arch == 'x86':
    arch_arg = '-arch i386'
  elif arch == 'x64':
    arch_arg = '-arch x86_64'
  else:
    raise Exception('Unsupported arch')
  return {'CFLAGS': arch_arg, 'LDFLAGS': arch_arg}


class PythonArtifact:
  """Builds Python artifacts."""

  def __init__(self, platform, arch):
    self.name = 'python_%s_%s' % (platform, arch)
    self.platform = platform
    self.arch = arch
    self.labels = ['artifact', 'python', platform, arch]

  def pre_build_jobspecs(self):
      return []

  def build_jobspec(self):
    if self.platform == 'windows':
      raise Exception('Not supported yet.')
    else:
      if self.platform == 'linux':
        return create_docker_jobspec(self.name,
            'tools/dockerfile/grpc_artifact_linux_%s' % self.arch,
            'tools/run_tests/build_artifact_python.sh')
      else:
        return create_jobspec(self.name,
                              ['tools/run_tests/build_artifact_python.sh'])

  def __str__(self):
    return self.name


class RubyArtifact:
  """Builds ruby native gem."""

  def __init__(self, platform, arch):
    self.name = 'ruby_native_gem_%s_%s' % (platform, arch)
    self.platform = platform
    self.arch = arch
    self.labels = ['artifact', 'ruby', platform, arch]

  def pre_build_jobspecs(self):
    return []

  def build_jobspec(self):
    if self.platform == 'windows':
      raise Exception("Not supported yet")
    else:
      if self.platform == 'linux':
        environ = {}
        if self.arch == 'x86':
          environ['SETARCH_CMD'] = 'i386'
        return create_docker_jobspec(self.name,
            'tools/dockerfile/grpc_artifact_linux_%s' % self.arch,
            'tools/run_tests/build_artifact_ruby.sh',
            environ=environ)
      else:
        return create_jobspec(self.name,
                              ['tools/run_tests/build_artifact_ruby.sh'])


class CSharpExtArtifact:
  """Builds C# native extension library"""

  def __init__(self, platform, arch):
    self.name = 'csharp_ext_%s_%s' % (platform, arch)
    self.platform = platform
    self.arch = arch
    self.labels = ['artifact', 'csharp', platform, arch]

  def pre_build_jobspecs(self):
    if self.platform == 'windows':
      return [create_jobspec('prebuild_%s' % self.name,
                             ['tools\\run_tests\\pre_build_c.bat'],
                             shell=True,
                             flake_retries=5,
                             timeout_retries=2)]
    else:
      return []

  def build_jobspec(self):
    if self.platform == 'windows':
      msbuild_platform = 'Win32' if self.arch == 'x86' else self.arch
      return create_jobspec(self.name,
                            ['tools\\run_tests\\build_artifact_csharp.bat',
                             'vsprojects\\grpc_csharp_ext.sln',
                             '/p:Configuration=Release',
                             '/p:PlatformToolset=v120',
                             '/p:Platform=%s' % msbuild_platform],
                            shell=True)
    else:
      environ = {'CONFIG': 'opt',
                 'EMBED_OPENSSL': 'true',
                 'EMBED_ZLIB': 'true'}
      if self.platform == 'linux':
        return create_docker_jobspec(self.name,
            'tools/dockerfile/grpc_artifact_linux_%s' % self.arch,
            'tools/run_tests/build_artifact_csharp.sh')
      else:
        environ.update(macos_arch_env(self.arch))
        return create_jobspec(self.name,
                              ['tools/run_tests/build_artifact_csharp.sh'],
                              environ=environ)

  def __str__(self):
    return self.name

node_gyp_arch_map = {
  'x86': 'ia32',
  'x64': 'x64'
}

class NodeExtArtifact:
  """Builds Node native extension"""

  def __init__(self, platform, arch):
    self.name = 'node_ext_{0}_{1}'.format(platform, arch)
    self.platform = platform
    self.arch = arch
    self.gyp_arch = node_gyp_arch_map[arch]
    self.labels = ['artifact', 'node', platform, arch]

  def pre_build_jobspecs(self):
    return []

  def build_jobspec(self):
    if self.platform == 'windows':
      return create_jobspec(self.name,
                            ['tools\\run_tests\\build_artifact_node.bat',
                             self.gyp_arch],
                            shell=True)
    else:
      if self.platform == 'linux':
        return create_docker_jobspec(
            self.name,
            'tools/dockerfile/grpc_artifact_linux_{}'.format(self.arch),
            'tools/run_tests/build_artifact_node.sh {}'.format(self.gyp_arch))
      else:
        return create_jobspec(self.name,
                              ['tools/run_tests/build_artifact_node.sh',
                               self.gyp_arch])


def targets():
  """Gets list of supported targets"""
<<<<<<< HEAD
  return [Cls(platform, arch)
          for Cls in (CSharpExtArtifact, NodeExtArtifact)
          for platform in ('linux', 'macos', 'windows')
          for arch in ('x86', 'x64')]
=======
  return [CSharpExtArtifact('linux', 'x86'),
          CSharpExtArtifact('linux', 'x64'),
          CSharpExtArtifact('macos', 'x86'),
          CSharpExtArtifact('macos', 'x64'),
          CSharpExtArtifact('windows', 'x86'),
          CSharpExtArtifact('windows', 'x64'),
          PythonArtifact('linux', 'x86'),
          PythonArtifact('linux', 'x64'),
          RubyArtifact('linux', 'x86'),
          RubyArtifact('linux', 'x64')]
>>>>>>> 6b4ec07e
<|MERGE_RESOLUTION|>--- conflicted
+++ resolved
@@ -221,20 +221,11 @@
 
 def targets():
   """Gets list of supported targets"""
-<<<<<<< HEAD
-  return [Cls(platform, arch)
-          for Cls in (CSharpExtArtifact, NodeExtArtifact)
-          for platform in ('linux', 'macos', 'windows')
-          for arch in ('x86', 'x64')]
-=======
-  return [CSharpExtArtifact('linux', 'x86'),
-          CSharpExtArtifact('linux', 'x64'),
-          CSharpExtArtifact('macos', 'x86'),
-          CSharpExtArtifact('macos', 'x64'),
-          CSharpExtArtifact('windows', 'x86'),
-          CSharpExtArtifact('windows', 'x64'),
-          PythonArtifact('linux', 'x86'),
-          PythonArtifact('linux', 'x64'),
-          RubyArtifact('linux', 'x86'),
-          RubyArtifact('linux', 'x64')]
->>>>>>> 6b4ec07e
+  return ([Cls(platform, arch)
+           for Cls in (CSharpExtArtifact, NodeExtArtifact)
+           for platform in ('linux', 'macos', 'windows')
+           for arch in ('x86', 'x64')] +
+          [PythonArtifact('linux', 'x86'),
+           PythonArtifact('linux', 'x64'),
+           RubyArtifact('linux', 'x86'),
+           RubyArtifact('linux', 'x64')])