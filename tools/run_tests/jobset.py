--- conflicted
+++ resolved
@@ -8,11 +8,7 @@
 import time
 
 
-<<<<<<< HEAD
-_MAX_JOBS = 3
-=======
 _DEFAULT_MAX_JOBS = 16 * multiprocessing.cpu_count()
->>>>>>> 35e7b0cb
 
 
 def shuffle_iteratable(it):
@@ -112,11 +108,8 @@
     self._check_cancelled = check_cancelled
     self._cancelled = False
     self._failures = 0
-<<<<<<< HEAD
     self._completed = 0
-=======
     self._maxjobs = maxjobs
->>>>>>> 35e7b0cb
 
   def start(self, cmdline):
     """Start a job. Return True on success, False on failure."""
