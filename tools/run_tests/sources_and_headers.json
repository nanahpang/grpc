

[
  {
    "deps": [
      "gpr", 
      "gpr_test_util", 
      "grpc", 
      "grpc_test_util"
    ], 
    "headers": [], 
    "language": "c", 
    "name": "alarm_test", 
    "src": [
      "test/core/surface/alarm_test.c"
    ], 
    "third_party": false, 
    "type": "target"
  }, 
  {
    "deps": [
      "gpr", 
      "gpr_test_util", 
      "grpc", 
      "grpc_test_util"
    ], 
    "headers": [], 
    "language": "c", 
    "name": "algorithm_test", 
    "src": [
      "test/core/compression/algorithm_test.c"
    ], 
    "third_party": false, 
    "type": "target"
  }, 
  {
    "deps": [
      "gpr", 
      "gpr_test_util"
    ], 
    "headers": [], 
    "language": "c", 
    "name": "alloc_test", 
    "src": [
      "test/core/support/alloc_test.c"
    ], 
    "third_party": false, 
    "type": "target"
  }, 
  {
    "deps": [
      "gpr", 
      "gpr_test_util", 
      "grpc", 
      "grpc_test_util"
    ], 
    "headers": [], 
    "language": "c", 
    "name": "alpn_test", 
    "src": [
      "test/core/transport/chttp2/alpn_test.c"
    ], 
    "third_party": false, 
    "type": "target"
  }, 
  {
    "deps": [
      "grpc", 
      "grpc_test_util"
    ], 
    "headers": [], 
    "language": "c", 
    "name": "bin_encoder_test", 
    "src": [
      "test/core/transport/chttp2/bin_encoder_test.c"
    ], 
    "third_party": false, 
    "type": "target"
  }, 
  {
    "deps": [
      "gpr", 
      "gpr_test_util", 
      "grpc", 
      "grpc_test_util"
    ], 
    "headers": [], 
    "language": "c", 
    "name": "census_context_test", 
    "src": [
      "test/core/census/context_test.c"
    ], 
    "third_party": false, 
    "type": "target"
  }, 
  {
    "deps": [
      "gpr", 
      "gpr_test_util", 
      "grpc", 
      "grpc_test_util"
    ], 
    "headers": [], 
    "language": "c", 
    "name": "channel_create_test", 
    "src": [
      "test/core/surface/channel_create_test.c"
    ], 
    "third_party": false, 
    "type": "target"
  }, 
  {
    "deps": [
      "gpr", 
      "gpr_test_util", 
      "grpc", 
      "grpc_test_util"
    ], 
    "headers": [], 
    "language": "c", 
    "name": "chttp2_hpack_encoder_test", 
    "src": [
      "test/core/transport/chttp2/hpack_encoder_test.c"
    ], 
    "third_party": false, 
    "type": "target"
  }, 
  {
    "deps": [
      "gpr", 
      "gpr_test_util", 
      "grpc", 
      "grpc_test_util"
    ], 
    "headers": [], 
    "language": "c", 
    "name": "chttp2_status_conversion_test", 
    "src": [
      "test/core/transport/chttp2/status_conversion_test.c"
    ], 
    "third_party": false, 
    "type": "target"
  }, 
  {
    "deps": [
      "gpr", 
      "gpr_test_util", 
      "grpc", 
      "grpc_test_util"
    ], 
    "headers": [], 
    "language": "c", 
    "name": "chttp2_stream_map_test", 
    "src": [
      "test/core/transport/chttp2/stream_map_test.c"
    ], 
    "third_party": false, 
    "type": "target"
  }, 
  {
    "deps": [
      "gpr", 
      "gpr_test_util", 
      "grpc", 
      "grpc_test_util"
    ], 
    "headers": [], 
    "language": "c", 
    "name": "chttp2_varint_test", 
    "src": [
      "test/core/transport/chttp2/varint_test.c"
    ], 
    "third_party": false, 
    "type": "target"
  }, 
  {
    "deps": [
      "gpr", 
      "gpr_test_util", 
      "grpc", 
      "grpc_test_util"
    ], 
    "headers": [], 
    "language": "c", 
    "name": "compression_test", 
    "src": [
      "test/core/compression/compression_test.c"
    ], 
    "third_party": false, 
    "type": "target"
  }, 
  {
    "deps": [
      "gpr", 
      "gpr_test_util", 
      "grpc", 
      "grpc_test_util"
    ], 
    "headers": [], 
    "language": "c", 
    "name": "concurrent_connectivity_test", 
    "src": [
      "test/core/surface/concurrent_connectivity_test.c"
    ], 
    "third_party": false, 
    "type": "target"
  }, 
  {
    "deps": [
      "gpr", 
      "gpr_test_util", 
      "grpc", 
      "grpc_test_util"
    ], 
    "headers": [], 
    "language": "c", 
    "name": "dns_resolver_connectivity_test", 
    "src": [
      "test/core/client_config/resolvers/dns_resolver_connectivity_test.c"
    ], 
    "third_party": false, 
    "type": "target"
  }, 
  {
    "deps": [
      "gpr", 
      "gpr_test_util", 
      "grpc", 
      "grpc_test_util"
    ], 
    "headers": [], 
    "language": "c", 
    "name": "dns_resolver_test", 
    "src": [
      "test/core/client_config/resolvers/dns_resolver_test.c"
    ], 
    "third_party": false, 
    "type": "target"
  }, 
  {
    "deps": [
      "gpr", 
      "gpr_test_util", 
      "grpc", 
      "grpc_test_util"
    ], 
    "headers": [], 
    "language": "c", 
    "name": "dualstack_socket_test", 
    "src": [
      "test/core/end2end/dualstack_socket_test.c"
    ], 
    "third_party": false, 
    "type": "target"
  }, 
  {
    "deps": [
      "gpr", 
      "gpr_test_util", 
      "grpc", 
      "grpc_test_util"
    ], 
    "headers": [], 
    "language": "c", 
    "name": "endpoint_pair_test", 
    "src": [
      "test/core/iomgr/endpoint_pair_test.c"
    ], 
    "third_party": false, 
    "type": "target"
  }, 
  {
    "deps": [
      "gpr", 
      "gpr_test_util", 
      "grpc", 
      "grpc_test_util"
    ], 
    "headers": [], 
    "language": "c", 
    "name": "fd_conservation_posix_test", 
    "src": [
      "test/core/iomgr/fd_conservation_posix_test.c"
    ], 
    "third_party": false, 
    "type": "target"
  }, 
  {
    "deps": [
      "gpr", 
      "gpr_test_util", 
      "grpc", 
      "grpc_test_util"
    ], 
    "headers": [], 
    "language": "c", 
    "name": "fd_posix_test", 
    "src": [
      "test/core/iomgr/fd_posix_test.c"
    ], 
    "third_party": false, 
    "type": "target"
  }, 
  {
    "deps": [
      "gpr", 
      "gpr_test_util", 
      "grpc", 
      "grpc_test_util"
    ], 
    "headers": [], 
    "language": "c", 
    "name": "fling_client", 
    "src": [
      "test/core/fling/client.c"
    ], 
    "third_party": false, 
    "type": "target"
  }, 
  {
    "deps": [
      "gpr", 
      "gpr_test_util", 
      "grpc", 
      "grpc_test_util"
    ], 
    "headers": [], 
    "language": "c", 
    "name": "fling_server", 
    "src": [
      "test/core/fling/server.c"
    ], 
    "third_party": false, 
    "type": "target"
  }, 
  {
    "deps": [
      "gpr", 
      "gpr_test_util", 
      "grpc", 
      "grpc_test_util"
    ], 
    "headers": [], 
    "language": "c", 
    "name": "fling_stream_test", 
    "src": [
      "test/core/fling/fling_stream_test.c"
    ], 
    "third_party": false, 
    "type": "target"
  }, 
  {
    "deps": [
      "gpr", 
      "gpr_test_util", 
      "grpc", 
      "grpc_test_util"
    ], 
    "headers": [], 
    "language": "c", 
    "name": "fling_test", 
    "src": [
      "test/core/fling/fling_test.c"
    ], 
    "third_party": false, 
    "type": "target"
  }, 
  {
    "deps": [
      "gpr", 
      "grpc"
    ], 
    "headers": [], 
    "language": "c", 
    "name": "gen_hpack_tables", 
    "src": [
      "tools/codegen/core/gen_hpack_tables.c"
    ], 
    "third_party": false, 
    "type": "target"
  }, 
  {
    "deps": [], 
    "headers": [], 
    "language": "c", 
    "name": "gen_legal_metadata_characters", 
    "src": [
      "tools/codegen/core/gen_legal_metadata_characters.c"
    ], 
    "third_party": false, 
    "type": "target"
  }, 
  {
    "deps": [
      "gpr", 
      "gpr_test_util"
    ], 
    "headers": [], 
    "language": "c", 
    "name": "gpr_avl_test", 
    "src": [
      "test/core/support/avl_test.c"
    ], 
    "third_party": false, 
    "type": "target"
  }, 
  {
    "deps": [
      "gpr", 
      "gpr_test_util"
    ], 
    "headers": [], 
    "language": "c", 
    "name": "gpr_backoff_test", 
    "src": [
      "test/core/support/backoff_test.c"
    ], 
    "third_party": false, 
    "type": "target"
  }, 
  {
    "deps": [
      "gpr", 
      "gpr_test_util"
    ], 
    "headers": [], 
    "language": "c", 
    "name": "gpr_cmdline_test", 
    "src": [
      "test/core/support/cmdline_test.c"
    ], 
    "third_party": false, 
    "type": "target"
  }, 
  {
    "deps": [
      "gpr", 
      "gpr_test_util"
    ], 
    "headers": [], 
    "language": "c", 
    "name": "gpr_cpu_test", 
    "src": [
      "test/core/support/cpu_test.c"
    ], 
    "third_party": false, 
    "type": "target"
  }, 
  {
    "deps": [
      "gpr", 
      "gpr_test_util"
    ], 
    "headers": [], 
    "language": "c", 
    "name": "gpr_env_test", 
    "src": [
      "test/core/support/env_test.c"
    ], 
    "third_party": false, 
    "type": "target"
  }, 
  {
    "deps": [
      "gpr", 
      "gpr_test_util"
    ], 
    "headers": [], 
    "language": "c", 
    "name": "gpr_histogram_test", 
    "src": [
      "test/core/support/histogram_test.c"
    ], 
    "third_party": false, 
    "type": "target"
  }, 
  {
    "deps": [
      "gpr", 
      "gpr_test_util"
    ], 
    "headers": [], 
    "language": "c", 
    "name": "gpr_host_port_test", 
    "src": [
      "test/core/support/host_port_test.c"
    ], 
    "third_party": false, 
    "type": "target"
  }, 
  {
    "deps": [
      "gpr", 
      "gpr_test_util"
    ], 
    "headers": [], 
    "language": "c", 
    "name": "gpr_load_file_test", 
    "src": [
      "test/core/support/load_file_test.c"
    ], 
    "third_party": false, 
    "type": "target"
  }, 
  {
    "deps": [
      "gpr", 
      "gpr_test_util"
    ], 
    "headers": [], 
    "language": "c", 
    "name": "gpr_log_test", 
    "src": [
      "test/core/support/log_test.c"
    ], 
    "third_party": false, 
    "type": "target"
  }, 
  {
    "deps": [
      "gpr", 
      "gpr_test_util"
    ], 
    "headers": [], 
    "language": "c", 
    "name": "gpr_slice_buffer_test", 
    "src": [
      "test/core/support/slice_buffer_test.c"
    ], 
    "third_party": false, 
    "type": "target"
  }, 
  {
    "deps": [
      "gpr", 
      "gpr_test_util"
    ], 
    "headers": [], 
    "language": "c", 
    "name": "gpr_slice_test", 
    "src": [
      "test/core/support/slice_test.c"
    ], 
    "third_party": false, 
    "type": "target"
  }, 
  {
    "deps": [
      "gpr", 
      "gpr_test_util"
    ], 
    "headers": [], 
    "language": "c", 
    "name": "gpr_stack_lockfree_test", 
    "src": [
      "test/core/support/stack_lockfree_test.c"
    ], 
    "third_party": false, 
    "type": "target"
  }, 
  {
    "deps": [
      "gpr", 
      "gpr_test_util"
    ], 
    "headers": [], 
    "language": "c", 
    "name": "gpr_string_test", 
    "src": [
      "test/core/support/string_test.c"
    ], 
    "third_party": false, 
    "type": "target"
  }, 
  {
    "deps": [
      "gpr", 
      "gpr_test_util"
    ], 
    "headers": [], 
    "language": "c", 
    "name": "gpr_sync_test", 
    "src": [
      "test/core/support/sync_test.c"
    ], 
    "third_party": false, 
    "type": "target"
  }, 
  {
    "deps": [
      "gpr", 
      "gpr_test_util"
    ], 
    "headers": [], 
    "language": "c", 
    "name": "gpr_thd_test", 
    "src": [
      "test/core/support/thd_test.c"
    ], 
    "third_party": false, 
    "type": "target"
  }, 
  {
    "deps": [
      "gpr", 
      "gpr_test_util"
    ], 
    "headers": [], 
    "language": "c", 
    "name": "gpr_time_test", 
    "src": [
      "test/core/support/time_test.c"
    ], 
    "third_party": false, 
    "type": "target"
  }, 
  {
    "deps": [
      "gpr", 
      "gpr_test_util"
    ], 
    "headers": [], 
    "language": "c", 
    "name": "gpr_tls_test", 
    "src": [
      "test/core/support/tls_test.c"
    ], 
    "third_party": false, 
    "type": "target"
  }, 
  {
    "deps": [
      "gpr", 
      "gpr_test_util"
    ], 
    "headers": [], 
    "language": "c", 
    "name": "gpr_useful_test", 
    "src": [
      "test/core/support/useful_test.c"
    ], 
    "third_party": false, 
    "type": "target"
  }, 
  {
    "deps": [
      "gpr", 
      "gpr_test_util", 
      "grpc", 
      "grpc_test_util"
    ], 
    "headers": [], 
    "language": "c", 
    "name": "grpc_auth_context_test", 
    "src": [
      "test/core/security/auth_context_test.c"
    ], 
    "third_party": false, 
    "type": "target"
  }, 
  {
    "deps": [
      "gpr", 
      "gpr_test_util", 
      "grpc", 
      "grpc_test_util"
    ], 
    "headers": [], 
    "language": "c", 
    "name": "grpc_b64_test", 
    "src": [
      "test/core/security/b64_test.c"
    ], 
    "third_party": false, 
    "type": "target"
  }, 
  {
    "deps": [
      "gpr", 
      "gpr_test_util", 
      "grpc", 
      "grpc_test_util"
    ], 
    "headers": [], 
    "language": "c", 
    "name": "grpc_byte_buffer_reader_test", 
    "src": [
      "test/core/surface/byte_buffer_reader_test.c"
    ], 
    "third_party": false, 
    "type": "target"
  }, 
  {
    "deps": [
      "gpr", 
      "gpr_test_util", 
      "grpc", 
      "grpc_test_util"
    ], 
    "headers": [], 
    "language": "c", 
    "name": "grpc_channel_args_test", 
    "src": [
      "test/core/channel/channel_args_test.c"
    ], 
    "third_party": false, 
    "type": "target"
  }, 
  {
    "deps": [
      "gpr", 
      "gpr_test_util", 
      "grpc", 
      "grpc_test_util"
    ], 
    "headers": [], 
    "language": "c", 
    "name": "grpc_channel_stack_test", 
    "src": [
      "test/core/channel/channel_stack_test.c"
    ], 
    "third_party": false, 
    "type": "target"
  }, 
  {
    "deps": [
      "gpr", 
      "gpr_test_util", 
      "grpc", 
      "grpc_test_util"
    ], 
    "headers": [], 
    "language": "c", 
    "name": "grpc_completion_queue_test", 
    "src": [
      "test/core/surface/completion_queue_test.c"
    ], 
    "third_party": false, 
    "type": "target"
  }, 
  {
    "deps": [
      "gpr", 
      "gpr_test_util", 
      "grpc", 
      "grpc_test_util"
    ], 
    "headers": [], 
    "language": "c", 
    "name": "grpc_create_jwt", 
    "src": [
      "test/core/security/create_jwt.c"
    ], 
    "third_party": false, 
    "type": "target"
  }, 
  {
    "deps": [
      "gpr", 
      "gpr_test_util", 
      "grpc", 
      "grpc_test_util"
    ], 
    "headers": [], 
    "language": "c", 
    "name": "grpc_credentials_test", 
    "src": [
      "test/core/security/credentials_test.c"
    ], 
    "third_party": false, 
    "type": "target"
  }, 
  {
    "deps": [
      "gpr", 
      "gpr_test_util", 
      "grpc", 
      "grpc_test_util"
    ], 
    "headers": [], 
    "language": "c", 
    "name": "grpc_fetch_oauth2", 
    "src": [
      "test/core/security/fetch_oauth2.c"
    ], 
    "third_party": false, 
    "type": "target"
  }, 
  {
    "deps": [
      "gpr", 
      "gpr_test_util", 
      "grpc", 
      "grpc_test_util"
    ], 
    "headers": [], 
    "language": "c", 
    "name": "grpc_invalid_channel_args_test", 
    "src": [
      "test/core/surface/invalid_channel_args_test.c"
    ], 
    "third_party": false, 
    "type": "target"
  }, 
  {
    "deps": [
      "gpr", 
      "gpr_test_util", 
      "grpc", 
      "grpc_test_util"
    ], 
    "headers": [], 
    "language": "c", 
    "name": "grpc_json_token_test", 
    "src": [
      "test/core/security/json_token_test.c"
    ], 
    "third_party": false, 
    "type": "target"
  }, 
  {
    "deps": [
      "gpr", 
      "gpr_test_util", 
      "grpc", 
      "grpc_test_util"
    ], 
    "headers": [], 
    "language": "c", 
    "name": "grpc_jwt_verifier_test", 
    "src": [
      "test/core/security/jwt_verifier_test.c"
    ], 
    "third_party": false, 
    "type": "target"
  }, 
  {
    "deps": [
      "gpr", 
      "gpr_test_util", 
      "grpc", 
      "grpc_test_util"
    ], 
    "headers": [], 
    "language": "c", 
    "name": "grpc_print_google_default_creds_token", 
    "src": [
      "test/core/security/print_google_default_creds_token.c"
    ], 
    "third_party": false, 
    "type": "target"
  }, 
  {
    "deps": [
      "gpr", 
      "gpr_test_util", 
      "grpc", 
      "grpc_test_util"
    ], 
    "headers": [], 
    "language": "c", 
    "name": "grpc_security_connector_test", 
    "src": [
      "test/core/security/security_connector_test.c"
    ], 
    "third_party": false, 
    "type": "target"
  }, 
  {
    "deps": [
      "gpr", 
      "gpr_test_util", 
      "grpc", 
      "grpc_test_util"
    ], 
    "headers": [], 
    "language": "c", 
    "name": "grpc_verify_jwt", 
    "src": [
      "test/core/security/verify_jwt.c"
    ], 
    "third_party": false, 
    "type": "target"
  }, 
  {
    "deps": [
      "gpr", 
      "gpr_test_util", 
      "grpc", 
      "grpc_test_util"
    ], 
    "headers": [], 
    "language": "c", 
    "name": "hpack_parser_test", 
    "src": [
      "test/core/transport/chttp2/hpack_parser_test.c"
    ], 
    "third_party": false, 
    "type": "target"
  }, 
  {
    "deps": [
      "gpr", 
      "gpr_test_util", 
      "grpc", 
      "grpc_test_util"
    ], 
    "headers": [], 
    "language": "c", 
    "name": "hpack_table_test", 
    "src": [
      "test/core/transport/chttp2/hpack_table_test.c"
    ], 
    "third_party": false, 
    "type": "target"
  }, 
  {
    "deps": [
      "gpr", 
      "gpr_test_util", 
      "grpc", 
      "grpc_test_util"
    ], 
    "headers": [], 
    "language": "c", 
    "name": "httpcli_format_request_test", 
    "src": [
      "test/core/httpcli/format_request_test.c"
    ], 
    "third_party": false, 
    "type": "target"
  }, 
  {
    "deps": [
      "gpr", 
      "gpr_test_util", 
      "grpc", 
      "grpc_test_util"
    ], 
    "headers": [], 
    "language": "c", 
    "name": "httpcli_parser_test", 
    "src": [
      "test/core/httpcli/parser_test.c"
    ], 
    "third_party": false, 
    "type": "target"
  }, 
  {
    "deps": [
      "gpr", 
      "gpr_test_util", 
      "grpc", 
      "grpc_test_util"
    ], 
    "headers": [], 
    "language": "c", 
    "name": "httpcli_test", 
    "src": [
      "test/core/httpcli/httpcli_test.c"
    ], 
    "third_party": false, 
    "type": "target"
  }, 
  {
    "deps": [
      "gpr", 
      "gpr_test_util", 
      "grpc", 
      "grpc_test_util"
    ], 
    "headers": [], 
    "language": "c", 
    "name": "httpscli_test", 
    "src": [
      "test/core/httpcli/httpscli_test.c"
    ], 
    "third_party": false, 
    "type": "target"
  }, 
  {
    "deps": [
      "gpr", 
      "gpr_test_util", 
      "grpc", 
      "grpc_test_util"
    ], 
    "headers": [], 
    "language": "c", 
    "name": "init_test", 
    "src": [
      "test/core/surface/init_test.c"
    ], 
    "third_party": false, 
    "type": "target"
  }, 
  {
    "deps": [
      "gpr", 
      "gpr_test_util", 
      "grpc", 
      "grpc_test_util"
    ], 
    "headers": [], 
    "language": "c", 
    "name": "invalid_call_argument_test", 
    "src": [
      "test/core/end2end/invalid_call_argument_test.c"
    ], 
    "third_party": false, 
    "type": "target"
  }, 
  {
    "deps": [
      "gpr", 
      "grpc"
    ], 
    "headers": [], 
    "language": "c", 
    "name": "json_rewrite", 
    "src": [
      "test/core/json/json_rewrite.c"
    ], 
    "third_party": false, 
    "type": "target"
  }, 
  {
    "deps": [
      "gpr", 
      "gpr_test_util", 
      "grpc", 
      "grpc_test_util"
    ], 
    "headers": [], 
    "language": "c", 
    "name": "json_rewrite_test", 
    "src": [
      "test/core/json/json_rewrite_test.c"
    ], 
    "third_party": false, 
    "type": "target"
  }, 
  {
    "deps": [
      "gpr", 
      "gpr_test_util", 
      "grpc", 
      "grpc_test_util"
    ], 
    "headers": [], 
    "language": "c", 
    "name": "json_stream_error_test", 
    "src": [
      "test/core/json/json_stream_error_test.c"
    ], 
    "third_party": false, 
    "type": "target"
  }, 
  {
    "deps": [
      "gpr", 
      "gpr_test_util", 
      "grpc", 
      "grpc_test_util"
    ], 
    "headers": [], 
    "language": "c", 
    "name": "json_test", 
    "src": [
      "test/core/json/json_test.c"
    ], 
    "third_party": false, 
    "type": "target"
  }, 
  {
    "deps": [
      "gpr", 
      "gpr_test_util", 
      "grpc", 
      "grpc_test_util"
    ], 
    "headers": [], 
    "language": "c", 
    "name": "lame_client_test", 
    "src": [
      "test/core/surface/lame_client_test.c"
    ], 
    "third_party": false, 
    "type": "target"
  }, 
  {
    "deps": [
      "gpr", 
      "gpr_test_util", 
      "grpc", 
      "grpc_test_util"
    ], 
    "headers": [], 
    "language": "c", 
    "name": "lb_policies_test", 
    "src": [
      "test/core/client_config/lb_policies_test.c"
    ], 
    "third_party": false, 
    "type": "target"
  }, 
  {
    "deps": [
      "gpr", 
      "gpr_test_util", 
      "grpc", 
      "grpc_test_util"
    ], 
    "headers": [], 
    "language": "c", 
    "name": "low_level_ping_pong_benchmark", 
    "src": [
      "test/core/network_benchmarks/low_level_ping_pong.c"
    ], 
    "third_party": false, 
    "type": "target"
  }, 
  {
    "deps": [
      "gpr", 
      "gpr_test_util", 
      "grpc", 
      "grpc_test_util"
    ], 
    "headers": [], 
    "language": "c", 
    "name": "message_compress_test", 
    "src": [
      "test/core/compression/message_compress_test.c"
    ], 
    "third_party": false, 
    "type": "target"
  }, 
  {
    "deps": [
      "gpr", 
      "gpr_test_util", 
      "grpc", 
      "grpc_test_util"
    ], 
    "headers": [], 
    "language": "c", 
    "name": "mlog_test", 
    "src": [
      "test/core/census/mlog_test.c"
    ], 
    "third_party": false, 
    "type": "target"
  }, 
  {
    "deps": [
      "gpr", 
      "gpr_test_util", 
      "grpc", 
      "grpc_test_util"
    ], 
    "headers": [], 
    "language": "c", 
    "name": "multiple_server_queues_test", 
    "src": [
      "test/core/end2end/multiple_server_queues_test.c"
    ], 
    "third_party": false, 
    "type": "target"
  }, 
  {
    "deps": [
      "gpr", 
      "gpr_test_util"
    ], 
    "headers": [], 
    "language": "c", 
    "name": "murmur_hash_test", 
    "src": [
      "test/core/support/murmur_hash_test.c"
    ], 
    "third_party": false, 
    "type": "target"
  }, 
  {
    "deps": [
      "gpr", 
      "gpr_test_util", 
      "grpc", 
      "grpc_test_util"
    ], 
    "headers": [], 
    "language": "c", 
    "name": "no_server_test", 
    "src": [
      "test/core/end2end/no_server_test.c"
    ], 
    "third_party": false, 
    "type": "target"
  }, 
  {
    "deps": [
      "gpr", 
      "gpr_test_util", 
      "grpc", 
      "grpc_test_util"
    ], 
    "headers": [], 
    "language": "c", 
    "name": "resolve_address_test", 
    "src": [
      "test/core/iomgr/resolve_address_test.c"
    ], 
    "third_party": false, 
    "type": "target"
  }, 
  {
    "deps": [
      "gpr", 
      "gpr_test_util", 
      "grpc", 
      "grpc_test_util"
    ], 
    "headers": [], 
    "language": "c", 
    "name": "secure_channel_create_test", 
    "src": [
      "test/core/surface/secure_channel_create_test.c"
    ], 
    "third_party": false, 
    "type": "target"
  }, 
  {
    "deps": [
      "gpr", 
      "gpr_test_util", 
      "grpc", 
      "grpc_test_util"
    ], 
    "headers": [], 
    "language": "c", 
    "name": "secure_endpoint_test", 
    "src": [
      "test/core/security/secure_endpoint_test.c"
    ], 
    "third_party": false, 
    "type": "target"
  }, 
  {
    "deps": [
      "gpr", 
      "gpr_test_util", 
      "grpc", 
      "grpc_test_util"
    ], 
    "headers": [], 
    "language": "c", 
    "name": "server_chttp2_test", 
    "src": [
      "test/core/surface/server_chttp2_test.c"
    ], 
    "third_party": false, 
    "type": "target"
  }, 
  {
    "deps": [
      "gpr", 
      "gpr_test_util", 
      "grpc", 
      "grpc_test_util"
    ], 
    "headers": [], 
    "language": "c", 
    "name": "server_test", 
    "src": [
      "test/core/surface/server_test.c"
    ], 
    "third_party": false, 
    "type": "target"
  }, 
  {
    "deps": [
      "gpr", 
      "gpr_test_util", 
      "grpc", 
      "grpc_test_util", 
      "test_tcp_server"
    ], 
    "headers": [], 
    "language": "c", 
    "name": "set_initial_connect_string_test", 
    "src": [
      "test/core/client_config/set_initial_connect_string_test.c"
    ], 
    "third_party": false, 
    "type": "target"
  }, 
  {
    "deps": [
      "gpr", 
      "gpr_test_util", 
      "grpc", 
      "grpc_test_util"
    ], 
    "headers": [], 
    "language": "c", 
    "name": "sockaddr_resolver_test", 
    "src": [
      "test/core/client_config/resolvers/sockaddr_resolver_test.c"
    ], 
    "third_party": false, 
    "type": "target"
  }, 
  {
    "deps": [
      "gpr", 
      "gpr_test_util", 
      "grpc", 
      "grpc_test_util"
    ], 
    "headers": [], 
    "language": "c", 
    "name": "sockaddr_utils_test", 
    "src": [
      "test/core/iomgr/sockaddr_utils_test.c"
    ], 
    "third_party": false, 
    "type": "target"
  }, 
  {
    "deps": [
      "gpr", 
      "gpr_test_util", 
      "grpc", 
      "grpc_test_util"
    ], 
    "headers": [], 
    "language": "c", 
    "name": "socket_utils_test", 
    "src": [
      "test/core/iomgr/socket_utils_test.c"
    ], 
    "third_party": false, 
    "type": "target"
  }, 
  {
    "deps": [
      "gpr", 
      "gpr_test_util", 
      "grpc", 
      "grpc_test_util"
    ], 
    "headers": [], 
    "language": "c", 
    "name": "tcp_client_posix_test", 
    "src": [
      "test/core/iomgr/tcp_client_posix_test.c"
    ], 
    "third_party": false, 
    "type": "target"
  }, 
  {
    "deps": [
      "gpr", 
      "gpr_test_util", 
      "grpc", 
      "grpc_test_util"
    ], 
    "headers": [], 
    "language": "c", 
    "name": "tcp_posix_test", 
    "src": [
      "test/core/iomgr/tcp_posix_test.c"
    ], 
    "third_party": false, 
    "type": "target"
  }, 
  {
    "deps": [
      "gpr", 
      "gpr_test_util", 
      "grpc", 
      "grpc_test_util"
    ], 
    "headers": [], 
    "language": "c", 
    "name": "tcp_server_posix_test", 
    "src": [
      "test/core/iomgr/tcp_server_posix_test.c"
    ], 
    "third_party": false, 
    "type": "target"
  }, 
  {
    "deps": [
      "gpr", 
      "gpr_test_util", 
      "grpc", 
      "grpc_test_util"
    ], 
    "headers": [], 
    "language": "c", 
    "name": "time_averaged_stats_test", 
    "src": [
      "test/core/iomgr/time_averaged_stats_test.c"
    ], 
    "third_party": false, 
    "type": "target"
  }, 
  {
    "deps": [
      "gpr", 
      "gpr_test_util", 
      "grpc", 
      "grpc_test_util"
    ], 
    "headers": [], 
    "language": "c", 
    "name": "timeout_encoding_test", 
    "src": [
      "test/core/transport/chttp2/timeout_encoding_test.c"
    ], 
    "third_party": false, 
    "type": "target"
  }, 
  {
    "deps": [
      "gpr", 
      "gpr_test_util", 
      "grpc", 
      "grpc_test_util"
    ], 
    "headers": [], 
    "language": "c", 
    "name": "timer_heap_test", 
    "src": [
      "test/core/iomgr/timer_heap_test.c"
    ], 
    "third_party": false, 
    "type": "target"
  }, 
  {
    "deps": [
      "gpr", 
      "gpr_test_util", 
      "grpc", 
      "grpc_test_util"
    ], 
    "headers": [], 
    "language": "c", 
    "name": "timer_list_test", 
    "src": [
      "test/core/iomgr/timer_list_test.c"
    ], 
    "third_party": false, 
    "type": "target"
  }, 
  {
    "deps": [
      "gpr", 
      "gpr_test_util", 
      "grpc", 
      "grpc_test_util"
    ], 
    "headers": [], 
    "language": "c", 
    "name": "timers_test", 
    "src": [
      "test/core/profiling/timers_test.c"
    ], 
    "third_party": false, 
    "type": "target"
  }, 
  {
    "deps": [
      "gpr", 
      "gpr_test_util", 
      "grpc", 
      "grpc_test_util"
    ], 
    "headers": [], 
    "language": "c", 
    "name": "transport_connectivity_state_test", 
    "src": [
      "test/core/transport/connectivity_state_test.c"
    ], 
    "third_party": false, 
    "type": "target"
  }, 
  {
    "deps": [
      "gpr", 
      "gpr_test_util", 
      "grpc", 
      "grpc_test_util"
    ], 
    "headers": [], 
    "language": "c", 
    "name": "transport_metadata_test", 
    "src": [
      "test/core/transport/metadata_test.c"
    ], 
    "third_party": false, 
    "type": "target"
  }, 
  {
    "deps": [
      "gpr", 
      "gpr_test_util", 
      "grpc", 
      "grpc_test_util"
    ], 
    "headers": [], 
    "language": "c", 
    "name": "transport_security_test", 
    "src": [
      "test/core/tsi/transport_security_test.c"
    ], 
    "third_party": false, 
    "type": "target"
  }, 
  {
    "deps": [
      "gpr", 
      "gpr_test_util", 
      "grpc", 
      "grpc_test_util"
    ], 
    "headers": [], 
    "language": "c", 
    "name": "udp_server_test", 
    "src": [
      "test/core/iomgr/udp_server_test.c"
    ], 
    "third_party": false, 
    "type": "target"
  }, 
  {
    "deps": [
      "gpr", 
      "gpr_test_util", 
      "grpc", 
      "grpc_test_util"
    ], 
    "headers": [], 
    "language": "c", 
    "name": "uri_parser_test", 
    "src": [
      "test/core/client_config/uri_parser_test.c"
    ], 
    "third_party": false, 
    "type": "target"
  }, 
  {
    "deps": [
      "gpr", 
      "gpr_test_util", 
      "grpc", 
      "grpc_test_util"
    ], 
    "headers": [], 
    "language": "c", 
    "name": "workqueue_test", 
    "src": [
      "test/core/iomgr/workqueue_test.c"
    ], 
    "third_party": false, 
    "type": "target"
  }, 
  {
    "deps": [
      "gpr", 
      "gpr_test_util", 
      "grpc", 
      "grpc++", 
      "grpc++_test_util", 
      "grpc_test_util"
    ], 
    "headers": [], 
    "language": "c++", 
    "name": "alarm_cpp_test", 
    "src": [
      "test/cpp/common/alarm_cpp_test.cc"
    ], 
    "third_party": false, 
    "type": "target"
  }, 
  {
    "deps": [
      "gpr", 
      "gpr_test_util", 
      "grpc", 
      "grpc++", 
      "grpc++_test_util", 
      "grpc_test_util"
    ], 
    "headers": [], 
    "language": "c++", 
    "name": "async_end2end_test", 
    "src": [
      "test/cpp/end2end/async_end2end_test.cc"
    ], 
    "third_party": false, 
    "type": "target"
  }, 
  {
    "deps": [
      "gpr", 
      "gpr_test_util", 
      "grpc", 
      "grpc++", 
      "grpc++_test_util", 
      "grpc_test_util", 
      "qps"
    ], 
    "headers": [], 
    "language": "c++", 
    "name": "async_streaming_ping_pong_test", 
    "src": [
      "test/cpp/qps/async_streaming_ping_pong_test.cc"
    ], 
    "third_party": false, 
    "type": "target"
  }, 
  {
    "deps": [
      "gpr", 
      "gpr_test_util", 
      "grpc", 
      "grpc++", 
      "grpc++_test_util", 
      "grpc_test_util", 
      "qps"
    ], 
    "headers": [], 
    "language": "c++", 
    "name": "async_unary_ping_pong_test", 
    "src": [
      "test/cpp/qps/async_unary_ping_pong_test.cc"
    ], 
    "third_party": false, 
    "type": "target"
  }, 
  {
    "deps": [
      "gpr", 
      "gpr_test_util", 
      "grpc", 
      "grpc++", 
      "grpc++_test_util", 
      "grpc_test_util"
    ], 
    "headers": [], 
    "language": "c++", 
    "name": "auth_property_iterator_test", 
    "src": [
      "test/cpp/common/auth_property_iterator_test.cc"
    ], 
    "third_party": false, 
    "type": "target"
  }, 
  {
    "deps": [
      "gpr", 
      "grpc", 
      "grpc++"
    ], 
    "headers": [], 
    "language": "c++", 
    "name": "channel_arguments_test", 
    "src": [
      "test/cpp/common/channel_arguments_test.cc"
    ], 
    "third_party": false, 
    "type": "target"
  }, 
  {
    "deps": [
      "gpr", 
      "gpr_test_util", 
      "grpc", 
      "grpc++", 
      "grpc++_test_util", 
      "grpc_test_util"
    ], 
    "headers": [], 
    "language": "c++", 
    "name": "cli_call_test", 
    "src": [
      "test/cpp/util/cli_call_test.cc"
    ], 
    "third_party": false, 
    "type": "target"
  }, 
  {
    "deps": [
      "gpr", 
      "gpr_test_util", 
      "grpc", 
      "grpc++", 
      "grpc++_test_util", 
      "grpc_test_util"
    ], 
    "headers": [], 
    "language": "c++", 
    "name": "client_crash_test", 
    "src": [
      "test/cpp/end2end/client_crash_test.cc"
    ], 
    "third_party": false, 
    "type": "target"
  }, 
  {
    "deps": [
      "gpr", 
      "gpr_test_util", 
      "grpc", 
      "grpc++", 
      "grpc++_test_util", 
      "grpc_test_util"
    ], 
    "headers": [], 
    "language": "c++", 
    "name": "client_crash_test_server", 
    "src": [
      "test/cpp/end2end/client_crash_test_server.cc"
    ], 
    "third_party": false, 
    "type": "target"
  }, 
  {
    "deps": [
      "grpc++_codegen_lib"
    ], 
    "headers": [
      "src/proto/grpc/testing/control.grpc.pb.h", 
      "src/proto/grpc/testing/control.pb.h", 
      "src/proto/grpc/testing/messages.grpc.pb.h", 
      "src/proto/grpc/testing/messages.pb.h", 
      "src/proto/grpc/testing/payloads.grpc.pb.h", 
      "src/proto/grpc/testing/payloads.pb.h", 
      "src/proto/grpc/testing/perf_db.grpc.pb.h", 
      "src/proto/grpc/testing/perf_db.pb.h", 
      "src/proto/grpc/testing/services.grpc.pb.h", 
      "src/proto/grpc/testing/services.pb.h", 
      "src/proto/grpc/testing/stats.grpc.pb.h", 
      "src/proto/grpc/testing/stats.pb.h"
    ], 
    "language": "c++", 
    "name": "codegen_test", 
    "src": [
      "test/cpp/codegen/codegen_test.cc"
    ], 
    "third_party": false, 
    "type": "target"
  }, 
  {
    "deps": [
      "gpr", 
      "grpc", 
      "grpc++"
    ], 
    "headers": [], 
    "language": "c++", 
    "name": "credentials_test", 
    "src": [
      "test/cpp/client/credentials_test.cc"
    ], 
    "third_party": false, 
    "type": "target"
  }, 
  {
    "deps": [
      "gpr", 
      "gpr_test_util", 
      "grpc", 
      "grpc++", 
      "grpc_test_util"
    ], 
    "headers": [], 
    "language": "c++", 
    "name": "cxx_byte_buffer_test", 
    "src": [
      "test/cpp/util/byte_buffer_test.cc"
    ], 
    "third_party": false, 
    "type": "target"
  }, 
  {
    "deps": [
      "gpr", 
      "gpr_test_util", 
      "grpc", 
      "grpc++", 
      "grpc_test_util"
    ], 
    "headers": [], 
    "language": "c++", 
    "name": "cxx_slice_test", 
    "src": [
      "test/cpp/util/slice_test.cc"
    ], 
    "third_party": false, 
    "type": "target"
  }, 
  {
    "deps": [
      "grpc++"
    ], 
    "headers": [], 
    "language": "c++", 
    "name": "cxx_string_ref_test", 
    "src": [
      "test/cpp/util/string_ref_test.cc"
    ], 
    "third_party": false, 
    "type": "target"
  }, 
  {
    "deps": [
      "gpr", 
      "gpr_test_util", 
      "grpc", 
      "grpc++", 
      "grpc_test_util"
    ], 
    "headers": [], 
    "language": "c++", 
    "name": "cxx_time_test", 
    "src": [
      "test/cpp/util/time_test.cc"
    ], 
    "third_party": false, 
    "type": "target"
  }, 
  {
    "deps": [
      "gpr", 
      "gpr_test_util", 
      "grpc", 
      "grpc++", 
      "grpc++_test_util", 
      "grpc_test_util"
    ], 
    "headers": [], 
    "language": "c++", 
    "name": "end2end_test", 
    "src": [
      "test/cpp/end2end/end2end_test.cc"
    ], 
    "third_party": false, 
    "type": "target"
  }, 
  {
    "deps": [
      "gpr", 
      "gpr_test_util", 
      "grpc", 
      "grpc++", 
      "grpc++_test_util", 
      "grpc_test_util", 
      "qps"
    ], 
    "headers": [], 
    "language": "c++", 
    "name": "generic_async_streaming_ping_pong_test", 
    "src": [
      "test/cpp/qps/generic_async_streaming_ping_pong_test.cc"
    ], 
    "third_party": false, 
    "type": "target"
  }, 
  {
    "deps": [
      "gpr", 
      "gpr_test_util", 
      "grpc", 
      "grpc++", 
      "grpc++_test_util", 
      "grpc_test_util"
    ], 
    "headers": [], 
    "language": "c++", 
    "name": "generic_end2end_test", 
    "src": [
      "test/cpp/end2end/generic_end2end_test.cc"
    ], 
    "third_party": false, 
    "type": "target"
  }, 
  {
    "deps": [
      "gpr", 
      "gpr_test_util", 
      "grpc", 
      "grpc++", 
      "grpc++_test_config", 
      "grpc++_test_util", 
      "grpc_test_util"
    ], 
    "headers": [], 
    "language": "c++", 
    "name": "grpc_cli", 
    "src": [
      "test/cpp/util/grpc_cli.cc"
    ], 
    "third_party": false, 
    "type": "target"
  }, 
  {
    "deps": [
      "grpc_plugin_support"
    ], 
    "headers": [], 
    "language": "c++", 
    "name": "grpc_cpp_plugin", 
    "src": [
      "src/compiler/cpp_plugin.cc"
    ], 
    "third_party": false, 
    "type": "target"
  }, 
  {
    "deps": [
      "grpc_plugin_support"
    ], 
    "headers": [], 
    "language": "c++", 
    "name": "grpc_csharp_plugin", 
    "src": [
      "src/compiler/csharp_plugin.cc"
    ], 
    "third_party": false, 
    "type": "target"
  }, 
  {
    "deps": [
      "grpc_plugin_support"
    ], 
    "headers": [], 
    "language": "c++", 
    "name": "grpc_objective_c_plugin", 
    "src": [
      "src/compiler/objective_c_plugin.cc"
    ], 
    "third_party": false, 
    "type": "target"
  }, 
  {
    "deps": [
      "grpc_plugin_support"
    ], 
    "headers": [], 
    "language": "c++", 
    "name": "grpc_python_plugin", 
    "src": [
      "src/compiler/python_plugin.cc"
    ], 
    "third_party": false, 
    "type": "target"
  }, 
  {
    "deps": [
      "grpc_plugin_support"
    ], 
    "headers": [], 
    "language": "c++", 
    "name": "grpc_ruby_plugin", 
    "src": [
      "src/compiler/ruby_plugin.cc"
    ], 
    "third_party": false, 
    "type": "target"
  }, 
  {
    "deps": [
      "grpc", 
      "grpc++", 
      "grpc++_test_util", 
      "grpc_test_util"
    ], 
    "headers": [
      "src/proto/grpc/lb/v0/load_balancer.grpc.pb.h", 
      "src/proto/grpc/lb/v0/load_balancer.pb.h"
    ], 
    "language": "c++", 
    "name": "grpclb_api_test", 
    "src": [
      "test/cpp/grpclb/grpclb_api_test.cc"
    ], 
    "third_party": false, 
    "type": "target"
  }, 
  {
    "deps": [
      "gpr", 
      "gpr_test_util", 
      "grpc", 
      "grpc++", 
      "grpc++_test_util", 
      "grpc_test_util"
    ], 
    "headers": [], 
    "language": "c++", 
    "name": "hybrid_end2end_test", 
    "src": [
      "test/cpp/end2end/hybrid_end2end_test.cc"
    ], 
    "third_party": false, 
    "type": "target"
  }, 
  {
    "deps": [
      "gpr", 
      "gpr_test_util", 
      "grpc", 
      "grpc++", 
      "grpc++_test_config", 
      "grpc++_test_util", 
      "grpc_test_util", 
      "interop_client_helper", 
      "interop_client_main"
    ], 
    "headers": [], 
    "language": "c++", 
    "name": "interop_client", 
    "src": [], 
    "third_party": false, 
    "type": "target"
  }, 
  {
    "deps": [
      "gpr", 
      "gpr_test_util", 
      "grpc", 
      "grpc++", 
      "grpc++_test_config", 
      "grpc++_test_util", 
      "grpc_test_util", 
      "interop_server_helper", 
      "interop_server_main"
    ], 
    "headers": [], 
    "language": "c++", 
    "name": "interop_server", 
    "src": [], 
    "third_party": false, 
    "type": "target"
  }, 
  {
    "deps": [
      "gpr", 
      "gpr_test_util", 
      "grpc", 
      "grpc_test_util"
    ], 
    "headers": [], 
    "language": "c++", 
    "name": "interop_test", 
    "src": [
      "test/cpp/interop/interop_test.cc"
    ], 
    "third_party": false, 
    "type": "target"
  }, 
  {
    "deps": [
      "gpr", 
      "grpc", 
      "grpc++", 
      "grpc++_test_config"
    ], 
    "headers": [
      "src/proto/grpc/testing/metrics.grpc.pb.h", 
      "src/proto/grpc/testing/metrics.pb.h", 
      "test/cpp/util/metrics_server.h"
    ], 
    "language": "c++", 
    "name": "metrics_client", 
    "src": [
      "test/cpp/interop/metrics_client.cc", 
      "test/cpp/util/metrics_server.h"
    ], 
    "third_party": false, 
    "type": "target"
  }, 
  {
    "deps": [
      "gpr", 
      "gpr_test_util", 
      "grpc", 
      "grpc++", 
      "grpc++_test_util", 
      "grpc_test_util"
    ], 
    "headers": [], 
    "language": "c++", 
    "name": "mock_test", 
    "src": [
      "test/cpp/end2end/mock_test.cc"
    ], 
    "third_party": false, 
    "type": "target"
  }, 
  {
    "deps": [
      "gpr", 
      "gpr_test_util", 
      "grpc", 
      "grpc++", 
      "grpc++_test_config", 
      "grpc++_test_util", 
      "grpc_test_util", 
      "qps"
    ], 
    "headers": [], 
    "language": "c++", 
    "name": "qps_driver", 
    "src": [
      "test/cpp/qps/qps_driver.cc"
    ], 
    "third_party": false, 
    "type": "target"
  }, 
  {
    "deps": [
      "gpr", 
      "gpr_test_util", 
      "grpc", 
      "grpc++", 
      "grpc++_test_util", 
      "grpc_test_util", 
      "qps"
    ], 
    "headers": [], 
    "language": "c++", 
    "name": "qps_interarrival_test", 
    "src": [
      "test/cpp/qps/qps_interarrival_test.cc"
    ], 
    "third_party": false, 
    "type": "target"
  }, 
  {
    "deps": [
      "gpr", 
      "gpr_test_util", 
      "grpc", 
      "grpc++", 
      "grpc++_test_config", 
      "grpc++_test_util", 
      "grpc_test_util", 
      "qps"
    ], 
    "headers": [], 
    "language": "c++", 
    "name": "qps_openloop_test", 
    "src": [
      "test/cpp/qps/qps_openloop_test.cc"
    ], 
    "third_party": false, 
    "type": "target"
  }, 
  {
    "deps": [
      "gpr", 
      "gpr_test_util", 
      "grpc", 
      "grpc++", 
      "grpc++_test_config", 
      "grpc++_test_util", 
      "grpc_test_util", 
      "qps"
    ], 
    "headers": [], 
    "language": "c++", 
    "name": "qps_test", 
    "src": [
      "test/cpp/qps/qps_test.cc"
    ], 
    "third_party": false, 
    "type": "target"
  }, 
  {
    "deps": [
      "gpr", 
      "gpr_test_util", 
      "grpc", 
      "grpc++", 
      "grpc++_test_config", 
      "grpc++_test_util", 
      "grpc_test_util", 
      "qps"
    ], 
    "headers": [
      "test/cpp/qps/client.h", 
      "test/cpp/qps/server.h"
    ], 
    "language": "c++", 
    "name": "qps_worker", 
    "src": [
      "test/cpp/qps/client.h", 
      "test/cpp/qps/server.h", 
      "test/cpp/qps/worker.cc"
    ], 
    "third_party": false, 
    "type": "target"
  }, 
  {
    "deps": [
      "gpr", 
      "gpr_test_util", 
      "grpc", 
      "grpc++", 
      "grpc++_test_config", 
      "grpc++_test_util", 
      "grpc_test_util"
    ], 
    "headers": [
      "src/proto/grpc/testing/empty.grpc.pb.h", 
      "src/proto/grpc/testing/empty.pb.h", 
      "src/proto/grpc/testing/messages.grpc.pb.h", 
      "src/proto/grpc/testing/messages.pb.h", 
      "src/proto/grpc/testing/test.grpc.pb.h", 
      "src/proto/grpc/testing/test.pb.h"
    ], 
    "language": "c++", 
    "name": "reconnect_interop_client", 
    "src": [
      "test/cpp/interop/reconnect_interop_client.cc"
    ], 
    "third_party": false, 
    "type": "target"
  }, 
  {
    "deps": [
      "gpr", 
      "gpr_test_util", 
      "grpc", 
      "grpc++", 
      "grpc++_test_config", 
      "grpc++_test_util", 
      "grpc_test_util", 
      "reconnect_server", 
      "test_tcp_server"
    ], 
    "headers": [
      "src/proto/grpc/testing/empty.grpc.pb.h", 
      "src/proto/grpc/testing/empty.pb.h", 
      "src/proto/grpc/testing/messages.grpc.pb.h", 
      "src/proto/grpc/testing/messages.pb.h", 
      "src/proto/grpc/testing/test.grpc.pb.h", 
      "src/proto/grpc/testing/test.pb.h"
    ], 
    "language": "c++", 
    "name": "reconnect_interop_server", 
    "src": [
      "test/cpp/interop/reconnect_interop_server.cc"
    ], 
    "third_party": false, 
    "type": "target"
  }, 
  {
    "deps": [
      "gpr", 
      "gpr_test_util", 
      "grpc", 
      "grpc++", 
      "grpc++_test_util", 
      "grpc_test_util"
    ], 
    "headers": [], 
    "language": "c++", 
    "name": "secure_auth_context_test", 
    "src": [
      "test/cpp/common/secure_auth_context_test.cc"
    ], 
    "third_party": false, 
    "type": "target"
  }, 
  {
    "deps": [
      "gpr", 
      "gpr_test_util", 
      "grpc", 
      "grpc++", 
      "grpc++_test_util", 
      "grpc_test_util", 
      "qps"
    ], 
    "headers": [], 
    "language": "c++", 
    "name": "secure_sync_unary_ping_pong_test", 
    "src": [
      "test/cpp/qps/secure_sync_unary_ping_pong_test.cc"
    ], 
    "third_party": false, 
    "type": "target"
  }, 
  {
    "deps": [
      "gpr", 
      "gpr_test_util", 
      "grpc", 
      "grpc++", 
      "grpc++_test_util", 
      "grpc_test_util"
    ], 
    "headers": [], 
    "language": "c++", 
    "name": "server_crash_test", 
    "src": [
      "test/cpp/end2end/server_crash_test.cc"
    ], 
    "third_party": false, 
    "type": "target"
  }, 
  {
    "deps": [
      "gpr", 
      "gpr_test_util", 
      "grpc", 
      "grpc++", 
      "grpc++_test_util", 
      "grpc_test_util"
    ], 
    "headers": [], 
    "language": "c++", 
    "name": "server_crash_test_client", 
    "src": [
      "test/cpp/end2end/server_crash_test_client.cc"
    ], 
    "third_party": false, 
    "type": "target"
  }, 
  {
    "deps": [
      "gpr", 
      "gpr_test_util", 
      "grpc", 
      "grpc++", 
      "grpc++_test_util", 
      "grpc_test_util"
    ], 
    "headers": [], 
    "language": "c++", 
    "name": "shutdown_test", 
    "src": [
      "test/cpp/end2end/shutdown_test.cc"
    ], 
    "third_party": false, 
    "type": "target"
  }, 
  {
    "deps": [
      "gpr", 
      "gpr_test_util", 
      "grpc", 
      "grpc++", 
      "grpc_test_util"
    ], 
    "headers": [], 
    "language": "c++", 
    "name": "status_test", 
    "src": [
      "test/cpp/util/status_test.cc"
    ], 
    "third_party": false, 
    "type": "target"
  }, 
  {
    "deps": [
      "gpr", 
      "gpr_test_util", 
      "grpc", 
      "grpc++", 
      "grpc++_test_util", 
      "grpc_test_util"
    ], 
    "headers": [], 
    "language": "c++", 
    "name": "streaming_throughput_test", 
    "src": [
      "test/cpp/end2end/streaming_throughput_test.cc"
    ], 
    "third_party": false, 
    "type": "target"
  }, 
  {
    "deps": [
      "gpr", 
      "gpr_test_util", 
      "grpc", 
      "grpc++", 
      "grpc++_test_config", 
      "grpc++_test_util", 
      "grpc_test_util"
    ], 
    "headers": [
      "src/proto/grpc/testing/empty.grpc.pb.h", 
      "src/proto/grpc/testing/empty.pb.h", 
      "src/proto/grpc/testing/messages.grpc.pb.h", 
      "src/proto/grpc/testing/messages.pb.h", 
      "src/proto/grpc/testing/metrics.grpc.pb.h", 
      "src/proto/grpc/testing/metrics.pb.h", 
      "src/proto/grpc/testing/test.grpc.pb.h", 
      "src/proto/grpc/testing/test.pb.h", 
      "test/cpp/interop/client_helper.h", 
      "test/cpp/interop/interop_client.h", 
      "test/cpp/interop/stress_interop_client.h", 
      "test/cpp/util/metrics_server.h"
    ], 
    "language": "c++", 
    "name": "stress_test", 
    "src": [
      "test/cpp/interop/client_helper.h", 
      "test/cpp/interop/interop_client.cc", 
      "test/cpp/interop/interop_client.h", 
      "test/cpp/interop/stress_interop_client.cc", 
      "test/cpp/interop/stress_interop_client.h", 
      "test/cpp/interop/stress_test.cc", 
      "test/cpp/util/metrics_server.cc", 
      "test/cpp/util/metrics_server.h"
    ], 
    "third_party": false, 
    "type": "target"
  }, 
  {
    "deps": [
      "gpr", 
      "gpr_test_util", 
      "grpc", 
      "grpc++", 
      "grpc++_test_util", 
      "grpc_test_util", 
      "qps"
    ], 
    "headers": [], 
    "language": "c++", 
    "name": "sync_streaming_ping_pong_test", 
    "src": [
      "test/cpp/qps/sync_streaming_ping_pong_test.cc"
    ], 
    "third_party": false, 
    "type": "target"
  }, 
  {
    "deps": [
      "gpr", 
      "gpr_test_util", 
      "grpc", 
      "grpc++", 
      "grpc++_test_util", 
      "grpc_test_util", 
      "qps"
    ], 
    "headers": [], 
    "language": "c++", 
    "name": "sync_unary_ping_pong_test", 
    "src": [
      "test/cpp/qps/sync_unary_ping_pong_test.cc"
    ], 
    "third_party": false, 
    "type": "target"
  }, 
  {
    "deps": [
      "gpr", 
      "gpr_test_util", 
      "grpc", 
      "grpc++", 
      "grpc++_test_util", 
      "grpc_test_util"
    ], 
    "headers": [], 
    "language": "c++", 
    "name": "thread_stress_test", 
    "src": [
      "test/cpp/end2end/thread_stress_test.cc"
    ], 
    "third_party": false, 
    "type": "target"
  }, 
  {
    "deps": [
      "gpr", 
      "gpr_test_util", 
      "grpc", 
      "grpc++", 
      "grpc++_test_util", 
      "grpc_test_util", 
      "grpc_zookeeper"
    ], 
    "headers": [
      "src/proto/grpc/testing/echo.grpc.pb.h", 
      "src/proto/grpc/testing/echo.pb.h"
    ], 
    "language": "c++", 
    "name": "zookeeper_test", 
    "src": [
      "test/cpp/end2end/zookeeper_test.cc"
    ], 
    "third_party": false, 
    "type": "target"
  }, 
  {
    "deps": [
      "gpr", 
      "grpc"
    ], 
    "headers": [], 
    "language": "c89", 
    "name": "public_headers_must_be_c89", 
    "src": [
      "test/core/surface/public_headers_must_be_c89.c"
    ], 
    "third_party": false, 
    "type": "target"
  }, 
  {
    "deps": [
      "boringssl", 
      "boringssl_aes_test_lib", 
      "boringssl_test_util"
    ], 
    "headers": [], 
    "language": "c++", 
    "name": "boringssl_aes_test", 
    "src": [], 
    "third_party": true, 
    "type": "target"
  }, 
  {
    "deps": [
      "boringssl", 
      "boringssl_base64_test_lib", 
      "boringssl_test_util"
    ], 
    "headers": [], 
    "language": "c++", 
    "name": "boringssl_base64_test", 
    "src": [], 
    "third_party": true, 
    "type": "target"
  }, 
  {
    "deps": [
      "boringssl", 
      "boringssl_bio_test_lib", 
      "boringssl_test_util"
    ], 
    "headers": [], 
    "language": "c++", 
    "name": "boringssl_bio_test", 
    "src": [], 
    "third_party": true, 
    "type": "target"
  }, 
  {
    "deps": [
      "boringssl", 
      "boringssl_bn_test_lib", 
      "boringssl_test_util"
    ], 
    "headers": [], 
    "language": "c++", 
    "name": "boringssl_bn_test", 
    "src": [], 
    "third_party": true, 
    "type": "target"
  }, 
  {
    "deps": [
      "boringssl", 
      "boringssl_bytestring_test_lib", 
      "boringssl_test_util"
    ], 
    "headers": [], 
    "language": "c++", 
    "name": "boringssl_bytestring_test", 
    "src": [], 
    "third_party": true, 
    "type": "target"
  }, 
  {
    "deps": [
      "boringssl", 
      "boringssl_aead_test_lib", 
      "boringssl_test_util"
    ], 
    "headers": [], 
    "language": "c++", 
    "name": "boringssl_aead_test", 
    "src": [], 
    "third_party": true, 
    "type": "target"
  }, 
  {
    "deps": [
      "boringssl", 
      "boringssl_cipher_test_lib", 
      "boringssl_test_util"
    ], 
    "headers": [], 
    "language": "c++", 
    "name": "boringssl_cipher_test", 
    "src": [], 
    "third_party": true, 
    "type": "target"
  }, 
  {
    "deps": [
      "boringssl", 
      "boringssl_cmac_test_lib", 
      "boringssl_test_util"
    ], 
    "headers": [], 
    "language": "c++", 
    "name": "boringssl_cmac_test", 
    "src": [], 
    "third_party": true, 
    "type": "target"
  }, 
  {
    "deps": [
      "boringssl", 
      "boringssl_constant_time_test_lib", 
      "boringssl_test_util"
    ], 
    "headers": [], 
    "language": "c++", 
    "name": "boringssl_constant_time_test", 
    "src": [], 
    "third_party": true, 
    "type": "target"
  }, 
  {
    "deps": [
      "boringssl", 
      "boringssl_ed25519_test_lib", 
      "boringssl_test_util"
    ], 
    "headers": [], 
    "language": "c++", 
    "name": "boringssl_ed25519_test", 
    "src": [], 
    "third_party": true, 
    "type": "target"
  }, 
  {
    "deps": [
      "boringssl", 
      "boringssl_test_util", 
      "boringssl_x25519_test_lib"
    ], 
    "headers": [], 
    "language": "c++", 
    "name": "boringssl_x25519_test", 
    "src": [], 
    "third_party": true, 
    "type": "target"
  }, 
  {
    "deps": [
      "boringssl", 
      "boringssl_dh_test_lib", 
      "boringssl_test_util"
    ], 
    "headers": [], 
    "language": "c++", 
    "name": "boringssl_dh_test", 
    "src": [], 
    "third_party": true, 
    "type": "target"
  }, 
  {
    "deps": [
      "boringssl", 
      "boringssl_digest_test_lib", 
      "boringssl_test_util"
    ], 
    "headers": [], 
    "language": "c++", 
    "name": "boringssl_digest_test", 
    "src": [], 
    "third_party": true, 
    "type": "target"
  }, 
  {
    "deps": [
      "boringssl", 
      "boringssl_dsa_test_lib", 
      "boringssl_test_util"
    ], 
    "headers": [], 
    "language": "c++", 
    "name": "boringssl_dsa_test", 
    "src": [], 
    "third_party": true, 
    "type": "target"
  }, 
  {
    "deps": [
      "boringssl", 
      "boringssl_ec_test_lib", 
      "boringssl_test_util"
    ], 
    "headers": [], 
    "language": "c++", 
    "name": "boringssl_ec_test", 
    "src": [], 
    "third_party": true, 
    "type": "target"
  }, 
  {
    "deps": [
      "boringssl", 
      "boringssl_example_mul_lib", 
      "boringssl_test_util"
    ], 
    "headers": [], 
    "language": "c++", 
    "name": "boringssl_example_mul", 
    "src": [], 
    "third_party": true, 
    "type": "target"
  }, 
  {
    "deps": [
      "boringssl", 
      "boringssl_ecdsa_test_lib", 
      "boringssl_test_util"
    ], 
    "headers": [], 
    "language": "c++", 
    "name": "boringssl_ecdsa_test", 
    "src": [], 
    "third_party": true, 
    "type": "target"
  }, 
  {
    "deps": [
      "boringssl", 
      "boringssl_err_test_lib", 
      "boringssl_test_util"
    ], 
    "headers": [], 
    "language": "c++", 
    "name": "boringssl_err_test", 
    "src": [], 
    "third_party": true, 
    "type": "target"
  }, 
  {
    "deps": [
      "boringssl", 
      "boringssl_evp_extra_test_lib", 
      "boringssl_test_util"
    ], 
    "headers": [], 
    "language": "c++", 
    "name": "boringssl_evp_extra_test", 
    "src": [], 
    "third_party": true, 
    "type": "target"
  }, 
  {
    "deps": [
      "boringssl", 
      "boringssl_evp_test_lib", 
      "boringssl_test_util"
    ], 
    "headers": [], 
    "language": "c++", 
    "name": "boringssl_evp_test", 
    "src": [], 
    "third_party": true, 
    "type": "target"
  }, 
  {
    "deps": [
      "boringssl", 
      "boringssl_pbkdf_test_lib", 
      "boringssl_test_util"
    ], 
    "headers": [], 
    "language": "c++", 
    "name": "boringssl_pbkdf_test", 
    "src": [], 
    "third_party": true, 
    "type": "target"
  }, 
  {
    "deps": [
      "boringssl", 
      "boringssl_hkdf_test_lib", 
      "boringssl_test_util"
    ], 
    "headers": [], 
    "language": "c++", 
    "name": "boringssl_hkdf_test", 
    "src": [], 
    "third_party": true, 
    "type": "target"
  }, 
  {
    "deps": [
      "boringssl", 
      "boringssl_hmac_test_lib", 
      "boringssl_test_util"
    ], 
    "headers": [], 
    "language": "c++", 
    "name": "boringssl_hmac_test", 
    "src": [], 
    "third_party": true, 
    "type": "target"
  }, 
  {
    "deps": [
      "boringssl", 
      "boringssl_lhash_test_lib", 
      "boringssl_test_util"
    ], 
    "headers": [], 
    "language": "c++", 
    "name": "boringssl_lhash_test", 
    "src": [], 
    "third_party": true, 
    "type": "target"
  }, 
  {
    "deps": [
      "boringssl", 
      "boringssl_gcm_test_lib", 
      "boringssl_test_util"
    ], 
    "headers": [], 
    "language": "c++", 
    "name": "boringssl_gcm_test", 
    "src": [], 
    "third_party": true, 
    "type": "target"
  }, 
  {
    "deps": [
      "boringssl", 
      "boringssl_pkcs12_test_lib", 
      "boringssl_test_util"
    ], 
    "headers": [], 
    "language": "c++", 
    "name": "boringssl_pkcs12_test", 
    "src": [], 
    "third_party": true, 
    "type": "target"
  }, 
  {
    "deps": [
      "boringssl", 
      "boringssl_pkcs8_test_lib", 
      "boringssl_test_util"
    ], 
    "headers": [], 
    "language": "c++", 
    "name": "boringssl_pkcs8_test", 
    "src": [], 
    "third_party": true, 
    "type": "target"
  }, 
  {
    "deps": [
      "boringssl", 
      "boringssl_poly1305_test_lib", 
      "boringssl_test_util"
    ], 
    "headers": [], 
    "language": "c++", 
    "name": "boringssl_poly1305_test", 
    "src": [], 
    "third_party": true, 
    "type": "target"
  }, 
  {
    "deps": [
      "boringssl", 
      "boringssl_refcount_test_lib", 
      "boringssl_test_util"
    ], 
    "headers": [], 
    "language": "c++", 
    "name": "boringssl_refcount_test", 
    "src": [], 
    "third_party": true, 
    "type": "target"
  }, 
  {
    "deps": [
      "boringssl", 
      "boringssl_rsa_test_lib", 
      "boringssl_test_util"
    ], 
    "headers": [], 
    "language": "c++", 
    "name": "boringssl_rsa_test", 
    "src": [], 
    "third_party": true, 
    "type": "target"
  }, 
  {
    "deps": [
      "boringssl", 
      "boringssl_test_util", 
      "boringssl_thread_test_lib"
    ], 
    "headers": [], 
    "language": "c++", 
    "name": "boringssl_thread_test", 
    "src": [], 
    "third_party": true, 
    "type": "target"
  }, 
  {
    "deps": [
      "boringssl", 
      "boringssl_pkcs7_test_lib", 
      "boringssl_test_util"
    ], 
    "headers": [], 
    "language": "c++", 
    "name": "boringssl_pkcs7_test", 
    "src": [], 
    "third_party": true, 
    "type": "target"
  }, 
  {
    "deps": [
      "boringssl", 
      "boringssl_tab_test_lib", 
      "boringssl_test_util"
    ], 
    "headers": [], 
    "language": "c++", 
    "name": "boringssl_tab_test", 
    "src": [], 
    "third_party": true, 
    "type": "target"
  }, 
  {
    "deps": [
      "boringssl", 
      "boringssl_test_util", 
      "boringssl_v3name_test_lib"
    ], 
    "headers": [], 
    "language": "c++", 
    "name": "boringssl_v3name_test", 
    "src": [], 
    "third_party": true, 
    "type": "target"
  }, 
  {
    "deps": [
      "boringssl", 
      "boringssl_pqueue_test_lib", 
      "boringssl_test_util"
    ], 
    "headers": [], 
    "language": "c++", 
    "name": "boringssl_pqueue_test", 
    "src": [], 
    "third_party": true, 
    "type": "target"
  }, 
  {
    "deps": [
      "boringssl", 
      "boringssl_ssl_test_lib", 
      "boringssl_test_util"
    ], 
    "headers": [], 
    "language": "c++", 
    "name": "boringssl_ssl_test", 
    "src": [], 
    "third_party": true, 
    "type": "target"
  }, 
  {
    "deps": [
      "bad_client_test", 
      "gpr", 
      "gpr_test_util", 
      "grpc_test_util_unsecure", 
      "grpc_unsecure"
    ], 
    "headers": [], 
    "language": "c", 
    "name": "badreq_bad_client_test", 
    "src": [
      "test/core/bad_client/tests/badreq.c"
    ], 
    "third_party": false, 
    "type": "target"
  }, 
  {
    "deps": [
      "bad_client_test", 
      "gpr", 
      "gpr_test_util", 
      "grpc_test_util_unsecure", 
      "grpc_unsecure"
    ], 
    "headers": [], 
    "language": "c", 
    "name": "connection_prefix_bad_client_test", 
    "src": [
      "test/core/bad_client/tests/connection_prefix.c"
    ], 
    "third_party": false, 
    "type": "target"
  }, 
  {
    "deps": [
      "bad_client_test", 
      "gpr", 
      "gpr_test_util", 
      "grpc_test_util_unsecure", 
      "grpc_unsecure"
    ], 
    "headers": [], 
    "language": "c", 
    "name": "headers_bad_client_test", 
    "src": [
      "test/core/bad_client/tests/headers.c"
    ], 
    "third_party": false, 
    "type": "target"
  }, 
  {
    "deps": [
      "bad_client_test", 
      "gpr", 
      "gpr_test_util", 
      "grpc_test_util_unsecure", 
      "grpc_unsecure"
    ], 
    "headers": [], 
    "language": "c", 
    "name": "initial_settings_frame_bad_client_test", 
    "src": [
      "test/core/bad_client/tests/initial_settings_frame.c"
    ], 
    "third_party": false, 
    "type": "target"
  }, 
  {
    "deps": [
      "bad_client_test", 
      "gpr", 
      "gpr_test_util", 
      "grpc_test_util_unsecure", 
      "grpc_unsecure"
    ], 
    "headers": [], 
    "language": "c", 
    "name": "server_registered_method_bad_client_test", 
    "src": [
      "test/core/bad_client/tests/server_registered_method.c"
    ], 
    "third_party": false, 
    "type": "target"
  }, 
  {
    "deps": [
      "bad_client_test", 
      "gpr", 
      "gpr_test_util", 
      "grpc_test_util_unsecure", 
      "grpc_unsecure"
    ], 
    "headers": [], 
    "language": "c", 
    "name": "simple_request_bad_client_test", 
    "src": [
      "test/core/bad_client/tests/simple_request.c"
    ], 
    "third_party": false, 
    "type": "target"
  }, 
  {
    "deps": [
      "bad_client_test", 
      "gpr", 
      "gpr_test_util", 
      "grpc_test_util_unsecure", 
      "grpc_unsecure"
    ], 
    "headers": [], 
    "language": "c", 
    "name": "unknown_frame_bad_client_test", 
    "src": [
      "test/core/bad_client/tests/unknown_frame.c"
    ], 
    "third_party": false, 
    "type": "target"
  }, 
  {
    "deps": [
      "bad_client_test", 
      "gpr", 
      "gpr_test_util", 
      "grpc_test_util_unsecure", 
      "grpc_unsecure"
    ], 
    "headers": [], 
    "language": "c", 
    "name": "window_overflow_bad_client_test", 
    "src": [
      "test/core/bad_client/tests/window_overflow.c"
    ], 
    "third_party": false, 
    "type": "target"
  }, 
  {
    "deps": [
      "bad_ssl_test_server", 
      "gpr", 
      "gpr_test_util", 
      "grpc", 
      "grpc_test_util"
    ], 
    "headers": [], 
    "language": "c", 
    "name": "bad_ssl_alpn_server", 
    "src": [
      "test/core/bad_ssl/servers/alpn.c"
    ], 
    "third_party": false, 
    "type": "target"
  }, 
  {
    "deps": [
      "bad_ssl_test_server", 
      "gpr", 
      "gpr_test_util", 
      "grpc", 
      "grpc_test_util"
    ], 
    "headers": [], 
    "language": "c", 
    "name": "bad_ssl_cert_server", 
    "src": [
      "test/core/bad_ssl/servers/cert.c"
    ], 
    "third_party": false, 
    "type": "target"
  }, 
  {
    "deps": [
      "gpr", 
      "gpr_test_util", 
      "grpc", 
      "grpc_test_util"
    ], 
    "headers": [], 
    "language": "c", 
    "name": "bad_ssl_alpn_test", 
    "src": [
      "test/core/bad_ssl/bad_ssl_test.c"
    ], 
    "third_party": false, 
    "type": "target"
  }, 
  {
    "deps": [
      "gpr", 
      "gpr_test_util", 
      "grpc", 
      "grpc_test_util"
    ], 
    "headers": [], 
    "language": "c", 
    "name": "bad_ssl_cert_test", 
    "src": [
      "test/core/bad_ssl/bad_ssl_test.c"
    ], 
    "third_party": false, 
    "type": "target"
  }, 
  {
    "deps": [
      "end2end_tests", 
      "gpr", 
      "gpr_test_util", 
      "grpc", 
      "grpc_test_util"
    ], 
    "headers": [], 
    "language": "c", 
    "name": "h2_census_test", 
    "src": [
      "test/core/end2end/fixtures/h2_census.c"
    ], 
    "third_party": false, 
    "type": "target"
  }, 
  {
    "deps": [
      "end2end_tests", 
      "gpr", 
      "gpr_test_util", 
      "grpc", 
      "grpc_test_util"
    ], 
    "headers": [], 
    "language": "c", 
    "name": "h2_compress_test", 
    "src": [
      "test/core/end2end/fixtures/h2_compress.c"
    ], 
    "third_party": false, 
    "type": "target"
  }, 
  {
    "deps": [
      "end2end_tests", 
      "gpr", 
      "gpr_test_util", 
      "grpc", 
      "grpc_test_util"
    ], 
    "headers": [], 
    "language": "c", 
    "name": "h2_fakesec_test", 
    "src": [
      "test/core/end2end/fixtures/h2_fakesec.c"
    ], 
    "third_party": false, 
    "type": "target"
  }, 
  {
    "deps": [
      "end2end_tests", 
      "gpr", 
      "gpr_test_util", 
      "grpc", 
      "grpc_test_util"
    ], 
    "headers": [], 
    "language": "c", 
    "name": "h2_full_test", 
    "src": [
      "test/core/end2end/fixtures/h2_full.c"
    ], 
    "third_party": false, 
    "type": "target"
  }, 
  {
    "deps": [
      "end2end_tests", 
      "gpr", 
      "gpr_test_util", 
      "grpc", 
      "grpc_test_util"
    ], 
    "headers": [], 
    "language": "c", 
    "name": "h2_full+pipe_test", 
    "src": [
      "test/core/end2end/fixtures/h2_full+pipe.c"
    ], 
    "third_party": false, 
    "type": "target"
  }, 
  {
    "deps": [
      "end2end_tests", 
      "gpr", 
      "gpr_test_util", 
      "grpc", 
      "grpc_test_util"
    ], 
    "headers": [], 
    "language": "c", 
<<<<<<< HEAD
=======
    "name": "h2_full+poll_test", 
    "src": [
      "test/core/end2end/fixtures/h2_full+poll.c"
    ], 
    "third_party": false, 
    "type": "target"
  }, 
  {
    "deps": [
      "end2end_tests", 
      "gpr", 
      "gpr_test_util", 
      "grpc", 
      "grpc_test_util"
    ], 
    "headers": [], 
    "language": "c", 
    "name": "h2_full+poll+pipe_test", 
    "src": [
      "test/core/end2end/fixtures/h2_full+poll+pipe.c"
    ], 
    "third_party": false, 
    "type": "target"
  }, 
  {
    "deps": [
      "end2end_tests", 
      "gpr", 
      "gpr_test_util", 
      "grpc", 
      "grpc_test_util"
    ], 
    "headers": [], 
    "language": "c", 
    "name": "h2_full+trace_test", 
    "src": [
      "test/core/end2end/fixtures/h2_full+trace.c"
    ], 
    "third_party": false, 
    "type": "target"
  }, 
  {
    "deps": [
      "end2end_tests", 
      "gpr", 
      "gpr_test_util", 
      "grpc", 
      "grpc_test_util"
    ], 
    "headers": [], 
    "language": "c", 
>>>>>>> 6e96e5cc
    "name": "h2_oauth2_test", 
    "src": [
      "test/core/end2end/fixtures/h2_oauth2.c"
    ], 
    "third_party": false, 
    "type": "target"
  }, 
  {
    "deps": [
      "end2end_tests", 
      "gpr", 
      "gpr_test_util", 
      "grpc", 
      "grpc_test_util"
    ], 
    "headers": [], 
    "language": "c", 
    "name": "h2_proxy_test", 
    "src": [
      "test/core/end2end/fixtures/h2_proxy.c"
    ], 
    "third_party": false, 
    "type": "target"
  }, 
  {
    "deps": [
      "end2end_tests", 
      "gpr", 
      "gpr_test_util", 
      "grpc", 
      "grpc_test_util"
    ], 
    "headers": [], 
    "language": "c", 
    "name": "h2_sockpair_test", 
    "src": [
      "test/core/end2end/fixtures/h2_sockpair.c"
    ], 
    "third_party": false, 
    "type": "target"
  }, 
  {
    "deps": [
      "end2end_tests", 
      "gpr", 
      "gpr_test_util", 
      "grpc", 
      "grpc_test_util"
    ], 
    "headers": [], 
    "language": "c", 
    "name": "h2_sockpair+trace_test", 
    "src": [
      "test/core/end2end/fixtures/h2_sockpair+trace.c"
    ], 
    "third_party": false, 
    "type": "target"
  }, 
  {
    "deps": [
      "end2end_tests", 
      "gpr", 
      "gpr_test_util", 
      "grpc", 
      "grpc_test_util"
    ], 
    "headers": [], 
    "language": "c", 
    "name": "h2_sockpair_1byte_test", 
    "src": [
      "test/core/end2end/fixtures/h2_sockpair_1byte.c"
    ], 
    "third_party": false, 
    "type": "target"
  }, 
  {
    "deps": [
      "end2end_tests", 
      "gpr", 
      "gpr_test_util", 
      "grpc", 
      "grpc_test_util"
    ], 
    "headers": [], 
    "language": "c", 
    "name": "h2_ssl_test", 
    "src": [
      "test/core/end2end/fixtures/h2_ssl.c"
    ], 
    "third_party": false, 
    "type": "target"
  }, 
  {
    "deps": [
      "end2end_tests", 
      "gpr", 
      "gpr_test_util", 
      "grpc", 
      "grpc_test_util"
    ], 
    "headers": [], 
    "language": "c", 
    "name": "h2_ssl_proxy_test", 
    "src": [
      "test/core/end2end/fixtures/h2_ssl_proxy.c"
    ], 
    "third_party": false, 
    "type": "target"
  }, 
  {
    "deps": [
      "end2end_tests", 
      "gpr", 
      "gpr_test_util", 
      "grpc", 
      "grpc_test_util"
    ], 
    "headers": [], 
    "language": "c", 
    "name": "h2_uchannel_test", 
    "src": [
      "test/core/end2end/fixtures/h2_uchannel.c"
    ], 
    "third_party": false, 
    "type": "target"
  }, 
  {
    "deps": [
      "end2end_tests", 
      "gpr", 
      "gpr_test_util", 
      "grpc", 
      "grpc_test_util"
    ], 
    "headers": [], 
    "language": "c", 
    "name": "h2_uds_test", 
    "src": [
      "test/core/end2end/fixtures/h2_uds.c"
    ], 
    "third_party": false, 
    "type": "target"
  }, 
  {
    "deps": [
      "end2end_nosec_tests", 
      "gpr", 
      "gpr_test_util", 
      "grpc_test_util_unsecure", 
      "grpc_unsecure"
    ], 
    "headers": [], 
    "language": "c", 
    "name": "h2_census_nosec_test", 
    "src": [
      "test/core/end2end/fixtures/h2_census.c"
    ], 
    "third_party": false, 
    "type": "target"
  }, 
  {
    "deps": [
      "end2end_nosec_tests", 
      "gpr", 
      "gpr_test_util", 
      "grpc_test_util_unsecure", 
      "grpc_unsecure"
    ], 
    "headers": [], 
    "language": "c", 
    "name": "h2_compress_nosec_test", 
    "src": [
      "test/core/end2end/fixtures/h2_compress.c"
    ], 
    "third_party": false, 
    "type": "target"
  }, 
  {
    "deps": [
      "end2end_nosec_tests", 
      "gpr", 
      "gpr_test_util", 
      "grpc_test_util_unsecure", 
      "grpc_unsecure"
    ], 
    "headers": [], 
    "language": "c", 
    "name": "h2_full_nosec_test", 
    "src": [
      "test/core/end2end/fixtures/h2_full.c"
    ], 
    "third_party": false, 
    "type": "target"
  }, 
  {
    "deps": [
      "end2end_nosec_tests", 
      "gpr", 
      "gpr_test_util", 
      "grpc_test_util_unsecure", 
      "grpc_unsecure"
    ], 
    "headers": [], 
    "language": "c", 
    "name": "h2_full+pipe_nosec_test", 
    "src": [
      "test/core/end2end/fixtures/h2_full+pipe.c"
    ], 
    "third_party": false, 
    "type": "target"
  }, 
  {
    "deps": [
      "end2end_nosec_tests", 
      "gpr", 
      "gpr_test_util", 
      "grpc_test_util_unsecure", 
      "grpc_unsecure"
    ], 
    "headers": [], 
    "language": "c", 
<<<<<<< HEAD
=======
    "name": "h2_full+poll_nosec_test", 
    "src": [
      "test/core/end2end/fixtures/h2_full+poll.c"
    ], 
    "third_party": false, 
    "type": "target"
  }, 
  {
    "deps": [
      "end2end_nosec_tests", 
      "gpr", 
      "gpr_test_util", 
      "grpc_test_util_unsecure", 
      "grpc_unsecure"
    ], 
    "headers": [], 
    "language": "c", 
    "name": "h2_full+poll+pipe_nosec_test", 
    "src": [
      "test/core/end2end/fixtures/h2_full+poll+pipe.c"
    ], 
    "third_party": false, 
    "type": "target"
  }, 
  {
    "deps": [
      "end2end_nosec_tests", 
      "gpr", 
      "gpr_test_util", 
      "grpc_test_util_unsecure", 
      "grpc_unsecure"
    ], 
    "headers": [], 
    "language": "c", 
    "name": "h2_full+trace_nosec_test", 
    "src": [
      "test/core/end2end/fixtures/h2_full+trace.c"
    ], 
    "third_party": false, 
    "type": "target"
  }, 
  {
    "deps": [
      "end2end_nosec_tests", 
      "gpr", 
      "gpr_test_util", 
      "grpc_test_util_unsecure", 
      "grpc_unsecure"
    ], 
    "headers": [], 
    "language": "c", 
>>>>>>> 6e96e5cc
    "name": "h2_proxy_nosec_test", 
    "src": [
      "test/core/end2end/fixtures/h2_proxy.c"
    ], 
    "third_party": false, 
    "type": "target"
  }, 
  {
    "deps": [
      "end2end_nosec_tests", 
      "gpr", 
      "gpr_test_util", 
      "grpc_test_util_unsecure", 
      "grpc_unsecure"
    ], 
    "headers": [], 
    "language": "c", 
    "name": "h2_sockpair_nosec_test", 
    "src": [
      "test/core/end2end/fixtures/h2_sockpair.c"
    ], 
    "third_party": false, 
    "type": "target"
  }, 
  {
    "deps": [
      "end2end_nosec_tests", 
      "gpr", 
      "gpr_test_util", 
      "grpc_test_util_unsecure", 
      "grpc_unsecure"
    ], 
    "headers": [], 
    "language": "c", 
    "name": "h2_sockpair+trace_nosec_test", 
    "src": [
      "test/core/end2end/fixtures/h2_sockpair+trace.c"
    ], 
    "third_party": false, 
    "type": "target"
  }, 
  {
    "deps": [
      "end2end_nosec_tests", 
      "gpr", 
      "gpr_test_util", 
      "grpc_test_util_unsecure", 
      "grpc_unsecure"
    ], 
    "headers": [], 
    "language": "c", 
    "name": "h2_sockpair_1byte_nosec_test", 
    "src": [
      "test/core/end2end/fixtures/h2_sockpair_1byte.c"
    ], 
    "third_party": false, 
    "type": "target"
  }, 
  {
    "deps": [
      "end2end_nosec_tests", 
      "gpr", 
      "gpr_test_util", 
      "grpc_test_util_unsecure", 
      "grpc_unsecure"
    ], 
    "headers": [], 
    "language": "c", 
    "name": "h2_uchannel_nosec_test", 
    "src": [
      "test/core/end2end/fixtures/h2_uchannel.c"
    ], 
    "third_party": false, 
    "type": "target"
  }, 
  {
    "deps": [
      "end2end_nosec_tests", 
      "gpr", 
      "gpr_test_util", 
      "grpc_test_util_unsecure", 
      "grpc_unsecure"
    ], 
    "headers": [], 
    "language": "c", 
    "name": "h2_uds_nosec_test", 
    "src": [
      "test/core/end2end/fixtures/h2_uds.c"
    ], 
    "third_party": false, 
    "type": "target"
  }, 
  {
    "deps": [], 
    "headers": [
      "include/grpc/impl/codegen/alloc.h", 
      "include/grpc/impl/codegen/atm.h", 
      "include/grpc/impl/codegen/atm_gcc_atomic.h", 
      "include/grpc/impl/codegen/atm_gcc_sync.h", 
      "include/grpc/impl/codegen/atm_win32.h", 
      "include/grpc/impl/codegen/log.h", 
      "include/grpc/impl/codegen/port_platform.h", 
      "include/grpc/impl/codegen/slice.h", 
      "include/grpc/impl/codegen/slice_buffer.h", 
      "include/grpc/impl/codegen/sync.h", 
      "include/grpc/impl/codegen/sync_generic.h", 
      "include/grpc/impl/codegen/sync_posix.h", 
      "include/grpc/impl/codegen/sync_win32.h", 
      "include/grpc/impl/codegen/time.h", 
      "include/grpc/support/alloc.h", 
      "include/grpc/support/atm.h", 
      "include/grpc/support/atm_gcc_atomic.h", 
      "include/grpc/support/atm_gcc_sync.h", 
      "include/grpc/support/atm_win32.h", 
      "include/grpc/support/avl.h", 
      "include/grpc/support/cmdline.h", 
      "include/grpc/support/cpu.h", 
      "include/grpc/support/histogram.h", 
      "include/grpc/support/host_port.h", 
      "include/grpc/support/log.h", 
      "include/grpc/support/log_win32.h", 
      "include/grpc/support/port_platform.h", 
      "include/grpc/support/slice.h", 
      "include/grpc/support/slice_buffer.h", 
      "include/grpc/support/string_util.h", 
      "include/grpc/support/subprocess.h", 
      "include/grpc/support/sync.h", 
      "include/grpc/support/sync_generic.h", 
      "include/grpc/support/sync_posix.h", 
      "include/grpc/support/sync_win32.h", 
      "include/grpc/support/thd.h", 
      "include/grpc/support/time.h", 
      "include/grpc/support/tls.h", 
      "include/grpc/support/tls_gcc.h", 
      "include/grpc/support/tls_msvc.h", 
      "include/grpc/support/tls_pthread.h", 
      "include/grpc/support/useful.h", 
      "src/core/profiling/timers.h", 
      "src/core/support/backoff.h", 
      "src/core/support/block_annotate.h", 
      "src/core/support/env.h", 
      "src/core/support/load_file.h", 
      "src/core/support/murmur_hash.h", 
      "src/core/support/stack_lockfree.h", 
      "src/core/support/string.h", 
      "src/core/support/string_win32.h", 
      "src/core/support/thd_internal.h", 
      "src/core/support/time_precise.h", 
      "src/core/support/tmpfile.h"
    ], 
    "language": "c", 
    "name": "gpr", 
    "src": [
      "include/grpc/impl/codegen/alloc.h", 
      "include/grpc/impl/codegen/atm.h", 
      "include/grpc/impl/codegen/atm_gcc_atomic.h", 
      "include/grpc/impl/codegen/atm_gcc_sync.h", 
      "include/grpc/impl/codegen/atm_win32.h", 
      "include/grpc/impl/codegen/log.h", 
      "include/grpc/impl/codegen/port_platform.h", 
      "include/grpc/impl/codegen/slice.h", 
      "include/grpc/impl/codegen/slice_buffer.h", 
      "include/grpc/impl/codegen/sync.h", 
      "include/grpc/impl/codegen/sync_generic.h", 
      "include/grpc/impl/codegen/sync_posix.h", 
      "include/grpc/impl/codegen/sync_win32.h", 
      "include/grpc/impl/codegen/time.h", 
      "include/grpc/support/alloc.h", 
      "include/grpc/support/atm.h", 
      "include/grpc/support/atm_gcc_atomic.h", 
      "include/grpc/support/atm_gcc_sync.h", 
      "include/grpc/support/atm_win32.h", 
      "include/grpc/support/avl.h", 
      "include/grpc/support/cmdline.h", 
      "include/grpc/support/cpu.h", 
      "include/grpc/support/histogram.h", 
      "include/grpc/support/host_port.h", 
      "include/grpc/support/log.h", 
      "include/grpc/support/log_win32.h", 
      "include/grpc/support/port_platform.h", 
      "include/grpc/support/slice.h", 
      "include/grpc/support/slice_buffer.h", 
      "include/grpc/support/string_util.h", 
      "include/grpc/support/subprocess.h", 
      "include/grpc/support/sync.h", 
      "include/grpc/support/sync_generic.h", 
      "include/grpc/support/sync_posix.h", 
      "include/grpc/support/sync_win32.h", 
      "include/grpc/support/thd.h", 
      "include/grpc/support/time.h", 
      "include/grpc/support/tls.h", 
      "include/grpc/support/tls_gcc.h", 
      "include/grpc/support/tls_msvc.h", 
      "include/grpc/support/tls_pthread.h", 
      "include/grpc/support/useful.h", 
      "src/core/profiling/basic_timers.c", 
      "src/core/profiling/stap_timers.c", 
      "src/core/profiling/timers.h", 
      "src/core/support/alloc.c", 
      "src/core/support/avl.c", 
      "src/core/support/backoff.c", 
      "src/core/support/backoff.h", 
      "src/core/support/block_annotate.h", 
      "src/core/support/cmdline.c", 
      "src/core/support/cpu_iphone.c", 
      "src/core/support/cpu_linux.c", 
      "src/core/support/cpu_posix.c", 
      "src/core/support/cpu_windows.c", 
      "src/core/support/env.h", 
      "src/core/support/env_linux.c", 
      "src/core/support/env_posix.c", 
      "src/core/support/env_win32.c", 
      "src/core/support/histogram.c", 
      "src/core/support/host_port.c", 
      "src/core/support/load_file.c", 
      "src/core/support/load_file.h", 
      "src/core/support/log.c", 
      "src/core/support/log_android.c", 
      "src/core/support/log_linux.c", 
      "src/core/support/log_posix.c", 
      "src/core/support/log_win32.c", 
      "src/core/support/murmur_hash.c", 
      "src/core/support/murmur_hash.h", 
      "src/core/support/slice.c", 
      "src/core/support/slice_buffer.c", 
      "src/core/support/stack_lockfree.c", 
      "src/core/support/stack_lockfree.h", 
      "src/core/support/string.c", 
      "src/core/support/string.h", 
      "src/core/support/string_posix.c", 
      "src/core/support/string_win32.c", 
      "src/core/support/string_win32.h", 
      "src/core/support/subprocess_posix.c", 
      "src/core/support/subprocess_windows.c", 
      "src/core/support/sync.c", 
      "src/core/support/sync_posix.c", 
      "src/core/support/sync_win32.c", 
      "src/core/support/thd.c", 
      "src/core/support/thd_internal.h", 
      "src/core/support/thd_posix.c", 
      "src/core/support/thd_win32.c", 
      "src/core/support/time.c", 
      "src/core/support/time_posix.c", 
      "src/core/support/time_precise.c", 
      "src/core/support/time_precise.h", 
      "src/core/support/time_win32.c", 
      "src/core/support/tls_pthread.c", 
      "src/core/support/tmpfile.h", 
      "src/core/support/tmpfile_posix.c", 
      "src/core/support/tmpfile_win32.c", 
      "src/core/support/wrap_memcpy.c"
    ], 
    "third_party": false, 
    "type": "lib"
  }, 
  {
    "deps": [
      "gpr"
    ], 
    "headers": [
      "test/core/util/test_config.h"
    ], 
    "language": "c", 
    "name": "gpr_test_util", 
    "src": [
      "test/core/util/test_config.c", 
      "test/core/util/test_config.h"
    ], 
    "third_party": false, 
    "type": "lib"
  }, 
  {
    "deps": [
      "gpr"
    ], 
    "headers": [
      "include/grpc/byte_buffer.h", 
      "include/grpc/byte_buffer_reader.h", 
      "include/grpc/census.h", 
      "include/grpc/compression.h", 
      "include/grpc/grpc.h", 
      "include/grpc/grpc_security.h", 
      "include/grpc/impl/codegen/byte_buffer.h", 
      "include/grpc/impl/codegen/compression_types.h", 
      "include/grpc/impl/codegen/connectivity_state.h", 
      "include/grpc/impl/codegen/grpc_types.h", 
      "include/grpc/impl/codegen/propagation_bits.h", 
      "include/grpc/impl/codegen/status.h", 
      "include/grpc/status.h", 
      "src/core/census/aggregation.h", 
      "src/core/census/grpc_filter.h", 
      "src/core/census/grpc_plugin.h", 
      "src/core/census/mlog.h", 
      "src/core/census/rpc_metric_id.h", 
      "src/core/channel/channel_args.h", 
      "src/core/channel/channel_stack.h", 
      "src/core/channel/channel_stack_builder.h", 
      "src/core/channel/client_channel.h", 
      "src/core/channel/client_uchannel.h", 
      "src/core/channel/compress_filter.h", 
      "src/core/channel/connected_channel.h", 
      "src/core/channel/context.h", 
      "src/core/channel/http_client_filter.h", 
      "src/core/channel/http_server_filter.h", 
      "src/core/channel/subchannel_call_holder.h", 
      "src/core/client_config/client_config.h", 
      "src/core/client_config/connector.h", 
      "src/core/client_config/initial_connect_string.h", 
      "src/core/client_config/lb_policies/load_balancer_api.h", 
      "src/core/client_config/lb_policies/pick_first.h", 
      "src/core/client_config/lb_policies/round_robin.h", 
      "src/core/client_config/lb_policy.h", 
      "src/core/client_config/lb_policy_factory.h", 
      "src/core/client_config/lb_policy_registry.h", 
      "src/core/client_config/resolver.h", 
      "src/core/client_config/resolver_factory.h", 
      "src/core/client_config/resolver_registry.h", 
      "src/core/client_config/resolvers/dns_resolver.h", 
      "src/core/client_config/resolvers/sockaddr_resolver.h", 
      "src/core/client_config/subchannel.h", 
      "src/core/client_config/subchannel_factory.h", 
      "src/core/client_config/subchannel_index.h", 
      "src/core/client_config/uri_parser.h", 
      "src/core/compression/algorithm_metadata.h", 
      "src/core/compression/message_compress.h", 
      "src/core/debug/trace.h", 
      "src/core/httpcli/format_request.h", 
      "src/core/httpcli/httpcli.h", 
      "src/core/httpcli/parser.h", 
      "src/core/iomgr/closure.h", 
      "src/core/iomgr/endpoint.h", 
      "src/core/iomgr/endpoint_pair.h", 
      "src/core/iomgr/ev_poll_and_epoll_posix.h", 
      "src/core/iomgr/ev_posix.h", 
      "src/core/iomgr/exec_ctx.h", 
      "src/core/iomgr/executor.h", 
      "src/core/iomgr/iocp_windows.h", 
      "src/core/iomgr/iomgr.h", 
      "src/core/iomgr/iomgr_internal.h", 
      "src/core/iomgr/iomgr_posix.h", 
      "src/core/iomgr/pollset.h", 
      "src/core/iomgr/pollset_set.h", 
      "src/core/iomgr/pollset_set_windows.h", 
      "src/core/iomgr/pollset_windows.h", 
      "src/core/iomgr/resolve_address.h", 
      "src/core/iomgr/sockaddr.h", 
      "src/core/iomgr/sockaddr_posix.h", 
      "src/core/iomgr/sockaddr_utils.h", 
      "src/core/iomgr/sockaddr_win32.h", 
      "src/core/iomgr/socket_utils_posix.h", 
      "src/core/iomgr/socket_windows.h", 
      "src/core/iomgr/tcp_client.h", 
      "src/core/iomgr/tcp_posix.h", 
      "src/core/iomgr/tcp_server.h", 
      "src/core/iomgr/tcp_windows.h", 
      "src/core/iomgr/time_averaged_stats.h", 
      "src/core/iomgr/timer.h", 
      "src/core/iomgr/timer_heap.h", 
      "src/core/iomgr/udp_server.h", 
      "src/core/iomgr/wakeup_fd_pipe.h", 
      "src/core/iomgr/wakeup_fd_posix.h", 
      "src/core/iomgr/workqueue.h", 
      "src/core/iomgr/workqueue_posix.h", 
      "src/core/iomgr/workqueue_windows.h", 
      "src/core/json/json.h", 
      "src/core/json/json_common.h", 
      "src/core/json/json_reader.h", 
      "src/core/json/json_writer.h", 
      "src/core/proto/grpc/lb/v0/load_balancer.pb.h", 
      "src/core/security/auth_filters.h", 
      "src/core/security/b64.h", 
      "src/core/security/credentials.h", 
      "src/core/security/handshake.h", 
      "src/core/security/json_token.h", 
      "src/core/security/jwt_verifier.h", 
      "src/core/security/secure_endpoint.h", 
      "src/core/security/security_connector.h", 
      "src/core/security/security_context.h", 
      "src/core/statistics/census_interface.h", 
      "src/core/statistics/census_rpc_stats.h", 
      "src/core/surface/api_trace.h", 
      "src/core/surface/call.h", 
      "src/core/surface/call_test_only.h", 
      "src/core/surface/channel.h", 
      "src/core/surface/channel_init.h", 
      "src/core/surface/channel_stack_type.h", 
      "src/core/surface/completion_queue.h", 
      "src/core/surface/event_string.h", 
      "src/core/surface/init.h", 
      "src/core/surface/lame_client.h", 
      "src/core/surface/server.h", 
      "src/core/surface/surface_trace.h", 
      "src/core/transport/byte_stream.h", 
      "src/core/transport/chttp2/alpn.h", 
      "src/core/transport/chttp2/bin_encoder.h", 
      "src/core/transport/chttp2/frame.h", 
      "src/core/transport/chttp2/frame_data.h", 
      "src/core/transport/chttp2/frame_goaway.h", 
      "src/core/transport/chttp2/frame_ping.h", 
      "src/core/transport/chttp2/frame_rst_stream.h", 
      "src/core/transport/chttp2/frame_settings.h", 
      "src/core/transport/chttp2/frame_window_update.h", 
      "src/core/transport/chttp2/hpack_encoder.h", 
      "src/core/transport/chttp2/hpack_parser.h", 
      "src/core/transport/chttp2/hpack_table.h", 
      "src/core/transport/chttp2/http2_errors.h", 
      "src/core/transport/chttp2/huffsyms.h", 
      "src/core/transport/chttp2/incoming_metadata.h", 
      "src/core/transport/chttp2/internal.h", 
      "src/core/transport/chttp2/status_conversion.h", 
      "src/core/transport/chttp2/stream_map.h", 
      "src/core/transport/chttp2/timeout_encoding.h", 
      "src/core/transport/chttp2/varint.h", 
      "src/core/transport/chttp2_transport.h", 
      "src/core/transport/connectivity_state.h", 
      "src/core/transport/metadata.h", 
      "src/core/transport/metadata_batch.h", 
      "src/core/transport/static_metadata.h", 
      "src/core/transport/transport.h", 
      "src/core/transport/transport_impl.h", 
      "src/core/tsi/fake_transport_security.h", 
      "src/core/tsi/ssl_transport_security.h", 
      "src/core/tsi/ssl_types.h", 
      "src/core/tsi/transport_security.h", 
      "src/core/tsi/transport_security_interface.h", 
      "third_party/nanopb/pb.h", 
      "third_party/nanopb/pb_common.h", 
      "third_party/nanopb/pb_decode.h", 
      "third_party/nanopb/pb_encode.h"
    ], 
    "language": "c", 
    "name": "grpc", 
    "src": [
      "include/grpc/byte_buffer.h", 
      "include/grpc/byte_buffer_reader.h", 
      "include/grpc/census.h", 
      "include/grpc/compression.h", 
      "include/grpc/grpc.h", 
      "include/grpc/grpc_security.h", 
      "include/grpc/impl/codegen/byte_buffer.h", 
      "include/grpc/impl/codegen/compression_types.h", 
      "include/grpc/impl/codegen/connectivity_state.h", 
      "include/grpc/impl/codegen/grpc_types.h", 
      "include/grpc/impl/codegen/propagation_bits.h", 
      "include/grpc/impl/codegen/status.h", 
      "include/grpc/status.h", 
      "src/core/census/aggregation.h", 
      "src/core/census/context.c", 
      "src/core/census/grpc_context.c", 
      "src/core/census/grpc_filter.c", 
      "src/core/census/grpc_filter.h", 
      "src/core/census/grpc_plugin.c", 
      "src/core/census/grpc_plugin.h", 
      "src/core/census/initialize.c", 
      "src/core/census/mlog.c", 
      "src/core/census/mlog.h", 
      "src/core/census/operation.c", 
      "src/core/census/placeholders.c", 
      "src/core/census/rpc_metric_id.h", 
      "src/core/census/tracing.c", 
      "src/core/channel/channel_args.c", 
      "src/core/channel/channel_args.h", 
      "src/core/channel/channel_stack.c", 
      "src/core/channel/channel_stack.h", 
      "src/core/channel/channel_stack_builder.c", 
      "src/core/channel/channel_stack_builder.h", 
      "src/core/channel/client_channel.c", 
      "src/core/channel/client_channel.h", 
      "src/core/channel/client_uchannel.c", 
      "src/core/channel/client_uchannel.h", 
      "src/core/channel/compress_filter.c", 
      "src/core/channel/compress_filter.h", 
      "src/core/channel/connected_channel.c", 
      "src/core/channel/connected_channel.h", 
      "src/core/channel/context.h", 
      "src/core/channel/http_client_filter.c", 
      "src/core/channel/http_client_filter.h", 
      "src/core/channel/http_server_filter.c", 
      "src/core/channel/http_server_filter.h", 
      "src/core/channel/subchannel_call_holder.c", 
      "src/core/channel/subchannel_call_holder.h", 
      "src/core/client_config/client_config.c", 
      "src/core/client_config/client_config.h", 
      "src/core/client_config/connector.c", 
      "src/core/client_config/connector.h", 
      "src/core/client_config/default_initial_connect_string.c", 
      "src/core/client_config/initial_connect_string.c", 
      "src/core/client_config/initial_connect_string.h", 
      "src/core/client_config/lb_policies/load_balancer_api.c", 
      "src/core/client_config/lb_policies/load_balancer_api.h", 
      "src/core/client_config/lb_policies/pick_first.c", 
      "src/core/client_config/lb_policies/pick_first.h", 
      "src/core/client_config/lb_policies/round_robin.c", 
      "src/core/client_config/lb_policies/round_robin.h", 
      "src/core/client_config/lb_policy.c", 
      "src/core/client_config/lb_policy.h", 
      "src/core/client_config/lb_policy_factory.c", 
      "src/core/client_config/lb_policy_factory.h", 
      "src/core/client_config/lb_policy_registry.c", 
      "src/core/client_config/lb_policy_registry.h", 
      "src/core/client_config/resolver.c", 
      "src/core/client_config/resolver.h", 
      "src/core/client_config/resolver_factory.c", 
      "src/core/client_config/resolver_factory.h", 
      "src/core/client_config/resolver_registry.c", 
      "src/core/client_config/resolver_registry.h", 
      "src/core/client_config/resolvers/dns_resolver.c", 
      "src/core/client_config/resolvers/dns_resolver.h", 
      "src/core/client_config/resolvers/sockaddr_resolver.c", 
      "src/core/client_config/resolvers/sockaddr_resolver.h", 
      "src/core/client_config/subchannel.c", 
      "src/core/client_config/subchannel.h", 
      "src/core/client_config/subchannel_factory.c", 
      "src/core/client_config/subchannel_factory.h", 
      "src/core/client_config/subchannel_index.c", 
      "src/core/client_config/subchannel_index.h", 
      "src/core/client_config/uri_parser.c", 
      "src/core/client_config/uri_parser.h", 
      "src/core/compression/algorithm_metadata.h", 
      "src/core/compression/compression_algorithm.c", 
      "src/core/compression/message_compress.c", 
      "src/core/compression/message_compress.h", 
      "src/core/debug/trace.c", 
      "src/core/debug/trace.h", 
      "src/core/httpcli/format_request.c", 
      "src/core/httpcli/format_request.h", 
      "src/core/httpcli/httpcli.c", 
      "src/core/httpcli/httpcli.h", 
      "src/core/httpcli/httpcli_security_connector.c", 
      "src/core/httpcli/parser.c", 
      "src/core/httpcli/parser.h", 
      "src/core/iomgr/closure.c", 
      "src/core/iomgr/closure.h", 
      "src/core/iomgr/endpoint.c", 
      "src/core/iomgr/endpoint.h", 
      "src/core/iomgr/endpoint_pair.h", 
      "src/core/iomgr/endpoint_pair_posix.c", 
      "src/core/iomgr/endpoint_pair_windows.c", 
      "src/core/iomgr/ev_poll_and_epoll_posix.c", 
      "src/core/iomgr/ev_poll_and_epoll_posix.h", 
      "src/core/iomgr/ev_posix.c", 
      "src/core/iomgr/ev_posix.h", 
      "src/core/iomgr/exec_ctx.c", 
      "src/core/iomgr/exec_ctx.h", 
      "src/core/iomgr/executor.c", 
      "src/core/iomgr/executor.h", 
      "src/core/iomgr/iocp_windows.c", 
      "src/core/iomgr/iocp_windows.h", 
      "src/core/iomgr/iomgr.c", 
      "src/core/iomgr/iomgr.h", 
      "src/core/iomgr/iomgr_internal.h", 
      "src/core/iomgr/iomgr_posix.c", 
      "src/core/iomgr/iomgr_posix.h", 
      "src/core/iomgr/iomgr_windows.c", 
      "src/core/iomgr/pollset.h", 
      "src/core/iomgr/pollset_set.h", 
      "src/core/iomgr/pollset_set_windows.c", 
      "src/core/iomgr/pollset_set_windows.h", 
      "src/core/iomgr/pollset_windows.c", 
      "src/core/iomgr/pollset_windows.h", 
      "src/core/iomgr/resolve_address.h", 
      "src/core/iomgr/resolve_address_posix.c", 
      "src/core/iomgr/resolve_address_windows.c", 
      "src/core/iomgr/sockaddr.h", 
      "src/core/iomgr/sockaddr_posix.h", 
      "src/core/iomgr/sockaddr_utils.c", 
      "src/core/iomgr/sockaddr_utils.h", 
      "src/core/iomgr/sockaddr_win32.h", 
      "src/core/iomgr/socket_utils_common_posix.c", 
      "src/core/iomgr/socket_utils_linux.c", 
      "src/core/iomgr/socket_utils_posix.c", 
      "src/core/iomgr/socket_utils_posix.h", 
      "src/core/iomgr/socket_windows.c", 
      "src/core/iomgr/socket_windows.h", 
      "src/core/iomgr/tcp_client.h", 
      "src/core/iomgr/tcp_client_posix.c", 
      "src/core/iomgr/tcp_client_windows.c", 
      "src/core/iomgr/tcp_posix.c", 
      "src/core/iomgr/tcp_posix.h", 
      "src/core/iomgr/tcp_server.h", 
      "src/core/iomgr/tcp_server_posix.c", 
      "src/core/iomgr/tcp_server_windows.c", 
      "src/core/iomgr/tcp_windows.c", 
      "src/core/iomgr/tcp_windows.h", 
      "src/core/iomgr/time_averaged_stats.c", 
      "src/core/iomgr/time_averaged_stats.h", 
      "src/core/iomgr/timer.c", 
      "src/core/iomgr/timer.h", 
      "src/core/iomgr/timer_heap.c", 
      "src/core/iomgr/timer_heap.h", 
      "src/core/iomgr/udp_server.c", 
      "src/core/iomgr/udp_server.h", 
      "src/core/iomgr/wakeup_fd_eventfd.c", 
      "src/core/iomgr/wakeup_fd_nospecial.c", 
      "src/core/iomgr/wakeup_fd_pipe.c", 
      "src/core/iomgr/wakeup_fd_pipe.h", 
      "src/core/iomgr/wakeup_fd_posix.c", 
      "src/core/iomgr/wakeup_fd_posix.h", 
      "src/core/iomgr/workqueue.h", 
      "src/core/iomgr/workqueue_posix.c", 
      "src/core/iomgr/workqueue_posix.h", 
      "src/core/iomgr/workqueue_windows.c", 
      "src/core/iomgr/workqueue_windows.h", 
      "src/core/json/json.c", 
      "src/core/json/json.h", 
      "src/core/json/json_common.h", 
      "src/core/json/json_reader.c", 
      "src/core/json/json_reader.h", 
      "src/core/json/json_string.c", 
      "src/core/json/json_writer.c", 
      "src/core/json/json_writer.h", 
      "src/core/proto/grpc/lb/v0/load_balancer.pb.c", 
      "src/core/proto/grpc/lb/v0/load_balancer.pb.h", 
      "src/core/security/auth_filters.h", 
      "src/core/security/b64.c", 
      "src/core/security/b64.h", 
      "src/core/security/client_auth_filter.c", 
      "src/core/security/credentials.c", 
      "src/core/security/credentials.h", 
      "src/core/security/credentials_metadata.c", 
      "src/core/security/credentials_posix.c", 
      "src/core/security/credentials_win32.c", 
      "src/core/security/google_default_credentials.c", 
      "src/core/security/handshake.c", 
      "src/core/security/handshake.h", 
      "src/core/security/json_token.c", 
      "src/core/security/json_token.h", 
      "src/core/security/jwt_verifier.c", 
      "src/core/security/jwt_verifier.h", 
      "src/core/security/secure_endpoint.c", 
      "src/core/security/secure_endpoint.h", 
      "src/core/security/security_connector.c", 
      "src/core/security/security_connector.h", 
      "src/core/security/security_context.c", 
      "src/core/security/security_context.h", 
      "src/core/security/server_auth_filter.c", 
      "src/core/security/server_secure_chttp2.c", 
      "src/core/statistics/census_interface.h", 
      "src/core/statistics/census_rpc_stats.h", 
      "src/core/surface/alarm.c", 
      "src/core/surface/api_trace.c", 
      "src/core/surface/api_trace.h", 
      "src/core/surface/byte_buffer.c", 
      "src/core/surface/byte_buffer_reader.c", 
      "src/core/surface/call.c", 
      "src/core/surface/call.h", 
      "src/core/surface/call_details.c", 
      "src/core/surface/call_log_batch.c", 
      "src/core/surface/call_test_only.h", 
      "src/core/surface/channel.c", 
      "src/core/surface/channel.h", 
      "src/core/surface/channel_connectivity.c", 
      "src/core/surface/channel_create.c", 
      "src/core/surface/channel_init.c", 
      "src/core/surface/channel_init.h", 
      "src/core/surface/channel_ping.c", 
      "src/core/surface/channel_stack_type.c", 
      "src/core/surface/channel_stack_type.h", 
      "src/core/surface/completion_queue.c", 
      "src/core/surface/completion_queue.h", 
      "src/core/surface/event_string.c", 
      "src/core/surface/event_string.h", 
      "src/core/surface/init.c", 
      "src/core/surface/init.h", 
      "src/core/surface/init_secure.c", 
      "src/core/surface/lame_client.c", 
      "src/core/surface/lame_client.h", 
      "src/core/surface/metadata_array.c", 
      "src/core/surface/secure_channel_create.c", 
      "src/core/surface/server.c", 
      "src/core/surface/server.h", 
      "src/core/surface/server_chttp2.c", 
      "src/core/surface/surface_trace.h", 
      "src/core/surface/validate_metadata.c", 
      "src/core/surface/version.c", 
      "src/core/transport/byte_stream.c", 
      "src/core/transport/byte_stream.h", 
      "src/core/transport/chttp2/alpn.c", 
      "src/core/transport/chttp2/alpn.h", 
      "src/core/transport/chttp2/bin_encoder.c", 
      "src/core/transport/chttp2/bin_encoder.h", 
      "src/core/transport/chttp2/frame.h", 
      "src/core/transport/chttp2/frame_data.c", 
      "src/core/transport/chttp2/frame_data.h", 
      "src/core/transport/chttp2/frame_goaway.c", 
      "src/core/transport/chttp2/frame_goaway.h", 
      "src/core/transport/chttp2/frame_ping.c", 
      "src/core/transport/chttp2/frame_ping.h", 
      "src/core/transport/chttp2/frame_rst_stream.c", 
      "src/core/transport/chttp2/frame_rst_stream.h", 
      "src/core/transport/chttp2/frame_settings.c", 
      "src/core/transport/chttp2/frame_settings.h", 
      "src/core/transport/chttp2/frame_window_update.c", 
      "src/core/transport/chttp2/frame_window_update.h", 
      "src/core/transport/chttp2/hpack_encoder.c", 
      "src/core/transport/chttp2/hpack_encoder.h", 
      "src/core/transport/chttp2/hpack_parser.c", 
      "src/core/transport/chttp2/hpack_parser.h", 
      "src/core/transport/chttp2/hpack_table.c", 
      "src/core/transport/chttp2/hpack_table.h", 
      "src/core/transport/chttp2/http2_errors.h", 
      "src/core/transport/chttp2/huffsyms.c", 
      "src/core/transport/chttp2/huffsyms.h", 
      "src/core/transport/chttp2/incoming_metadata.c", 
      "src/core/transport/chttp2/incoming_metadata.h", 
      "src/core/transport/chttp2/internal.h", 
      "src/core/transport/chttp2/parsing.c", 
      "src/core/transport/chttp2/status_conversion.c", 
      "src/core/transport/chttp2/status_conversion.h", 
      "src/core/transport/chttp2/stream_lists.c", 
      "src/core/transport/chttp2/stream_map.c", 
      "src/core/transport/chttp2/stream_map.h", 
      "src/core/transport/chttp2/timeout_encoding.c", 
      "src/core/transport/chttp2/timeout_encoding.h", 
      "src/core/transport/chttp2/varint.c", 
      "src/core/transport/chttp2/varint.h", 
      "src/core/transport/chttp2/writing.c", 
      "src/core/transport/chttp2_transport.c", 
      "src/core/transport/chttp2_transport.h", 
      "src/core/transport/connectivity_state.c", 
      "src/core/transport/connectivity_state.h", 
      "src/core/transport/metadata.c", 
      "src/core/transport/metadata.h", 
      "src/core/transport/metadata_batch.c", 
      "src/core/transport/metadata_batch.h", 
      "src/core/transport/static_metadata.c", 
      "src/core/transport/static_metadata.h", 
      "src/core/transport/transport.c", 
      "src/core/transport/transport.h", 
      "src/core/transport/transport_impl.h", 
      "src/core/transport/transport_op_string.c", 
      "src/core/tsi/fake_transport_security.c", 
      "src/core/tsi/fake_transport_security.h", 
      "src/core/tsi/ssl_transport_security.c", 
      "src/core/tsi/ssl_transport_security.h", 
      "src/core/tsi/ssl_types.h", 
      "src/core/tsi/transport_security.c", 
      "src/core/tsi/transport_security.h", 
      "src/core/tsi/transport_security_interface.h"
    ], 
    "third_party": false, 
    "type": "lib"
  }, 
  {
    "deps": [], 
    "headers": [
      "include/grpc/impl/codegen/alloc.h", 
      "include/grpc/impl/codegen/atm.h", 
      "include/grpc/impl/codegen/atm_gcc_atomic.h", 
      "include/grpc/impl/codegen/atm_gcc_sync.h", 
      "include/grpc/impl/codegen/atm_win32.h", 
      "include/grpc/impl/codegen/byte_buffer.h", 
      "include/grpc/impl/codegen/compression_types.h", 
      "include/grpc/impl/codegen/connectivity_state.h", 
      "include/grpc/impl/codegen/grpc_types.h", 
      "include/grpc/impl/codegen/log.h", 
      "include/grpc/impl/codegen/port_platform.h", 
      "include/grpc/impl/codegen/propagation_bits.h", 
      "include/grpc/impl/codegen/slice.h", 
      "include/grpc/impl/codegen/slice_buffer.h", 
      "include/grpc/impl/codegen/status.h", 
      "include/grpc/impl/codegen/sync.h", 
      "include/grpc/impl/codegen/sync_generic.h", 
      "include/grpc/impl/codegen/sync_posix.h", 
      "include/grpc/impl/codegen/sync_win32.h", 
      "include/grpc/impl/codegen/time.h"
    ], 
    "language": "c", 
    "name": "grpc_codegen_lib", 
    "src": [
      "include/grpc/impl/codegen/alloc.h", 
      "include/grpc/impl/codegen/atm.h", 
      "include/grpc/impl/codegen/atm_gcc_atomic.h", 
      "include/grpc/impl/codegen/atm_gcc_sync.h", 
      "include/grpc/impl/codegen/atm_win32.h", 
      "include/grpc/impl/codegen/byte_buffer.h", 
      "include/grpc/impl/codegen/compression_types.h", 
      "include/grpc/impl/codegen/connectivity_state.h", 
      "include/grpc/impl/codegen/grpc_types.h", 
      "include/grpc/impl/codegen/log.h", 
      "include/grpc/impl/codegen/port_platform.h", 
      "include/grpc/impl/codegen/propagation_bits.h", 
      "include/grpc/impl/codegen/slice.h", 
      "include/grpc/impl/codegen/slice_buffer.h", 
      "include/grpc/impl/codegen/status.h", 
      "include/grpc/impl/codegen/sync.h", 
      "include/grpc/impl/codegen/sync_generic.h", 
      "include/grpc/impl/codegen/sync_posix.h", 
      "include/grpc/impl/codegen/sync_win32.h", 
      "include/grpc/impl/codegen/time.h"
    ], 
    "third_party": false, 
    "type": "lib"
  }, 
  {
    "deps": [
      "gpr", 
      "grpc"
    ], 
    "headers": [], 
    "language": "c", 
    "name": "grpc_dll", 
    "src": [], 
    "third_party": false, 
    "type": "lib"
  }, 
  {
    "deps": [
      "gpr", 
      "gpr_test_util", 
      "grpc"
    ], 
    "headers": [
      "test/core/end2end/cq_verifier.h", 
      "test/core/end2end/data/ssl_test_data.h", 
      "test/core/end2end/fixtures/proxy.h", 
      "test/core/iomgr/endpoint_tests.h", 
      "test/core/security/oauth2_utils.h", 
      "test/core/util/grpc_profiler.h", 
      "test/core/util/parse_hexstring.h", 
      "test/core/util/port.h", 
      "test/core/util/port_server_client.h", 
      "test/core/util/slice_splitter.h"
    ], 
    "language": "c", 
    "name": "grpc_test_util", 
    "src": [
      "test/core/end2end/cq_verifier.c", 
      "test/core/end2end/cq_verifier.h", 
      "test/core/end2end/data/server1_cert.c", 
      "test/core/end2end/data/server1_key.c", 
      "test/core/end2end/data/ssl_test_data.h", 
      "test/core/end2end/data/test_root_cert.c", 
      "test/core/end2end/fixtures/proxy.c", 
      "test/core/end2end/fixtures/proxy.h", 
      "test/core/iomgr/endpoint_tests.c", 
      "test/core/iomgr/endpoint_tests.h", 
      "test/core/security/oauth2_utils.c", 
      "test/core/security/oauth2_utils.h", 
      "test/core/util/grpc_profiler.c", 
      "test/core/util/grpc_profiler.h", 
      "test/core/util/parse_hexstring.c", 
      "test/core/util/parse_hexstring.h", 
      "test/core/util/port.h", 
      "test/core/util/port_posix.c", 
      "test/core/util/port_server_client.c", 
      "test/core/util/port_server_client.h", 
      "test/core/util/port_windows.c", 
      "test/core/util/slice_splitter.c", 
      "test/core/util/slice_splitter.h"
    ], 
    "third_party": false, 
    "type": "lib"
  }, 
  {
    "deps": [
      "gpr", 
      "gpr_test_util", 
      "grpc_unsecure"
    ], 
    "headers": [
      "test/core/end2end/cq_verifier.h", 
      "test/core/end2end/fixtures/proxy.h", 
      "test/core/iomgr/endpoint_tests.h", 
      "test/core/util/grpc_profiler.h", 
      "test/core/util/parse_hexstring.h", 
      "test/core/util/port.h", 
      "test/core/util/port_server_client.h", 
      "test/core/util/slice_splitter.h"
    ], 
    "language": "c", 
    "name": "grpc_test_util_unsecure", 
    "src": [
      "test/core/end2end/cq_verifier.c", 
      "test/core/end2end/cq_verifier.h", 
      "test/core/end2end/fixtures/proxy.c", 
      "test/core/end2end/fixtures/proxy.h", 
      "test/core/iomgr/endpoint_tests.c", 
      "test/core/iomgr/endpoint_tests.h", 
      "test/core/util/grpc_profiler.c", 
      "test/core/util/grpc_profiler.h", 
      "test/core/util/parse_hexstring.c", 
      "test/core/util/parse_hexstring.h", 
      "test/core/util/port.h", 
      "test/core/util/port_posix.c", 
      "test/core/util/port_server_client.c", 
      "test/core/util/port_server_client.h", 
      "test/core/util/port_windows.c", 
      "test/core/util/slice_splitter.c", 
      "test/core/util/slice_splitter.h"
    ], 
    "third_party": false, 
    "type": "lib"
  }, 
  {
    "deps": [
      "gpr"
    ], 
    "headers": [
      "include/grpc/byte_buffer.h", 
      "include/grpc/byte_buffer_reader.h", 
      "include/grpc/census.h", 
      "include/grpc/compression.h", 
      "include/grpc/grpc.h", 
      "include/grpc/impl/codegen/byte_buffer.h", 
      "include/grpc/impl/codegen/compression_types.h", 
      "include/grpc/impl/codegen/connectivity_state.h", 
      "include/grpc/impl/codegen/grpc_types.h", 
      "include/grpc/impl/codegen/propagation_bits.h", 
      "include/grpc/impl/codegen/status.h", 
      "include/grpc/status.h", 
      "src/core/census/aggregation.h", 
      "src/core/census/grpc_filter.h", 
      "src/core/census/grpc_plugin.h", 
      "src/core/census/mlog.h", 
      "src/core/census/rpc_metric_id.h", 
      "src/core/channel/channel_args.h", 
      "src/core/channel/channel_stack.h", 
      "src/core/channel/channel_stack_builder.h", 
      "src/core/channel/client_channel.h", 
      "src/core/channel/client_uchannel.h", 
      "src/core/channel/compress_filter.h", 
      "src/core/channel/connected_channel.h", 
      "src/core/channel/context.h", 
      "src/core/channel/http_client_filter.h", 
      "src/core/channel/http_server_filter.h", 
      "src/core/channel/subchannel_call_holder.h", 
      "src/core/client_config/client_config.h", 
      "src/core/client_config/connector.h", 
      "src/core/client_config/initial_connect_string.h", 
      "src/core/client_config/lb_policies/load_balancer_api.h", 
      "src/core/client_config/lb_policies/pick_first.h", 
      "src/core/client_config/lb_policies/round_robin.h", 
      "src/core/client_config/lb_policy.h", 
      "src/core/client_config/lb_policy_factory.h", 
      "src/core/client_config/lb_policy_registry.h", 
      "src/core/client_config/resolver.h", 
      "src/core/client_config/resolver_factory.h", 
      "src/core/client_config/resolver_registry.h", 
      "src/core/client_config/resolvers/dns_resolver.h", 
      "src/core/client_config/resolvers/sockaddr_resolver.h", 
      "src/core/client_config/subchannel.h", 
      "src/core/client_config/subchannel_factory.h", 
      "src/core/client_config/subchannel_index.h", 
      "src/core/client_config/uri_parser.h", 
      "src/core/compression/algorithm_metadata.h", 
      "src/core/compression/message_compress.h", 
      "src/core/debug/trace.h", 
      "src/core/httpcli/format_request.h", 
      "src/core/httpcli/httpcli.h", 
      "src/core/httpcli/parser.h", 
      "src/core/iomgr/closure.h", 
      "src/core/iomgr/endpoint.h", 
      "src/core/iomgr/endpoint_pair.h", 
      "src/core/iomgr/ev_poll_and_epoll_posix.h", 
      "src/core/iomgr/ev_posix.h", 
      "src/core/iomgr/exec_ctx.h", 
      "src/core/iomgr/executor.h", 
      "src/core/iomgr/iocp_windows.h", 
      "src/core/iomgr/iomgr.h", 
      "src/core/iomgr/iomgr_internal.h", 
      "src/core/iomgr/iomgr_posix.h", 
      "src/core/iomgr/pollset.h", 
      "src/core/iomgr/pollset_set.h", 
      "src/core/iomgr/pollset_set_windows.h", 
      "src/core/iomgr/pollset_windows.h", 
      "src/core/iomgr/resolve_address.h", 
      "src/core/iomgr/sockaddr.h", 
      "src/core/iomgr/sockaddr_posix.h", 
      "src/core/iomgr/sockaddr_utils.h", 
      "src/core/iomgr/sockaddr_win32.h", 
      "src/core/iomgr/socket_utils_posix.h", 
      "src/core/iomgr/socket_windows.h", 
      "src/core/iomgr/tcp_client.h", 
      "src/core/iomgr/tcp_posix.h", 
      "src/core/iomgr/tcp_server.h", 
      "src/core/iomgr/tcp_windows.h", 
      "src/core/iomgr/time_averaged_stats.h", 
      "src/core/iomgr/timer.h", 
      "src/core/iomgr/timer_heap.h", 
      "src/core/iomgr/udp_server.h", 
      "src/core/iomgr/wakeup_fd_pipe.h", 
      "src/core/iomgr/wakeup_fd_posix.h", 
      "src/core/iomgr/workqueue.h", 
      "src/core/iomgr/workqueue_posix.h", 
      "src/core/iomgr/workqueue_windows.h", 
      "src/core/json/json.h", 
      "src/core/json/json_common.h", 
      "src/core/json/json_reader.h", 
      "src/core/json/json_writer.h", 
      "src/core/proto/grpc/lb/v0/load_balancer.pb.h", 
      "src/core/statistics/census_interface.h", 
      "src/core/statistics/census_rpc_stats.h", 
      "src/core/surface/api_trace.h", 
      "src/core/surface/call.h", 
      "src/core/surface/call_test_only.h", 
      "src/core/surface/channel.h", 
      "src/core/surface/channel_init.h", 
      "src/core/surface/channel_stack_type.h", 
      "src/core/surface/completion_queue.h", 
      "src/core/surface/event_string.h", 
      "src/core/surface/init.h", 
      "src/core/surface/lame_client.h", 
      "src/core/surface/server.h", 
      "src/core/surface/surface_trace.h", 
      "src/core/transport/byte_stream.h", 
      "src/core/transport/chttp2/alpn.h", 
      "src/core/transport/chttp2/bin_encoder.h", 
      "src/core/transport/chttp2/frame.h", 
      "src/core/transport/chttp2/frame_data.h", 
      "src/core/transport/chttp2/frame_goaway.h", 
      "src/core/transport/chttp2/frame_ping.h", 
      "src/core/transport/chttp2/frame_rst_stream.h", 
      "src/core/transport/chttp2/frame_settings.h", 
      "src/core/transport/chttp2/frame_window_update.h", 
      "src/core/transport/chttp2/hpack_encoder.h", 
      "src/core/transport/chttp2/hpack_parser.h", 
      "src/core/transport/chttp2/hpack_table.h", 
      "src/core/transport/chttp2/http2_errors.h", 
      "src/core/transport/chttp2/huffsyms.h", 
      "src/core/transport/chttp2/incoming_metadata.h", 
      "src/core/transport/chttp2/internal.h", 
      "src/core/transport/chttp2/status_conversion.h", 
      "src/core/transport/chttp2/stream_map.h", 
      "src/core/transport/chttp2/timeout_encoding.h", 
      "src/core/transport/chttp2/varint.h", 
      "src/core/transport/chttp2_transport.h", 
      "src/core/transport/connectivity_state.h", 
      "src/core/transport/metadata.h", 
      "src/core/transport/metadata_batch.h", 
      "src/core/transport/static_metadata.h", 
      "src/core/transport/transport.h", 
      "src/core/transport/transport_impl.h", 
      "third_party/nanopb/pb.h", 
      "third_party/nanopb/pb_common.h", 
      "third_party/nanopb/pb_decode.h", 
      "third_party/nanopb/pb_encode.h"
    ], 
    "language": "c", 
    "name": "grpc_unsecure", 
    "src": [
      "include/grpc/byte_buffer.h", 
      "include/grpc/byte_buffer_reader.h", 
      "include/grpc/census.h", 
      "include/grpc/compression.h", 
      "include/grpc/grpc.h", 
      "include/grpc/impl/codegen/byte_buffer.h", 
      "include/grpc/impl/codegen/compression_types.h", 
      "include/grpc/impl/codegen/connectivity_state.h", 
      "include/grpc/impl/codegen/grpc_types.h", 
      "include/grpc/impl/codegen/propagation_bits.h", 
      "include/grpc/impl/codegen/status.h", 
      "include/grpc/status.h", 
      "src/core/census/aggregation.h", 
      "src/core/census/context.c", 
      "src/core/census/grpc_context.c", 
      "src/core/census/grpc_filter.c", 
      "src/core/census/grpc_filter.h", 
      "src/core/census/grpc_plugin.c", 
      "src/core/census/grpc_plugin.h", 
      "src/core/census/initialize.c", 
      "src/core/census/mlog.c", 
      "src/core/census/mlog.h", 
      "src/core/census/operation.c", 
      "src/core/census/placeholders.c", 
      "src/core/census/rpc_metric_id.h", 
      "src/core/census/tracing.c", 
      "src/core/channel/channel_args.c", 
      "src/core/channel/channel_args.h", 
      "src/core/channel/channel_stack.c", 
      "src/core/channel/channel_stack.h", 
      "src/core/channel/channel_stack_builder.c", 
      "src/core/channel/channel_stack_builder.h", 
      "src/core/channel/client_channel.c", 
      "src/core/channel/client_channel.h", 
      "src/core/channel/client_uchannel.c", 
      "src/core/channel/client_uchannel.h", 
      "src/core/channel/compress_filter.c", 
      "src/core/channel/compress_filter.h", 
      "src/core/channel/connected_channel.c", 
      "src/core/channel/connected_channel.h", 
      "src/core/channel/context.h", 
      "src/core/channel/http_client_filter.c", 
      "src/core/channel/http_client_filter.h", 
      "src/core/channel/http_server_filter.c", 
      "src/core/channel/http_server_filter.h", 
      "src/core/channel/subchannel_call_holder.c", 
      "src/core/channel/subchannel_call_holder.h", 
      "src/core/client_config/client_config.c", 
      "src/core/client_config/client_config.h", 
      "src/core/client_config/connector.c", 
      "src/core/client_config/connector.h", 
      "src/core/client_config/default_initial_connect_string.c", 
      "src/core/client_config/initial_connect_string.c", 
      "src/core/client_config/initial_connect_string.h", 
      "src/core/client_config/lb_policies/load_balancer_api.c", 
      "src/core/client_config/lb_policies/load_balancer_api.h", 
      "src/core/client_config/lb_policies/pick_first.c", 
      "src/core/client_config/lb_policies/pick_first.h", 
      "src/core/client_config/lb_policies/round_robin.c", 
      "src/core/client_config/lb_policies/round_robin.h", 
      "src/core/client_config/lb_policy.c", 
      "src/core/client_config/lb_policy.h", 
      "src/core/client_config/lb_policy_factory.c", 
      "src/core/client_config/lb_policy_factory.h", 
      "src/core/client_config/lb_policy_registry.c", 
      "src/core/client_config/lb_policy_registry.h", 
      "src/core/client_config/resolver.c", 
      "src/core/client_config/resolver.h", 
      "src/core/client_config/resolver_factory.c", 
      "src/core/client_config/resolver_factory.h", 
      "src/core/client_config/resolver_registry.c", 
      "src/core/client_config/resolver_registry.h", 
      "src/core/client_config/resolvers/dns_resolver.c", 
      "src/core/client_config/resolvers/dns_resolver.h", 
      "src/core/client_config/resolvers/sockaddr_resolver.c", 
      "src/core/client_config/resolvers/sockaddr_resolver.h", 
      "src/core/client_config/subchannel.c", 
      "src/core/client_config/subchannel.h", 
      "src/core/client_config/subchannel_factory.c", 
      "src/core/client_config/subchannel_factory.h", 
      "src/core/client_config/subchannel_index.c", 
      "src/core/client_config/subchannel_index.h", 
      "src/core/client_config/uri_parser.c", 
      "src/core/client_config/uri_parser.h", 
      "src/core/compression/algorithm_metadata.h", 
      "src/core/compression/compression_algorithm.c", 
      "src/core/compression/message_compress.c", 
      "src/core/compression/message_compress.h", 
      "src/core/debug/trace.c", 
      "src/core/debug/trace.h", 
      "src/core/httpcli/format_request.c", 
      "src/core/httpcli/format_request.h", 
      "src/core/httpcli/httpcli.c", 
      "src/core/httpcli/httpcli.h", 
      "src/core/httpcli/parser.c", 
      "src/core/httpcli/parser.h", 
      "src/core/iomgr/closure.c", 
      "src/core/iomgr/closure.h", 
      "src/core/iomgr/endpoint.c", 
      "src/core/iomgr/endpoint.h", 
      "src/core/iomgr/endpoint_pair.h", 
      "src/core/iomgr/endpoint_pair_posix.c", 
      "src/core/iomgr/endpoint_pair_windows.c", 
      "src/core/iomgr/ev_poll_and_epoll_posix.c", 
      "src/core/iomgr/ev_poll_and_epoll_posix.h", 
      "src/core/iomgr/ev_posix.c", 
      "src/core/iomgr/ev_posix.h", 
      "src/core/iomgr/exec_ctx.c", 
      "src/core/iomgr/exec_ctx.h", 
      "src/core/iomgr/executor.c", 
      "src/core/iomgr/executor.h", 
      "src/core/iomgr/iocp_windows.c", 
      "src/core/iomgr/iocp_windows.h", 
      "src/core/iomgr/iomgr.c", 
      "src/core/iomgr/iomgr.h", 
      "src/core/iomgr/iomgr_internal.h", 
      "src/core/iomgr/iomgr_posix.c", 
      "src/core/iomgr/iomgr_posix.h", 
      "src/core/iomgr/iomgr_windows.c", 
      "src/core/iomgr/pollset.h", 
      "src/core/iomgr/pollset_set.h", 
      "src/core/iomgr/pollset_set_windows.c", 
      "src/core/iomgr/pollset_set_windows.h", 
      "src/core/iomgr/pollset_windows.c", 
      "src/core/iomgr/pollset_windows.h", 
      "src/core/iomgr/resolve_address.h", 
      "src/core/iomgr/resolve_address_posix.c", 
      "src/core/iomgr/resolve_address_windows.c", 
      "src/core/iomgr/sockaddr.h", 
      "src/core/iomgr/sockaddr_posix.h", 
      "src/core/iomgr/sockaddr_utils.c", 
      "src/core/iomgr/sockaddr_utils.h", 
      "src/core/iomgr/sockaddr_win32.h", 
      "src/core/iomgr/socket_utils_common_posix.c", 
      "src/core/iomgr/socket_utils_linux.c", 
      "src/core/iomgr/socket_utils_posix.c", 
      "src/core/iomgr/socket_utils_posix.h", 
      "src/core/iomgr/socket_windows.c", 
      "src/core/iomgr/socket_windows.h", 
      "src/core/iomgr/tcp_client.h", 
      "src/core/iomgr/tcp_client_posix.c", 
      "src/core/iomgr/tcp_client_windows.c", 
      "src/core/iomgr/tcp_posix.c", 
      "src/core/iomgr/tcp_posix.h", 
      "src/core/iomgr/tcp_server.h", 
      "src/core/iomgr/tcp_server_posix.c", 
      "src/core/iomgr/tcp_server_windows.c", 
      "src/core/iomgr/tcp_windows.c", 
      "src/core/iomgr/tcp_windows.h", 
      "src/core/iomgr/time_averaged_stats.c", 
      "src/core/iomgr/time_averaged_stats.h", 
      "src/core/iomgr/timer.c", 
      "src/core/iomgr/timer.h", 
      "src/core/iomgr/timer_heap.c", 
      "src/core/iomgr/timer_heap.h", 
      "src/core/iomgr/udp_server.c", 
      "src/core/iomgr/udp_server.h", 
      "src/core/iomgr/wakeup_fd_eventfd.c", 
      "src/core/iomgr/wakeup_fd_nospecial.c", 
      "src/core/iomgr/wakeup_fd_pipe.c", 
      "src/core/iomgr/wakeup_fd_pipe.h", 
      "src/core/iomgr/wakeup_fd_posix.c", 
      "src/core/iomgr/wakeup_fd_posix.h", 
      "src/core/iomgr/workqueue.h", 
      "src/core/iomgr/workqueue_posix.c", 
      "src/core/iomgr/workqueue_posix.h", 
      "src/core/iomgr/workqueue_windows.c", 
      "src/core/iomgr/workqueue_windows.h", 
      "src/core/json/json.c", 
      "src/core/json/json.h", 
      "src/core/json/json_common.h", 
      "src/core/json/json_reader.c", 
      "src/core/json/json_reader.h", 
      "src/core/json/json_string.c", 
      "src/core/json/json_writer.c", 
      "src/core/json/json_writer.h", 
      "src/core/proto/grpc/lb/v0/load_balancer.pb.c", 
      "src/core/proto/grpc/lb/v0/load_balancer.pb.h", 
      "src/core/statistics/census_interface.h", 
      "src/core/statistics/census_rpc_stats.h", 
      "src/core/surface/alarm.c", 
      "src/core/surface/api_trace.c", 
      "src/core/surface/api_trace.h", 
      "src/core/surface/byte_buffer.c", 
      "src/core/surface/byte_buffer_reader.c", 
      "src/core/surface/call.c", 
      "src/core/surface/call.h", 
      "src/core/surface/call_details.c", 
      "src/core/surface/call_log_batch.c", 
      "src/core/surface/call_test_only.h", 
      "src/core/surface/channel.c", 
      "src/core/surface/channel.h", 
      "src/core/surface/channel_connectivity.c", 
      "src/core/surface/channel_create.c", 
      "src/core/surface/channel_init.c", 
      "src/core/surface/channel_init.h", 
      "src/core/surface/channel_ping.c", 
      "src/core/surface/channel_stack_type.c", 
      "src/core/surface/channel_stack_type.h", 
      "src/core/surface/completion_queue.c", 
      "src/core/surface/completion_queue.h", 
      "src/core/surface/event_string.c", 
      "src/core/surface/event_string.h", 
      "src/core/surface/init.c", 
      "src/core/surface/init.h", 
      "src/core/surface/init_unsecure.c", 
      "src/core/surface/lame_client.c", 
      "src/core/surface/lame_client.h", 
      "src/core/surface/metadata_array.c", 
      "src/core/surface/server.c", 
      "src/core/surface/server.h", 
      "src/core/surface/server_chttp2.c", 
      "src/core/surface/surface_trace.h", 
      "src/core/surface/validate_metadata.c", 
      "src/core/surface/version.c", 
      "src/core/transport/byte_stream.c", 
      "src/core/transport/byte_stream.h", 
      "src/core/transport/chttp2/alpn.c", 
      "src/core/transport/chttp2/alpn.h", 
      "src/core/transport/chttp2/bin_encoder.c", 
      "src/core/transport/chttp2/bin_encoder.h", 
      "src/core/transport/chttp2/frame.h", 
      "src/core/transport/chttp2/frame_data.c", 
      "src/core/transport/chttp2/frame_data.h", 
      "src/core/transport/chttp2/frame_goaway.c", 
      "src/core/transport/chttp2/frame_goaway.h", 
      "src/core/transport/chttp2/frame_ping.c", 
      "src/core/transport/chttp2/frame_ping.h", 
      "src/core/transport/chttp2/frame_rst_stream.c", 
      "src/core/transport/chttp2/frame_rst_stream.h", 
      "src/core/transport/chttp2/frame_settings.c", 
      "src/core/transport/chttp2/frame_settings.h", 
      "src/core/transport/chttp2/frame_window_update.c", 
      "src/core/transport/chttp2/frame_window_update.h", 
      "src/core/transport/chttp2/hpack_encoder.c", 
      "src/core/transport/chttp2/hpack_encoder.h", 
      "src/core/transport/chttp2/hpack_parser.c", 
      "src/core/transport/chttp2/hpack_parser.h", 
      "src/core/transport/chttp2/hpack_table.c", 
      "src/core/transport/chttp2/hpack_table.h", 
      "src/core/transport/chttp2/http2_errors.h", 
      "src/core/transport/chttp2/huffsyms.c", 
      "src/core/transport/chttp2/huffsyms.h", 
      "src/core/transport/chttp2/incoming_metadata.c", 
      "src/core/transport/chttp2/incoming_metadata.h", 
      "src/core/transport/chttp2/internal.h", 
      "src/core/transport/chttp2/parsing.c", 
      "src/core/transport/chttp2/status_conversion.c", 
      "src/core/transport/chttp2/status_conversion.h", 
      "src/core/transport/chttp2/stream_lists.c", 
      "src/core/transport/chttp2/stream_map.c", 
      "src/core/transport/chttp2/stream_map.h", 
      "src/core/transport/chttp2/timeout_encoding.c", 
      "src/core/transport/chttp2/timeout_encoding.h", 
      "src/core/transport/chttp2/varint.c", 
      "src/core/transport/chttp2/varint.h", 
      "src/core/transport/chttp2/writing.c", 
      "src/core/transport/chttp2_transport.c", 
      "src/core/transport/chttp2_transport.h", 
      "src/core/transport/connectivity_state.c", 
      "src/core/transport/connectivity_state.h", 
      "src/core/transport/metadata.c", 
      "src/core/transport/metadata.h", 
      "src/core/transport/metadata_batch.c", 
      "src/core/transport/metadata_batch.h", 
      "src/core/transport/static_metadata.c", 
      "src/core/transport/static_metadata.h", 
      "src/core/transport/transport.c", 
      "src/core/transport/transport.h", 
      "src/core/transport/transport_impl.h", 
      "src/core/transport/transport_op_string.c"
    ], 
    "third_party": false, 
    "type": "lib"
  }, 
  {
    "deps": [
      "gpr", 
      "grpc"
    ], 
    "headers": [
      "include/grpc/grpc_zookeeper.h", 
      "src/core/client_config/resolvers/zookeeper_resolver.h"
    ], 
    "language": "c", 
    "name": "grpc_zookeeper", 
    "src": [
      "include/grpc/grpc_zookeeper.h", 
      "src/core/client_config/resolvers/zookeeper_resolver.c", 
      "src/core/client_config/resolvers/zookeeper_resolver.h"
    ], 
    "third_party": false, 
    "type": "lib"
  }, 
  {
    "deps": [
      "gpr", 
      "gpr_test_util", 
      "grpc", 
      "grpc_test_util", 
      "test_tcp_server"
    ], 
    "headers": [
      "test/core/util/reconnect_server.h"
    ], 
    "language": "c", 
    "name": "reconnect_server", 
    "src": [
      "test/core/util/reconnect_server.c", 
      "test/core/util/reconnect_server.h"
    ], 
    "third_party": false, 
    "type": "lib"
  }, 
  {
    "deps": [
      "gpr", 
      "gpr_test_util", 
      "grpc", 
      "grpc_test_util"
    ], 
    "headers": [
      "test/core/util/test_tcp_server.h"
    ], 
    "language": "c", 
    "name": "test_tcp_server", 
    "src": [
      "test/core/util/test_tcp_server.c", 
      "test/core/util/test_tcp_server.h"
    ], 
    "third_party": false, 
    "type": "lib"
  }, 
  {
    "deps": [
      "grpc"
    ], 
    "headers": [
      "include/grpc++/alarm.h", 
      "include/grpc++/channel.h", 
      "include/grpc++/client_context.h", 
      "include/grpc++/completion_queue.h", 
      "include/grpc++/create_channel.h", 
      "include/grpc++/generic/async_generic_service.h", 
      "include/grpc++/generic/generic_stub.h", 
      "include/grpc++/grpc++.h", 
      "include/grpc++/impl/call.h", 
      "include/grpc++/impl/client_unary_call.h", 
      "include/grpc++/impl/codegen/async_stream.h", 
      "include/grpc++/impl/codegen/async_unary_call.h", 
      "include/grpc++/impl/codegen/call.h", 
      "include/grpc++/impl/codegen/call_hook.h", 
      "include/grpc++/impl/codegen/channel_interface.h", 
      "include/grpc++/impl/codegen/client_context.h", 
      "include/grpc++/impl/codegen/client_unary_call.h", 
      "include/grpc++/impl/codegen/completion_queue.h", 
      "include/grpc++/impl/codegen/completion_queue_tag.h", 
      "include/grpc++/impl/codegen/config.h", 
      "include/grpc++/impl/codegen/config_protobuf.h", 
      "include/grpc++/impl/codegen/core_codegen_interface.h", 
      "include/grpc++/impl/codegen/grpc_library.h", 
      "include/grpc++/impl/codegen/method_handler_impl.h", 
      "include/grpc++/impl/codegen/proto_utils.h", 
      "include/grpc++/impl/codegen/rpc_method.h", 
      "include/grpc++/impl/codegen/rpc_service_method.h", 
      "include/grpc++/impl/codegen/security/auth_context.h", 
      "include/grpc++/impl/codegen/serialization_traits.h", 
      "include/grpc++/impl/codegen/server_context.h", 
      "include/grpc++/impl/codegen/server_interface.h", 
      "include/grpc++/impl/codegen/service_type.h", 
      "include/grpc++/impl/codegen/status.h", 
      "include/grpc++/impl/codegen/status_code_enum.h", 
      "include/grpc++/impl/codegen/string_ref.h", 
      "include/grpc++/impl/codegen/stub_options.h", 
      "include/grpc++/impl/codegen/sync.h", 
      "include/grpc++/impl/codegen/sync_cxx11.h", 
      "include/grpc++/impl/codegen/sync_no_cxx11.h", 
      "include/grpc++/impl/codegen/sync_stream.h", 
      "include/grpc++/impl/codegen/time.h", 
      "include/grpc++/impl/grpc_library.h", 
      "include/grpc++/impl/method_handler_impl.h", 
      "include/grpc++/impl/proto_utils.h", 
      "include/grpc++/impl/rpc_method.h", 
      "include/grpc++/impl/rpc_service_method.h", 
      "include/grpc++/impl/serialization_traits.h", 
      "include/grpc++/impl/server_builder_option.h", 
      "include/grpc++/impl/service_type.h", 
      "include/grpc++/impl/sync.h", 
      "include/grpc++/impl/sync_cxx11.h", 
      "include/grpc++/impl/sync_no_cxx11.h", 
      "include/grpc++/impl/thd.h", 
      "include/grpc++/impl/thd_cxx11.h", 
      "include/grpc++/impl/thd_no_cxx11.h", 
      "include/grpc++/security/auth_context.h", 
      "include/grpc++/security/auth_metadata_processor.h", 
      "include/grpc++/security/credentials.h", 
      "include/grpc++/security/server_credentials.h", 
      "include/grpc++/server.h", 
      "include/grpc++/server_builder.h", 
      "include/grpc++/server_context.h", 
      "include/grpc++/support/async_stream.h", 
      "include/grpc++/support/async_unary_call.h", 
      "include/grpc++/support/byte_buffer.h", 
      "include/grpc++/support/channel_arguments.h", 
      "include/grpc++/support/config.h", 
      "include/grpc++/support/config_protobuf.h", 
      "include/grpc++/support/slice.h", 
      "include/grpc++/support/status.h", 
      "include/grpc++/support/status_code_enum.h", 
      "include/grpc++/support/string_ref.h", 
      "include/grpc++/support/stub_options.h", 
      "include/grpc++/support/sync_stream.h", 
      "include/grpc++/support/time.h", 
      "src/cpp/client/create_channel_internal.h", 
      "src/cpp/client/secure_credentials.h", 
      "src/cpp/common/core_codegen.h", 
      "src/cpp/common/core_codegen.h", 
      "src/cpp/common/create_auth_context.h", 
      "src/cpp/common/secure_auth_context.h", 
      "src/cpp/server/dynamic_thread_pool.h", 
      "src/cpp/server/secure_server_credentials.h", 
      "src/cpp/server/thread_pool_interface.h"
    ], 
    "language": "c++", 
    "name": "grpc++", 
    "src": [
      "include/grpc++/alarm.h", 
      "include/grpc++/channel.h", 
      "include/grpc++/client_context.h", 
      "include/grpc++/completion_queue.h", 
      "include/grpc++/create_channel.h", 
      "include/grpc++/generic/async_generic_service.h", 
      "include/grpc++/generic/generic_stub.h", 
      "include/grpc++/grpc++.h", 
      "include/grpc++/impl/call.h", 
      "include/grpc++/impl/client_unary_call.h", 
      "include/grpc++/impl/codegen/async_stream.h", 
      "include/grpc++/impl/codegen/async_unary_call.h", 
      "include/grpc++/impl/codegen/call.h", 
      "include/grpc++/impl/codegen/call_hook.h", 
      "include/grpc++/impl/codegen/channel_interface.h", 
      "include/grpc++/impl/codegen/client_context.h", 
      "include/grpc++/impl/codegen/client_unary_call.h", 
      "include/grpc++/impl/codegen/completion_queue.h", 
      "include/grpc++/impl/codegen/completion_queue_tag.h", 
      "include/grpc++/impl/codegen/config.h", 
      "include/grpc++/impl/codegen/config_protobuf.h", 
      "include/grpc++/impl/codegen/core_codegen_interface.h", 
      "include/grpc++/impl/codegen/grpc_library.h", 
      "include/grpc++/impl/codegen/method_handler_impl.h", 
      "include/grpc++/impl/codegen/proto_utils.h", 
      "include/grpc++/impl/codegen/rpc_method.h", 
      "include/grpc++/impl/codegen/rpc_service_method.h", 
      "include/grpc++/impl/codegen/security/auth_context.h", 
      "include/grpc++/impl/codegen/serialization_traits.h", 
      "include/grpc++/impl/codegen/server_context.h", 
      "include/grpc++/impl/codegen/server_interface.h", 
      "include/grpc++/impl/codegen/service_type.h", 
      "include/grpc++/impl/codegen/status.h", 
      "include/grpc++/impl/codegen/status_code_enum.h", 
      "include/grpc++/impl/codegen/string_ref.h", 
      "include/grpc++/impl/codegen/stub_options.h", 
      "include/grpc++/impl/codegen/sync.h", 
      "include/grpc++/impl/codegen/sync_cxx11.h", 
      "include/grpc++/impl/codegen/sync_no_cxx11.h", 
      "include/grpc++/impl/codegen/sync_stream.h", 
      "include/grpc++/impl/codegen/time.h", 
      "include/grpc++/impl/grpc_library.h", 
      "include/grpc++/impl/method_handler_impl.h", 
      "include/grpc++/impl/proto_utils.h", 
      "include/grpc++/impl/rpc_method.h", 
      "include/grpc++/impl/rpc_service_method.h", 
      "include/grpc++/impl/serialization_traits.h", 
      "include/grpc++/impl/server_builder_option.h", 
      "include/grpc++/impl/service_type.h", 
      "include/grpc++/impl/sync.h", 
      "include/grpc++/impl/sync_cxx11.h", 
      "include/grpc++/impl/sync_no_cxx11.h", 
      "include/grpc++/impl/thd.h", 
      "include/grpc++/impl/thd_cxx11.h", 
      "include/grpc++/impl/thd_no_cxx11.h", 
      "include/grpc++/security/auth_context.h", 
      "include/grpc++/security/auth_metadata_processor.h", 
      "include/grpc++/security/credentials.h", 
      "include/grpc++/security/server_credentials.h", 
      "include/grpc++/server.h", 
      "include/grpc++/server_builder.h", 
      "include/grpc++/server_context.h", 
      "include/grpc++/support/async_stream.h", 
      "include/grpc++/support/async_unary_call.h", 
      "include/grpc++/support/byte_buffer.h", 
      "include/grpc++/support/channel_arguments.h", 
      "include/grpc++/support/config.h", 
      "include/grpc++/support/config_protobuf.h", 
      "include/grpc++/support/slice.h", 
      "include/grpc++/support/status.h", 
      "include/grpc++/support/status_code_enum.h", 
      "include/grpc++/support/string_ref.h", 
      "include/grpc++/support/stub_options.h", 
      "include/grpc++/support/sync_stream.h", 
      "include/grpc++/support/time.h", 
      "src/cpp/client/channel.cc", 
      "src/cpp/client/client_context.cc", 
      "src/cpp/client/create_channel.cc", 
      "src/cpp/client/create_channel_internal.cc", 
      "src/cpp/client/create_channel_internal.h", 
      "src/cpp/client/credentials.cc", 
      "src/cpp/client/generic_stub.cc", 
      "src/cpp/client/insecure_credentials.cc", 
      "src/cpp/client/secure_credentials.cc", 
      "src/cpp/client/secure_credentials.h", 
      "src/cpp/codegen/codegen_init.cc", 
      "src/cpp/common/auth_property_iterator.cc", 
      "src/cpp/common/channel_arguments.cc", 
      "src/cpp/common/completion_queue.cc", 
      "src/cpp/common/core_codegen.cc", 
      "src/cpp/common/core_codegen.h", 
      "src/cpp/common/core_codegen.h", 
      "src/cpp/common/create_auth_context.h", 
      "src/cpp/common/rpc_method.cc", 
      "src/cpp/common/secure_auth_context.cc", 
      "src/cpp/common/secure_auth_context.h", 
      "src/cpp/common/secure_channel_arguments.cc", 
      "src/cpp/common/secure_create_auth_context.cc", 
      "src/cpp/server/async_generic_service.cc", 
      "src/cpp/server/create_default_thread_pool.cc", 
      "src/cpp/server/dynamic_thread_pool.cc", 
      "src/cpp/server/dynamic_thread_pool.h", 
      "src/cpp/server/insecure_server_credentials.cc", 
      "src/cpp/server/secure_server_credentials.cc", 
      "src/cpp/server/secure_server_credentials.h", 
      "src/cpp/server/server.cc", 
      "src/cpp/server/server_builder.cc", 
      "src/cpp/server/server_context.cc", 
      "src/cpp/server/server_credentials.cc", 
      "src/cpp/server/thread_pool_interface.h", 
      "src/cpp/util/byte_buffer.cc", 
      "src/cpp/util/slice.cc", 
      "src/cpp/util/status.cc", 
      "src/cpp/util/string_ref.cc", 
      "src/cpp/util/time.cc"
    ], 
    "third_party": false, 
    "type": "lib"
  }, 
  {
    "deps": [], 
    "headers": [
      "include/grpc++/impl/codegen/async_stream.h", 
      "include/grpc++/impl/codegen/async_unary_call.h", 
      "include/grpc++/impl/codegen/call.h", 
      "include/grpc++/impl/codegen/call_hook.h", 
      "include/grpc++/impl/codegen/channel_interface.h", 
      "include/grpc++/impl/codegen/client_context.h", 
      "include/grpc++/impl/codegen/client_unary_call.h", 
      "include/grpc++/impl/codegen/completion_queue.h", 
      "include/grpc++/impl/codegen/completion_queue_tag.h", 
      "include/grpc++/impl/codegen/config.h", 
      "include/grpc++/impl/codegen/config_protobuf.h", 
      "include/grpc++/impl/codegen/core_codegen_interface.h", 
      "include/grpc++/impl/codegen/grpc_library.h", 
      "include/grpc++/impl/codegen/method_handler_impl.h", 
      "include/grpc++/impl/codegen/proto_utils.h", 
      "include/grpc++/impl/codegen/rpc_method.h", 
      "include/grpc++/impl/codegen/rpc_service_method.h", 
      "include/grpc++/impl/codegen/security/auth_context.h", 
      "include/grpc++/impl/codegen/serialization_traits.h", 
      "include/grpc++/impl/codegen/server_context.h", 
      "include/grpc++/impl/codegen/server_interface.h", 
      "include/grpc++/impl/codegen/service_type.h", 
      "include/grpc++/impl/codegen/status.h", 
      "include/grpc++/impl/codegen/status_code_enum.h", 
      "include/grpc++/impl/codegen/string_ref.h", 
      "include/grpc++/impl/codegen/stub_options.h", 
      "include/grpc++/impl/codegen/sync.h", 
      "include/grpc++/impl/codegen/sync_cxx11.h", 
      "include/grpc++/impl/codegen/sync_no_cxx11.h", 
      "include/grpc++/impl/codegen/sync_stream.h", 
      "include/grpc++/impl/codegen/time.h", 
      "include/grpc/impl/codegen/alloc.h", 
      "include/grpc/impl/codegen/atm.h", 
      "include/grpc/impl/codegen/atm_gcc_atomic.h", 
      "include/grpc/impl/codegen/atm_gcc_sync.h", 
      "include/grpc/impl/codegen/atm_win32.h", 
      "include/grpc/impl/codegen/byte_buffer.h", 
      "include/grpc/impl/codegen/compression_types.h", 
      "include/grpc/impl/codegen/connectivity_state.h", 
      "include/grpc/impl/codegen/grpc_types.h", 
      "include/grpc/impl/codegen/log.h", 
      "include/grpc/impl/codegen/port_platform.h", 
      "include/grpc/impl/codegen/propagation_bits.h", 
      "include/grpc/impl/codegen/slice.h", 
      "include/grpc/impl/codegen/slice_buffer.h", 
      "include/grpc/impl/codegen/status.h", 
      "include/grpc/impl/codegen/sync.h", 
      "include/grpc/impl/codegen/sync_generic.h", 
      "include/grpc/impl/codegen/sync_posix.h", 
      "include/grpc/impl/codegen/sync_win32.h", 
      "include/grpc/impl/codegen/time.h"
    ], 
    "language": "c++", 
    "name": "grpc++_codegen_lib", 
    "src": [
      "include/grpc++/impl/codegen/async_stream.h", 
      "include/grpc++/impl/codegen/async_unary_call.h", 
      "include/grpc++/impl/codegen/call.h", 
      "include/grpc++/impl/codegen/call_hook.h", 
      "include/grpc++/impl/codegen/channel_interface.h", 
      "include/grpc++/impl/codegen/client_context.h", 
      "include/grpc++/impl/codegen/client_unary_call.h", 
      "include/grpc++/impl/codegen/completion_queue.h", 
      "include/grpc++/impl/codegen/completion_queue_tag.h", 
      "include/grpc++/impl/codegen/config.h", 
      "include/grpc++/impl/codegen/config_protobuf.h", 
      "include/grpc++/impl/codegen/core_codegen_interface.h", 
      "include/grpc++/impl/codegen/grpc_library.h", 
      "include/grpc++/impl/codegen/method_handler_impl.h", 
      "include/grpc++/impl/codegen/proto_utils.h", 
      "include/grpc++/impl/codegen/rpc_method.h", 
      "include/grpc++/impl/codegen/rpc_service_method.h", 
      "include/grpc++/impl/codegen/security/auth_context.h", 
      "include/grpc++/impl/codegen/serialization_traits.h", 
      "include/grpc++/impl/codegen/server_context.h", 
      "include/grpc++/impl/codegen/server_interface.h", 
      "include/grpc++/impl/codegen/service_type.h", 
      "include/grpc++/impl/codegen/status.h", 
      "include/grpc++/impl/codegen/status_code_enum.h", 
      "include/grpc++/impl/codegen/string_ref.h", 
      "include/grpc++/impl/codegen/stub_options.h", 
      "include/grpc++/impl/codegen/sync.h", 
      "include/grpc++/impl/codegen/sync_cxx11.h", 
      "include/grpc++/impl/codegen/sync_no_cxx11.h", 
      "include/grpc++/impl/codegen/sync_stream.h", 
      "include/grpc++/impl/codegen/time.h", 
      "include/grpc/impl/codegen/alloc.h", 
      "include/grpc/impl/codegen/atm.h", 
      "include/grpc/impl/codegen/atm_gcc_atomic.h", 
      "include/grpc/impl/codegen/atm_gcc_sync.h", 
      "include/grpc/impl/codegen/atm_win32.h", 
      "include/grpc/impl/codegen/byte_buffer.h", 
      "include/grpc/impl/codegen/compression_types.h", 
      "include/grpc/impl/codegen/connectivity_state.h", 
      "include/grpc/impl/codegen/grpc_types.h", 
      "include/grpc/impl/codegen/log.h", 
      "include/grpc/impl/codegen/port_platform.h", 
      "include/grpc/impl/codegen/propagation_bits.h", 
      "include/grpc/impl/codegen/slice.h", 
      "include/grpc/impl/codegen/slice_buffer.h", 
      "include/grpc/impl/codegen/status.h", 
      "include/grpc/impl/codegen/sync.h", 
      "include/grpc/impl/codegen/sync_generic.h", 
      "include/grpc/impl/codegen/sync_posix.h", 
      "include/grpc/impl/codegen/sync_win32.h", 
      "include/grpc/impl/codegen/time.h", 
      "src/cpp/codegen/codegen_init.cc"
    ], 
    "third_party": false, 
    "type": "lib"
  }, 
  {
    "deps": [], 
    "headers": [
      "test/cpp/util/test_config.h"
    ], 
    "language": "c++", 
    "name": "grpc++_test_config", 
    "src": [
      "test/cpp/util/test_config.cc", 
      "test/cpp/util/test_config.h"
    ], 
    "third_party": false, 
    "type": "lib"
  }, 
  {
    "deps": [
      "grpc++", 
      "grpc_test_util"
    ], 
    "headers": [
      "src/proto/grpc/testing/duplicate/echo_duplicate.grpc.pb.h", 
      "src/proto/grpc/testing/duplicate/echo_duplicate.pb.h", 
      "src/proto/grpc/testing/echo.grpc.pb.h", 
      "src/proto/grpc/testing/echo.pb.h", 
      "src/proto/grpc/testing/echo_messages.grpc.pb.h", 
      "src/proto/grpc/testing/echo_messages.pb.h", 
      "test/cpp/end2end/test_service_impl.h", 
      "test/cpp/util/byte_buffer_proto_helper.h", 
      "test/cpp/util/cli_call.h", 
      "test/cpp/util/create_test_channel.h", 
      "test/cpp/util/string_ref_helper.h", 
      "test/cpp/util/subprocess.h", 
      "test/cpp/util/test_credentials_provider.h"
    ], 
    "language": "c++", 
    "name": "grpc++_test_util", 
    "src": [
      "test/cpp/end2end/test_service_impl.cc", 
      "test/cpp/end2end/test_service_impl.h", 
      "test/cpp/util/byte_buffer_proto_helper.cc", 
      "test/cpp/util/byte_buffer_proto_helper.h", 
      "test/cpp/util/cli_call.cc", 
      "test/cpp/util/cli_call.h", 
      "test/cpp/util/create_test_channel.cc", 
      "test/cpp/util/create_test_channel.h", 
      "test/cpp/util/string_ref_helper.cc", 
      "test/cpp/util/string_ref_helper.h", 
      "test/cpp/util/subprocess.cc", 
      "test/cpp/util/subprocess.h", 
      "test/cpp/util/test_credentials_provider.cc", 
      "test/cpp/util/test_credentials_provider.h"
    ], 
    "third_party": false, 
    "type": "lib"
  }, 
  {
    "deps": [
      "gpr", 
      "grpc_unsecure"
    ], 
    "headers": [
      "include/grpc++/alarm.h", 
      "include/grpc++/channel.h", 
      "include/grpc++/client_context.h", 
      "include/grpc++/completion_queue.h", 
      "include/grpc++/create_channel.h", 
      "include/grpc++/generic/async_generic_service.h", 
      "include/grpc++/generic/generic_stub.h", 
      "include/grpc++/grpc++.h", 
      "include/grpc++/impl/call.h", 
      "include/grpc++/impl/client_unary_call.h", 
      "include/grpc++/impl/codegen/async_stream.h", 
      "include/grpc++/impl/codegen/async_unary_call.h", 
      "include/grpc++/impl/codegen/call.h", 
      "include/grpc++/impl/codegen/call_hook.h", 
      "include/grpc++/impl/codegen/channel_interface.h", 
      "include/grpc++/impl/codegen/client_context.h", 
      "include/grpc++/impl/codegen/client_unary_call.h", 
      "include/grpc++/impl/codegen/completion_queue.h", 
      "include/grpc++/impl/codegen/completion_queue_tag.h", 
      "include/grpc++/impl/codegen/config.h", 
      "include/grpc++/impl/codegen/config_protobuf.h", 
      "include/grpc++/impl/codegen/core_codegen_interface.h", 
      "include/grpc++/impl/codegen/grpc_library.h", 
      "include/grpc++/impl/codegen/method_handler_impl.h", 
      "include/grpc++/impl/codegen/proto_utils.h", 
      "include/grpc++/impl/codegen/rpc_method.h", 
      "include/grpc++/impl/codegen/rpc_service_method.h", 
      "include/grpc++/impl/codegen/security/auth_context.h", 
      "include/grpc++/impl/codegen/serialization_traits.h", 
      "include/grpc++/impl/codegen/server_context.h", 
      "include/grpc++/impl/codegen/server_interface.h", 
      "include/grpc++/impl/codegen/service_type.h", 
      "include/grpc++/impl/codegen/status.h", 
      "include/grpc++/impl/codegen/status_code_enum.h", 
      "include/grpc++/impl/codegen/string_ref.h", 
      "include/grpc++/impl/codegen/stub_options.h", 
      "include/grpc++/impl/codegen/sync.h", 
      "include/grpc++/impl/codegen/sync_cxx11.h", 
      "include/grpc++/impl/codegen/sync_no_cxx11.h", 
      "include/grpc++/impl/codegen/sync_stream.h", 
      "include/grpc++/impl/codegen/time.h", 
      "include/grpc++/impl/grpc_library.h", 
      "include/grpc++/impl/method_handler_impl.h", 
      "include/grpc++/impl/proto_utils.h", 
      "include/grpc++/impl/rpc_method.h", 
      "include/grpc++/impl/rpc_service_method.h", 
      "include/grpc++/impl/serialization_traits.h", 
      "include/grpc++/impl/server_builder_option.h", 
      "include/grpc++/impl/service_type.h", 
      "include/grpc++/impl/sync.h", 
      "include/grpc++/impl/sync_cxx11.h", 
      "include/grpc++/impl/sync_no_cxx11.h", 
      "include/grpc++/impl/thd.h", 
      "include/grpc++/impl/thd_cxx11.h", 
      "include/grpc++/impl/thd_no_cxx11.h", 
      "include/grpc++/security/auth_context.h", 
      "include/grpc++/security/auth_metadata_processor.h", 
      "include/grpc++/security/credentials.h", 
      "include/grpc++/security/server_credentials.h", 
      "include/grpc++/server.h", 
      "include/grpc++/server_builder.h", 
      "include/grpc++/server_context.h", 
      "include/grpc++/support/async_stream.h", 
      "include/grpc++/support/async_unary_call.h", 
      "include/grpc++/support/byte_buffer.h", 
      "include/grpc++/support/channel_arguments.h", 
      "include/grpc++/support/config.h", 
      "include/grpc++/support/config_protobuf.h", 
      "include/grpc++/support/slice.h", 
      "include/grpc++/support/status.h", 
      "include/grpc++/support/status_code_enum.h", 
      "include/grpc++/support/string_ref.h", 
      "include/grpc++/support/stub_options.h", 
      "include/grpc++/support/sync_stream.h", 
      "include/grpc++/support/time.h", 
      "src/cpp/client/create_channel_internal.h", 
      "src/cpp/common/core_codegen.h", 
      "src/cpp/common/create_auth_context.h", 
      "src/cpp/server/dynamic_thread_pool.h", 
      "src/cpp/server/thread_pool_interface.h"
    ], 
    "language": "c++", 
    "name": "grpc++_unsecure", 
    "src": [
      "include/grpc++/alarm.h", 
      "include/grpc++/channel.h", 
      "include/grpc++/client_context.h", 
      "include/grpc++/completion_queue.h", 
      "include/grpc++/create_channel.h", 
      "include/grpc++/generic/async_generic_service.h", 
      "include/grpc++/generic/generic_stub.h", 
      "include/grpc++/grpc++.h", 
      "include/grpc++/impl/call.h", 
      "include/grpc++/impl/client_unary_call.h", 
      "include/grpc++/impl/codegen/async_stream.h", 
      "include/grpc++/impl/codegen/async_unary_call.h", 
      "include/grpc++/impl/codegen/call.h", 
      "include/grpc++/impl/codegen/call_hook.h", 
      "include/grpc++/impl/codegen/channel_interface.h", 
      "include/grpc++/impl/codegen/client_context.h", 
      "include/grpc++/impl/codegen/client_unary_call.h", 
      "include/grpc++/impl/codegen/completion_queue.h", 
      "include/grpc++/impl/codegen/completion_queue_tag.h", 
      "include/grpc++/impl/codegen/config.h", 
      "include/grpc++/impl/codegen/config_protobuf.h", 
      "include/grpc++/impl/codegen/core_codegen_interface.h", 
      "include/grpc++/impl/codegen/grpc_library.h", 
      "include/grpc++/impl/codegen/method_handler_impl.h", 
      "include/grpc++/impl/codegen/proto_utils.h", 
      "include/grpc++/impl/codegen/rpc_method.h", 
      "include/grpc++/impl/codegen/rpc_service_method.h", 
      "include/grpc++/impl/codegen/security/auth_context.h", 
      "include/grpc++/impl/codegen/serialization_traits.h", 
      "include/grpc++/impl/codegen/server_context.h", 
      "include/grpc++/impl/codegen/server_interface.h", 
      "include/grpc++/impl/codegen/service_type.h", 
      "include/grpc++/impl/codegen/status.h", 
      "include/grpc++/impl/codegen/status_code_enum.h", 
      "include/grpc++/impl/codegen/string_ref.h", 
      "include/grpc++/impl/codegen/stub_options.h", 
      "include/grpc++/impl/codegen/sync.h", 
      "include/grpc++/impl/codegen/sync_cxx11.h", 
      "include/grpc++/impl/codegen/sync_no_cxx11.h", 
      "include/grpc++/impl/codegen/sync_stream.h", 
      "include/grpc++/impl/codegen/time.h", 
      "include/grpc++/impl/grpc_library.h", 
      "include/grpc++/impl/method_handler_impl.h", 
      "include/grpc++/impl/proto_utils.h", 
      "include/grpc++/impl/rpc_method.h", 
      "include/grpc++/impl/rpc_service_method.h", 
      "include/grpc++/impl/serialization_traits.h", 
      "include/grpc++/impl/server_builder_option.h", 
      "include/grpc++/impl/service_type.h", 
      "include/grpc++/impl/sync.h", 
      "include/grpc++/impl/sync_cxx11.h", 
      "include/grpc++/impl/sync_no_cxx11.h", 
      "include/grpc++/impl/thd.h", 
      "include/grpc++/impl/thd_cxx11.h", 
      "include/grpc++/impl/thd_no_cxx11.h", 
      "include/grpc++/security/auth_context.h", 
      "include/grpc++/security/auth_metadata_processor.h", 
      "include/grpc++/security/credentials.h", 
      "include/grpc++/security/server_credentials.h", 
      "include/grpc++/server.h", 
      "include/grpc++/server_builder.h", 
      "include/grpc++/server_context.h", 
      "include/grpc++/support/async_stream.h", 
      "include/grpc++/support/async_unary_call.h", 
      "include/grpc++/support/byte_buffer.h", 
      "include/grpc++/support/channel_arguments.h", 
      "include/grpc++/support/config.h", 
      "include/grpc++/support/config_protobuf.h", 
      "include/grpc++/support/slice.h", 
      "include/grpc++/support/status.h", 
      "include/grpc++/support/status_code_enum.h", 
      "include/grpc++/support/string_ref.h", 
      "include/grpc++/support/stub_options.h", 
      "include/grpc++/support/sync_stream.h", 
      "include/grpc++/support/time.h", 
      "src/cpp/client/channel.cc", 
      "src/cpp/client/client_context.cc", 
      "src/cpp/client/create_channel.cc", 
      "src/cpp/client/create_channel_internal.cc", 
      "src/cpp/client/create_channel_internal.h", 
      "src/cpp/client/credentials.cc", 
      "src/cpp/client/generic_stub.cc", 
      "src/cpp/client/insecure_credentials.cc", 
      "src/cpp/codegen/codegen_init.cc", 
      "src/cpp/common/channel_arguments.cc", 
      "src/cpp/common/completion_queue.cc", 
      "src/cpp/common/core_codegen.cc", 
      "src/cpp/common/core_codegen.h", 
      "src/cpp/common/create_auth_context.h", 
      "src/cpp/common/insecure_create_auth_context.cc", 
      "src/cpp/common/rpc_method.cc", 
      "src/cpp/server/async_generic_service.cc", 
      "src/cpp/server/create_default_thread_pool.cc", 
      "src/cpp/server/dynamic_thread_pool.cc", 
      "src/cpp/server/dynamic_thread_pool.h", 
      "src/cpp/server/insecure_server_credentials.cc", 
      "src/cpp/server/server.cc", 
      "src/cpp/server/server_builder.cc", 
      "src/cpp/server/server_context.cc", 
      "src/cpp/server/server_credentials.cc", 
      "src/cpp/server/thread_pool_interface.h", 
      "src/cpp/util/byte_buffer.cc", 
      "src/cpp/util/slice.cc", 
      "src/cpp/util/status.cc", 
      "src/cpp/util/string_ref.cc", 
      "src/cpp/util/time.cc"
    ], 
    "third_party": false, 
    "type": "lib"
  }, 
  {
    "deps": [
      "grpc++_codegen_lib"
    ], 
    "headers": [
      "include/grpc++/support/config.h", 
      "include/grpc++/support/config_protobuf.h", 
      "include/grpc/impl/codegen/alloc.h", 
      "include/grpc/impl/codegen/atm.h", 
      "include/grpc/impl/codegen/atm_gcc_atomic.h", 
      "include/grpc/impl/codegen/atm_gcc_sync.h", 
      "include/grpc/impl/codegen/atm_win32.h", 
      "include/grpc/impl/codegen/log.h", 
      "include/grpc/impl/codegen/port_platform.h", 
      "include/grpc/impl/codegen/slice.h", 
      "include/grpc/impl/codegen/slice_buffer.h", 
      "include/grpc/impl/codegen/sync.h", 
      "include/grpc/impl/codegen/sync_generic.h", 
      "include/grpc/impl/codegen/sync_posix.h", 
      "include/grpc/impl/codegen/sync_win32.h", 
      "include/grpc/impl/codegen/time.h", 
      "src/compiler/config.h", 
      "src/compiler/cpp_generator.h", 
      "src/compiler/cpp_generator_helpers.h", 
      "src/compiler/csharp_generator.h", 
      "src/compiler/csharp_generator_helpers.h", 
      "src/compiler/generator_helpers.h", 
      "src/compiler/objective_c_generator.h", 
      "src/compiler/objective_c_generator_helpers.h", 
      "src/compiler/python_generator.h", 
      "src/compiler/ruby_generator.h", 
      "src/compiler/ruby_generator_helpers-inl.h", 
      "src/compiler/ruby_generator_map-inl.h", 
      "src/compiler/ruby_generator_string-inl.h"
    ], 
    "language": "c++", 
    "name": "grpc_plugin_support", 
    "src": [
      "include/grpc++/support/config.h", 
      "include/grpc++/support/config_protobuf.h", 
      "include/grpc/impl/codegen/alloc.h", 
      "include/grpc/impl/codegen/atm.h", 
      "include/grpc/impl/codegen/atm_gcc_atomic.h", 
      "include/grpc/impl/codegen/atm_gcc_sync.h", 
      "include/grpc/impl/codegen/atm_win32.h", 
      "include/grpc/impl/codegen/log.h", 
      "include/grpc/impl/codegen/port_platform.h", 
      "include/grpc/impl/codegen/slice.h", 
      "include/grpc/impl/codegen/slice_buffer.h", 
      "include/grpc/impl/codegen/sync.h", 
      "include/grpc/impl/codegen/sync_generic.h", 
      "include/grpc/impl/codegen/sync_posix.h", 
      "include/grpc/impl/codegen/sync_win32.h", 
      "include/grpc/impl/codegen/time.h", 
      "src/compiler/config.h", 
      "src/compiler/cpp_generator.cc", 
      "src/compiler/cpp_generator.h", 
      "src/compiler/cpp_generator_helpers.h", 
      "src/compiler/csharp_generator.cc", 
      "src/compiler/csharp_generator.h", 
      "src/compiler/csharp_generator_helpers.h", 
      "src/compiler/generator_helpers.h", 
      "src/compiler/objective_c_generator.cc", 
      "src/compiler/objective_c_generator.h", 
      "src/compiler/objective_c_generator_helpers.h", 
      "src/compiler/python_generator.cc", 
      "src/compiler/python_generator.h", 
      "src/compiler/ruby_generator.cc", 
      "src/compiler/ruby_generator.h", 
      "src/compiler/ruby_generator_helpers-inl.h", 
      "src/compiler/ruby_generator_map-inl.h", 
      "src/compiler/ruby_generator_string-inl.h"
    ], 
    "third_party": false, 
    "type": "lib"
  }, 
  {
    "deps": [
      "gpr", 
      "grpc", 
      "grpc++", 
      "grpc++_test_util", 
      "grpc_test_util"
    ], 
    "headers": [
      "src/proto/grpc/testing/messages.grpc.pb.h", 
      "src/proto/grpc/testing/messages.pb.h", 
      "test/cpp/interop/client_helper.h"
    ], 
    "language": "c++", 
    "name": "interop_client_helper", 
    "src": [
      "test/cpp/interop/client_helper.cc", 
      "test/cpp/interop/client_helper.h"
    ], 
    "third_party": false, 
    "type": "lib"
  }, 
  {
    "deps": [
      "gpr", 
      "gpr_test_util", 
      "grpc", 
      "grpc++", 
      "grpc++_test_config", 
      "grpc++_test_util", 
      "grpc_test_util", 
      "interop_client_helper"
    ], 
    "headers": [
      "src/proto/grpc/testing/empty.grpc.pb.h", 
      "src/proto/grpc/testing/empty.pb.h", 
      "src/proto/grpc/testing/messages.grpc.pb.h", 
      "src/proto/grpc/testing/messages.pb.h", 
      "src/proto/grpc/testing/test.grpc.pb.h", 
      "src/proto/grpc/testing/test.pb.h", 
      "test/cpp/interop/interop_client.h"
    ], 
    "language": "c++", 
    "name": "interop_client_main", 
    "src": [
      "test/cpp/interop/client.cc", 
      "test/cpp/interop/interop_client.cc", 
      "test/cpp/interop/interop_client.h"
    ], 
    "third_party": false, 
    "type": "lib"
  }, 
  {
    "deps": [
      "gpr", 
      "grpc", 
      "grpc++", 
      "grpc_test_util"
    ], 
    "headers": [
      "test/cpp/interop/server_helper.h"
    ], 
    "language": "c++", 
    "name": "interop_server_helper", 
    "src": [
      "test/cpp/interop/server_helper.cc", 
      "test/cpp/interop/server_helper.h"
    ], 
    "third_party": false, 
    "type": "lib"
  }, 
  {
    "deps": [
      "gpr", 
      "gpr_test_util", 
      "grpc", 
      "grpc++", 
      "grpc++_test_config", 
      "grpc++_test_util", 
      "grpc_test_util", 
      "interop_server_helper"
    ], 
    "headers": [
      "src/proto/grpc/testing/empty.grpc.pb.h", 
      "src/proto/grpc/testing/empty.pb.h", 
      "src/proto/grpc/testing/messages.grpc.pb.h", 
      "src/proto/grpc/testing/messages.pb.h", 
      "src/proto/grpc/testing/test.grpc.pb.h", 
      "src/proto/grpc/testing/test.pb.h"
    ], 
    "language": "c++", 
    "name": "interop_server_main", 
    "src": [
      "test/cpp/interop/server_main.cc"
    ], 
    "third_party": false, 
    "type": "lib"
  }, 
  {
    "deps": [
      "grpc++", 
      "grpc++_test_util", 
      "grpc_test_util"
    ], 
    "headers": [
      "src/proto/grpc/testing/control.grpc.pb.h", 
      "src/proto/grpc/testing/control.pb.h", 
      "src/proto/grpc/testing/messages.grpc.pb.h", 
      "src/proto/grpc/testing/messages.pb.h", 
      "src/proto/grpc/testing/payloads.grpc.pb.h", 
      "src/proto/grpc/testing/payloads.pb.h", 
      "src/proto/grpc/testing/perf_db.grpc.pb.h", 
      "src/proto/grpc/testing/perf_db.pb.h", 
      "src/proto/grpc/testing/services.grpc.pb.h", 
      "src/proto/grpc/testing/services.pb.h", 
      "src/proto/grpc/testing/stats.grpc.pb.h", 
      "src/proto/grpc/testing/stats.pb.h", 
      "test/cpp/qps/client.h", 
      "test/cpp/qps/driver.h", 
      "test/cpp/qps/histogram.h", 
      "test/cpp/qps/interarrival.h", 
      "test/cpp/qps/limit_cores.h", 
      "test/cpp/qps/perf_db_client.h", 
      "test/cpp/qps/qps_worker.h", 
      "test/cpp/qps/report.h", 
      "test/cpp/qps/server.h", 
      "test/cpp/qps/stats.h", 
      "test/cpp/qps/usage_timer.h", 
      "test/cpp/util/benchmark_config.h"
    ], 
    "language": "c++", 
    "name": "qps", 
    "src": [
      "test/cpp/qps/client.h", 
      "test/cpp/qps/client_async.cc", 
      "test/cpp/qps/client_sync.cc", 
      "test/cpp/qps/driver.cc", 
      "test/cpp/qps/driver.h", 
      "test/cpp/qps/histogram.h", 
      "test/cpp/qps/interarrival.h", 
      "test/cpp/qps/limit_cores.cc", 
      "test/cpp/qps/limit_cores.h", 
      "test/cpp/qps/perf_db_client.cc", 
      "test/cpp/qps/perf_db_client.h", 
      "test/cpp/qps/qps_worker.cc", 
      "test/cpp/qps/qps_worker.h", 
      "test/cpp/qps/report.cc", 
      "test/cpp/qps/report.h", 
      "test/cpp/qps/server.h", 
      "test/cpp/qps/server_async.cc", 
      "test/cpp/qps/server_sync.cc", 
      "test/cpp/qps/stats.h", 
      "test/cpp/qps/usage_timer.cc", 
      "test/cpp/qps/usage_timer.h", 
      "test/cpp/util/benchmark_config.cc", 
      "test/cpp/util/benchmark_config.h"
    ], 
    "third_party": false, 
    "type": "lib"
  }, 
  {
    "deps": [
      "gpr", 
      "grpc"
    ], 
    "headers": [], 
    "language": "csharp", 
    "name": "grpc_csharp_ext", 
    "src": [
      "src/csharp/ext/grpc_csharp_ext.c"
    ], 
    "third_party": false, 
    "type": "lib"
  }, 
  {
    "deps": [], 
    "headers": [
      "third_party/boringssl/crypto/aes/internal.h", 
      "third_party/boringssl/crypto/asn1/asn1_locl.h", 
      "third_party/boringssl/crypto/bio/internal.h", 
      "third_party/boringssl/crypto/bn/internal.h", 
      "third_party/boringssl/crypto/bn/rsaz_exp.h", 
      "third_party/boringssl/crypto/bytestring/internal.h", 
      "third_party/boringssl/crypto/cipher/internal.h", 
      "third_party/boringssl/crypto/conf/conf_def.h", 
      "third_party/boringssl/crypto/conf/internal.h", 
      "third_party/boringssl/crypto/des/internal.h", 
      "third_party/boringssl/crypto/dh/internal.h", 
      "third_party/boringssl/crypto/digest/internal.h", 
      "third_party/boringssl/crypto/digest/md32_common.h", 
      "third_party/boringssl/crypto/directory.h", 
      "third_party/boringssl/crypto/dsa/internal.h", 
      "third_party/boringssl/crypto/ec/internal.h", 
      "third_party/boringssl/crypto/ec/p256-x86_64-table.h", 
      "third_party/boringssl/crypto/evp/internal.h", 
      "third_party/boringssl/crypto/internal.h", 
      "third_party/boringssl/crypto/modes/internal.h", 
      "third_party/boringssl/crypto/obj/obj_dat.h", 
      "third_party/boringssl/crypto/obj/obj_xref.h", 
      "third_party/boringssl/crypto/pkcs8/internal.h", 
      "third_party/boringssl/crypto/rand/internal.h", 
      "third_party/boringssl/crypto/rsa/internal.h", 
      "third_party/boringssl/crypto/test/scoped_types.h", 
      "third_party/boringssl/crypto/test/test_util.h", 
      "third_party/boringssl/crypto/x509/charmap.h", 
      "third_party/boringssl/crypto/x509/vpm_int.h", 
      "third_party/boringssl/crypto/x509v3/ext_dat.h", 
      "third_party/boringssl/crypto/x509v3/pcy_int.h", 
      "third_party/boringssl/include/openssl/aead.h", 
      "third_party/boringssl/include/openssl/aes.h", 
      "third_party/boringssl/include/openssl/arm_arch.h", 
      "third_party/boringssl/include/openssl/asn1.h", 
      "third_party/boringssl/include/openssl/asn1_mac.h", 
      "third_party/boringssl/include/openssl/asn1t.h", 
      "third_party/boringssl/include/openssl/base.h", 
      "third_party/boringssl/include/openssl/base64.h", 
      "third_party/boringssl/include/openssl/bio.h", 
      "third_party/boringssl/include/openssl/blowfish.h", 
      "third_party/boringssl/include/openssl/bn.h", 
      "third_party/boringssl/include/openssl/buf.h", 
      "third_party/boringssl/include/openssl/buffer.h", 
      "third_party/boringssl/include/openssl/bytestring.h", 
      "third_party/boringssl/include/openssl/cast.h", 
      "third_party/boringssl/include/openssl/chacha.h", 
      "third_party/boringssl/include/openssl/cipher.h", 
      "third_party/boringssl/include/openssl/cmac.h", 
      "third_party/boringssl/include/openssl/conf.h", 
      "third_party/boringssl/include/openssl/cpu.h", 
      "third_party/boringssl/include/openssl/crypto.h", 
      "third_party/boringssl/include/openssl/curve25519.h", 
      "third_party/boringssl/include/openssl/des.h", 
      "third_party/boringssl/include/openssl/dh.h", 
      "third_party/boringssl/include/openssl/digest.h", 
      "third_party/boringssl/include/openssl/dsa.h", 
      "third_party/boringssl/include/openssl/dtls1.h", 
      "third_party/boringssl/include/openssl/ec.h", 
      "third_party/boringssl/include/openssl/ec_key.h", 
      "third_party/boringssl/include/openssl/ecdh.h", 
      "third_party/boringssl/include/openssl/ecdsa.h", 
      "third_party/boringssl/include/openssl/engine.h", 
      "third_party/boringssl/include/openssl/err.h", 
      "third_party/boringssl/include/openssl/evp.h", 
      "third_party/boringssl/include/openssl/ex_data.h", 
      "third_party/boringssl/include/openssl/hkdf.h", 
      "third_party/boringssl/include/openssl/hmac.h", 
      "third_party/boringssl/include/openssl/lhash.h", 
      "third_party/boringssl/include/openssl/lhash_macros.h", 
      "third_party/boringssl/include/openssl/md4.h", 
      "third_party/boringssl/include/openssl/md5.h", 
      "third_party/boringssl/include/openssl/mem.h", 
      "third_party/boringssl/include/openssl/obj.h", 
      "third_party/boringssl/include/openssl/obj_mac.h", 
      "third_party/boringssl/include/openssl/objects.h", 
      "third_party/boringssl/include/openssl/opensslfeatures.h", 
      "third_party/boringssl/include/openssl/opensslv.h", 
      "third_party/boringssl/include/openssl/ossl_typ.h", 
      "third_party/boringssl/include/openssl/pem.h", 
      "third_party/boringssl/include/openssl/pkcs12.h", 
      "third_party/boringssl/include/openssl/pkcs7.h", 
      "third_party/boringssl/include/openssl/pkcs8.h", 
      "third_party/boringssl/include/openssl/poly1305.h", 
      "third_party/boringssl/include/openssl/pqueue.h", 
      "third_party/boringssl/include/openssl/rand.h", 
      "third_party/boringssl/include/openssl/rc4.h", 
      "third_party/boringssl/include/openssl/rsa.h", 
      "third_party/boringssl/include/openssl/safestack.h", 
      "third_party/boringssl/include/openssl/sha.h", 
      "third_party/boringssl/include/openssl/srtp.h", 
      "third_party/boringssl/include/openssl/ssl.h", 
      "third_party/boringssl/include/openssl/ssl3.h", 
      "third_party/boringssl/include/openssl/stack.h", 
      "third_party/boringssl/include/openssl/stack_macros.h", 
      "third_party/boringssl/include/openssl/thread.h", 
      "third_party/boringssl/include/openssl/time_support.h", 
      "third_party/boringssl/include/openssl/tls1.h", 
      "third_party/boringssl/include/openssl/type_check.h", 
      "third_party/boringssl/include/openssl/x509.h", 
      "third_party/boringssl/include/openssl/x509_vfy.h", 
      "third_party/boringssl/include/openssl/x509v3.h", 
      "third_party/boringssl/ssl/internal.h", 
      "third_party/boringssl/ssl/test/async_bio.h", 
      "third_party/boringssl/ssl/test/packeted_bio.h", 
      "third_party/boringssl/ssl/test/scoped_types.h", 
      "third_party/boringssl/ssl/test/test_config.h"
    ], 
    "language": "c", 
    "name": "boringssl", 
    "src": [
      "src/boringssl/err_data.c"
    ], 
    "third_party": true, 
    "type": "lib"
  }, 
  {
    "deps": [], 
    "headers": [], 
    "language": "c++", 
    "name": "boringssl_test_util", 
    "src": [], 
    "third_party": true, 
    "type": "lib"
  }, 
  {
    "deps": [
      "boringssl", 
      "boringssl_test_util"
    ], 
    "headers": [], 
    "language": "c++", 
    "name": "boringssl_aes_test_lib", 
    "src": [], 
    "third_party": true, 
    "type": "lib"
  }, 
  {
    "deps": [
      "boringssl", 
      "boringssl_test_util"
    ], 
    "headers": [], 
    "language": "c++", 
    "name": "boringssl_base64_test_lib", 
    "src": [], 
    "third_party": true, 
    "type": "lib"
  }, 
  {
    "deps": [
      "boringssl", 
      "boringssl_test_util"
    ], 
    "headers": [], 
    "language": "c++", 
    "name": "boringssl_bio_test_lib", 
    "src": [], 
    "third_party": true, 
    "type": "lib"
  }, 
  {
    "deps": [
      "boringssl", 
      "boringssl_test_util"
    ], 
    "headers": [], 
    "language": "c++", 
    "name": "boringssl_bn_test_lib", 
    "src": [], 
    "third_party": true, 
    "type": "lib"
  }, 
  {
    "deps": [
      "boringssl", 
      "boringssl_test_util"
    ], 
    "headers": [], 
    "language": "c++", 
    "name": "boringssl_bytestring_test_lib", 
    "src": [], 
    "third_party": true, 
    "type": "lib"
  }, 
  {
    "deps": [
      "boringssl", 
      "boringssl_test_util"
    ], 
    "headers": [], 
    "language": "c++", 
    "name": "boringssl_aead_test_lib", 
    "src": [], 
    "third_party": true, 
    "type": "lib"
  }, 
  {
    "deps": [
      "boringssl", 
      "boringssl_test_util"
    ], 
    "headers": [], 
    "language": "c++", 
    "name": "boringssl_cipher_test_lib", 
    "src": [], 
    "third_party": true, 
    "type": "lib"
  }, 
  {
    "deps": [
      "boringssl", 
      "boringssl_test_util"
    ], 
    "headers": [], 
    "language": "c++", 
    "name": "boringssl_cmac_test_lib", 
    "src": [], 
    "third_party": true, 
    "type": "lib"
  }, 
  {
    "deps": [
      "boringssl", 
      "boringssl_test_util"
    ], 
    "headers": [], 
    "language": "c", 
    "name": "boringssl_constant_time_test_lib", 
    "src": [], 
    "third_party": true, 
    "type": "lib"
  }, 
  {
    "deps": [
      "boringssl", 
      "boringssl_test_util"
    ], 
    "headers": [], 
    "language": "c++", 
    "name": "boringssl_ed25519_test_lib", 
    "src": [], 
    "third_party": true, 
    "type": "lib"
  }, 
  {
    "deps": [
      "boringssl", 
      "boringssl_test_util"
    ], 
    "headers": [], 
    "language": "c++", 
    "name": "boringssl_x25519_test_lib", 
    "src": [], 
    "third_party": true, 
    "type": "lib"
  }, 
  {
    "deps": [
      "boringssl", 
      "boringssl_test_util"
    ], 
    "headers": [], 
    "language": "c++", 
    "name": "boringssl_dh_test_lib", 
    "src": [], 
    "third_party": true, 
    "type": "lib"
  }, 
  {
    "deps": [
      "boringssl", 
      "boringssl_test_util"
    ], 
    "headers": [], 
    "language": "c++", 
    "name": "boringssl_digest_test_lib", 
    "src": [], 
    "third_party": true, 
    "type": "lib"
  }, 
  {
    "deps": [
      "boringssl", 
      "boringssl_test_util"
    ], 
    "headers": [], 
    "language": "c", 
    "name": "boringssl_dsa_test_lib", 
    "src": [], 
    "third_party": true, 
    "type": "lib"
  }, 
  {
    "deps": [
      "boringssl", 
      "boringssl_test_util"
    ], 
    "headers": [], 
    "language": "c++", 
    "name": "boringssl_ec_test_lib", 
    "src": [], 
    "third_party": true, 
    "type": "lib"
  }, 
  {
    "deps": [
      "boringssl", 
      "boringssl_test_util"
    ], 
    "headers": [], 
    "language": "c", 
    "name": "boringssl_example_mul_lib", 
    "src": [], 
    "third_party": true, 
    "type": "lib"
  }, 
  {
    "deps": [
      "boringssl", 
      "boringssl_test_util"
    ], 
    "headers": [], 
    "language": "c++", 
    "name": "boringssl_ecdsa_test_lib", 
    "src": [], 
    "third_party": true, 
    "type": "lib"
  }, 
  {
    "deps": [
      "boringssl", 
      "boringssl_test_util"
    ], 
    "headers": [], 
    "language": "c++", 
    "name": "boringssl_err_test_lib", 
    "src": [], 
    "third_party": true, 
    "type": "lib"
  }, 
  {
    "deps": [
      "boringssl", 
      "boringssl_test_util"
    ], 
    "headers": [], 
    "language": "c++", 
    "name": "boringssl_evp_extra_test_lib", 
    "src": [], 
    "third_party": true, 
    "type": "lib"
  }, 
  {
    "deps": [
      "boringssl", 
      "boringssl_test_util"
    ], 
    "headers": [], 
    "language": "c++", 
    "name": "boringssl_evp_test_lib", 
    "src": [], 
    "third_party": true, 
    "type": "lib"
  }, 
  {
    "deps": [
      "boringssl", 
      "boringssl_test_util"
    ], 
    "headers": [], 
    "language": "c++", 
    "name": "boringssl_pbkdf_test_lib", 
    "src": [], 
    "third_party": true, 
    "type": "lib"
  }, 
  {
    "deps": [
      "boringssl", 
      "boringssl_test_util"
    ], 
    "headers": [], 
    "language": "c", 
    "name": "boringssl_hkdf_test_lib", 
    "src": [], 
    "third_party": true, 
    "type": "lib"
  }, 
  {
    "deps": [
      "boringssl", 
      "boringssl_test_util"
    ], 
    "headers": [], 
    "language": "c++", 
    "name": "boringssl_hmac_test_lib", 
    "src": [], 
    "third_party": true, 
    "type": "lib"
  }, 
  {
    "deps": [
      "boringssl", 
      "boringssl_test_util"
    ], 
    "headers": [], 
    "language": "c", 
    "name": "boringssl_lhash_test_lib", 
    "src": [], 
    "third_party": true, 
    "type": "lib"
  }, 
  {
    "deps": [
      "boringssl", 
      "boringssl_test_util"
    ], 
    "headers": [], 
    "language": "c", 
    "name": "boringssl_gcm_test_lib", 
    "src": [], 
    "third_party": true, 
    "type": "lib"
  }, 
  {
    "deps": [
      "boringssl", 
      "boringssl_test_util"
    ], 
    "headers": [], 
    "language": "c++", 
    "name": "boringssl_pkcs12_test_lib", 
    "src": [], 
    "third_party": true, 
    "type": "lib"
  }, 
  {
    "deps": [
      "boringssl", 
      "boringssl_test_util"
    ], 
    "headers": [], 
    "language": "c++", 
    "name": "boringssl_pkcs8_test_lib", 
    "src": [], 
    "third_party": true, 
    "type": "lib"
  }, 
  {
    "deps": [
      "boringssl", 
      "boringssl_test_util"
    ], 
    "headers": [], 
    "language": "c++", 
    "name": "boringssl_poly1305_test_lib", 
    "src": [], 
    "third_party": true, 
    "type": "lib"
  }, 
  {
    "deps": [
      "boringssl", 
      "boringssl_test_util"
    ], 
    "headers": [], 
    "language": "c", 
    "name": "boringssl_refcount_test_lib", 
    "src": [], 
    "third_party": true, 
    "type": "lib"
  }, 
  {
    "deps": [
      "boringssl", 
      "boringssl_test_util"
    ], 
    "headers": [], 
    "language": "c++", 
    "name": "boringssl_rsa_test_lib", 
    "src": [], 
    "third_party": true, 
    "type": "lib"
  }, 
  {
    "deps": [
      "boringssl", 
      "boringssl_test_util"
    ], 
    "headers": [], 
    "language": "c", 
    "name": "boringssl_thread_test_lib", 
    "src": [], 
    "third_party": true, 
    "type": "lib"
  }, 
  {
    "deps": [
      "boringssl", 
      "boringssl_test_util"
    ], 
    "headers": [], 
    "language": "c", 
    "name": "boringssl_pkcs7_test_lib", 
    "src": [], 
    "third_party": true, 
    "type": "lib"
  }, 
  {
    "deps": [
      "boringssl", 
      "boringssl_test_util"
    ], 
    "headers": [], 
    "language": "c", 
    "name": "boringssl_tab_test_lib", 
    "src": [], 
    "third_party": true, 
    "type": "lib"
  }, 
  {
    "deps": [
      "boringssl", 
      "boringssl_test_util"
    ], 
    "headers": [], 
    "language": "c", 
    "name": "boringssl_v3name_test_lib", 
    "src": [], 
    "third_party": true, 
    "type": "lib"
  }, 
  {
    "deps": [
      "boringssl", 
      "boringssl_test_util"
    ], 
    "headers": [], 
    "language": "c", 
    "name": "boringssl_pqueue_test_lib", 
    "src": [], 
    "third_party": true, 
    "type": "lib"
  }, 
  {
    "deps": [
      "boringssl", 
      "boringssl_test_util"
    ], 
    "headers": [], 
    "language": "c++", 
    "name": "boringssl_ssl_test_lib", 
    "src": [], 
    "third_party": true, 
    "type": "lib"
  }, 
  {
    "deps": [], 
    "headers": [
      "third_party/zlib/crc32.h", 
      "third_party/zlib/deflate.h", 
      "third_party/zlib/gzguts.h", 
      "third_party/zlib/inffast.h", 
      "third_party/zlib/inffixed.h", 
      "third_party/zlib/inflate.h", 
      "third_party/zlib/inftrees.h", 
      "third_party/zlib/trees.h", 
      "third_party/zlib/zconf.h", 
      "third_party/zlib/zlib.h", 
      "third_party/zlib/zutil.h"
    ], 
    "language": "c", 
    "name": "z", 
    "src": [], 
    "third_party": true, 
    "type": "lib"
  }, 
  {
    "deps": [
      "gpr", 
      "gpr_test_util", 
      "grpc_test_util_unsecure", 
      "grpc_unsecure"
    ], 
    "headers": [
      "test/core/bad_client/bad_client.h"
    ], 
    "language": "c", 
    "name": "bad_client_test", 
    "src": [
      "test/core/bad_client/bad_client.c", 
      "test/core/bad_client/bad_client.h"
    ], 
    "third_party": false, 
    "type": "lib"
  }, 
  {
    "deps": [
      "gpr", 
      "gpr_test_util", 
      "grpc", 
      "grpc_test_util"
    ], 
    "headers": [
      "test/core/bad_ssl/server_common.h"
    ], 
    "language": "c", 
    "name": "bad_ssl_test_server", 
    "src": [
      "test/core/bad_ssl/server_common.c", 
      "test/core/bad_ssl/server_common.h"
    ], 
    "third_party": false, 
    "type": "lib"
  }, 
  {
    "deps": [
      "gpr", 
      "gpr_test_util", 
      "grpc", 
      "grpc_test_util"
    ], 
    "headers": [
      "test/core/end2end/end2end_tests.h", 
      "test/core/end2end/tests/cancel_test_helpers.h"
    ], 
    "language": "c", 
    "name": "end2end_tests", 
    "src": [
      "test/core/end2end/end2end_tests.c", 
      "test/core/end2end/end2end_tests.h", 
      "test/core/end2end/tests/bad_hostname.c", 
      "test/core/end2end/tests/binary_metadata.c", 
      "test/core/end2end/tests/call_creds.c", 
      "test/core/end2end/tests/cancel_after_accept.c", 
      "test/core/end2end/tests/cancel_after_client_done.c", 
      "test/core/end2end/tests/cancel_after_invoke.c", 
      "test/core/end2end/tests/cancel_before_invoke.c", 
      "test/core/end2end/tests/cancel_in_a_vacuum.c", 
      "test/core/end2end/tests/cancel_test_helpers.h", 
      "test/core/end2end/tests/cancel_with_status.c", 
      "test/core/end2end/tests/compressed_payload.c", 
      "test/core/end2end/tests/connectivity.c", 
      "test/core/end2end/tests/default_host.c", 
      "test/core/end2end/tests/disappearing_server.c", 
      "test/core/end2end/tests/empty_batch.c", 
      "test/core/end2end/tests/graceful_server_shutdown.c", 
      "test/core/end2end/tests/high_initial_seqno.c", 
      "test/core/end2end/tests/hpack_size.c", 
      "test/core/end2end/tests/invoke_large_request.c", 
      "test/core/end2end/tests/large_metadata.c", 
      "test/core/end2end/tests/max_concurrent_streams.c", 
      "test/core/end2end/tests/max_message_length.c", 
      "test/core/end2end/tests/negative_deadline.c", 
      "test/core/end2end/tests/no_op.c", 
      "test/core/end2end/tests/payload.c", 
      "test/core/end2end/tests/ping.c", 
      "test/core/end2end/tests/ping_pong_streaming.c", 
      "test/core/end2end/tests/registered_call.c", 
      "test/core/end2end/tests/request_with_flags.c", 
      "test/core/end2end/tests/request_with_payload.c", 
      "test/core/end2end/tests/server_finishes_request.c", 
      "test/core/end2end/tests/shutdown_finishes_calls.c", 
      "test/core/end2end/tests/shutdown_finishes_tags.c", 
      "test/core/end2end/tests/simple_delayed_request.c", 
      "test/core/end2end/tests/simple_metadata.c", 
      "test/core/end2end/tests/simple_request.c", 
      "test/core/end2end/tests/trailing_metadata.c"
    ], 
    "third_party": false, 
    "type": "lib"
  }, 
  {
    "deps": [
      "gpr", 
      "gpr_test_util", 
      "grpc_test_util_unsecure", 
      "grpc_unsecure"
    ], 
    "headers": [
      "test/core/end2end/end2end_tests.h", 
      "test/core/end2end/tests/cancel_test_helpers.h"
    ], 
    "language": "c", 
    "name": "end2end_nosec_tests", 
    "src": [
      "test/core/end2end/end2end_nosec_tests.c", 
      "test/core/end2end/end2end_tests.h", 
      "test/core/end2end/tests/bad_hostname.c", 
      "test/core/end2end/tests/binary_metadata.c", 
      "test/core/end2end/tests/cancel_after_accept.c", 
      "test/core/end2end/tests/cancel_after_client_done.c", 
      "test/core/end2end/tests/cancel_after_invoke.c", 
      "test/core/end2end/tests/cancel_before_invoke.c", 
      "test/core/end2end/tests/cancel_in_a_vacuum.c", 
      "test/core/end2end/tests/cancel_test_helpers.h", 
      "test/core/end2end/tests/cancel_with_status.c", 
      "test/core/end2end/tests/compressed_payload.c", 
      "test/core/end2end/tests/connectivity.c", 
      "test/core/end2end/tests/default_host.c", 
      "test/core/end2end/tests/disappearing_server.c", 
      "test/core/end2end/tests/empty_batch.c", 
      "test/core/end2end/tests/graceful_server_shutdown.c", 
      "test/core/end2end/tests/high_initial_seqno.c", 
      "test/core/end2end/tests/hpack_size.c", 
      "test/core/end2end/tests/invoke_large_request.c", 
      "test/core/end2end/tests/large_metadata.c", 
      "test/core/end2end/tests/max_concurrent_streams.c", 
      "test/core/end2end/tests/max_message_length.c", 
      "test/core/end2end/tests/negative_deadline.c", 
      "test/core/end2end/tests/no_op.c", 
      "test/core/end2end/tests/payload.c", 
      "test/core/end2end/tests/ping.c", 
      "test/core/end2end/tests/ping_pong_streaming.c", 
      "test/core/end2end/tests/registered_call.c", 
      "test/core/end2end/tests/request_with_flags.c", 
      "test/core/end2end/tests/request_with_payload.c", 
      "test/core/end2end/tests/server_finishes_request.c", 
      "test/core/end2end/tests/shutdown_finishes_calls.c", 
      "test/core/end2end/tests/shutdown_finishes_tags.c", 
      "test/core/end2end/tests/simple_delayed_request.c", 
      "test/core/end2end/tests/simple_metadata.c", 
      "test/core/end2end/tests/simple_request.c", 
      "test/core/end2end/tests/trailing_metadata.c"
    ], 
    "third_party": false, 
    "type": "lib"
  }
]<|MERGE_RESOLUTION|>--- conflicted
+++ resolved
@@ -3282,11 +3282,9 @@
     ], 
     "headers": [], 
     "language": "c", 
-<<<<<<< HEAD
-=======
-    "name": "h2_full+poll_test", 
-    "src": [
-      "test/core/end2end/fixtures/h2_full+poll.c"
+    "name": "h2_full+trace_test", 
+    "src": [
+      "test/core/end2end/fixtures/h2_full+trace.c"
     ], 
     "third_party": false, 
     "type": "target"
@@ -3301,41 +3299,6 @@
     ], 
     "headers": [], 
     "language": "c", 
-    "name": "h2_full+poll+pipe_test", 
-    "src": [
-      "test/core/end2end/fixtures/h2_full+poll+pipe.c"
-    ], 
-    "third_party": false, 
-    "type": "target"
-  }, 
-  {
-    "deps": [
-      "end2end_tests", 
-      "gpr", 
-      "gpr_test_util", 
-      "grpc", 
-      "grpc_test_util"
-    ], 
-    "headers": [], 
-    "language": "c", 
-    "name": "h2_full+trace_test", 
-    "src": [
-      "test/core/end2end/fixtures/h2_full+trace.c"
-    ], 
-    "third_party": false, 
-    "type": "target"
-  }, 
-  {
-    "deps": [
-      "end2end_tests", 
-      "gpr", 
-      "gpr_test_util", 
-      "grpc", 
-      "grpc_test_util"
-    ], 
-    "headers": [], 
-    "language": "c", 
->>>>>>> 6e96e5cc
     "name": "h2_oauth2_test", 
     "src": [
       "test/core/end2end/fixtures/h2_oauth2.c"
@@ -3557,11 +3520,9 @@
     ], 
     "headers": [], 
     "language": "c", 
-<<<<<<< HEAD
-=======
-    "name": "h2_full+poll_nosec_test", 
-    "src": [
-      "test/core/end2end/fixtures/h2_full+poll.c"
+    "name": "h2_full+trace_nosec_test", 
+    "src": [
+      "test/core/end2end/fixtures/h2_full+trace.c"
     ], 
     "third_party": false, 
     "type": "target"
@@ -3576,41 +3537,6 @@
     ], 
     "headers": [], 
     "language": "c", 
-    "name": "h2_full+poll+pipe_nosec_test", 
-    "src": [
-      "test/core/end2end/fixtures/h2_full+poll+pipe.c"
-    ], 
-    "third_party": false, 
-    "type": "target"
-  }, 
-  {
-    "deps": [
-      "end2end_nosec_tests", 
-      "gpr", 
-      "gpr_test_util", 
-      "grpc_test_util_unsecure", 
-      "grpc_unsecure"
-    ], 
-    "headers": [], 
-    "language": "c", 
-    "name": "h2_full+trace_nosec_test", 
-    "src": [
-      "test/core/end2end/fixtures/h2_full+trace.c"
-    ], 
-    "third_party": false, 
-    "type": "target"
-  }, 
-  {
-    "deps": [
-      "end2end_nosec_tests", 
-      "gpr", 
-      "gpr_test_util", 
-      "grpc_test_util_unsecure", 
-      "grpc_unsecure"
-    ], 
-    "headers": [], 
-    "language": "c", 
->>>>>>> 6e96e5cc
     "name": "h2_proxy_nosec_test", 
     "src": [
       "test/core/end2end/fixtures/h2_proxy.c"
