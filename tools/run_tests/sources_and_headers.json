

[
  {
    "deps": [
      "gpr", 
      "gpr_test_util", 
      "grpc", 
      "grpc_test_util"
    ], 
    "headers": [], 
    "is_filegroup": false, 
    "language": "c", 
    "name": "alarm_test", 
    "src": [
      "test/core/surface/alarm_test.c"
    ], 
    "third_party": false, 
    "type": "target"
  }, 
  {
    "deps": [
      "gpr", 
      "gpr_test_util", 
      "grpc", 
      "grpc_test_util"
    ], 
    "headers": [], 
    "is_filegroup": false, 
    "language": "c", 
    "name": "algorithm_test", 
    "src": [
      "test/core/compression/algorithm_test.c"
    ], 
    "third_party": false, 
    "type": "target"
  }, 
  {
    "deps": [
      "gpr", 
      "gpr_test_util"
    ], 
    "headers": [], 
    "is_filegroup": false, 
    "language": "c", 
    "name": "alloc_test", 
    "src": [
      "test/core/support/alloc_test.c"
    ], 
    "third_party": false, 
    "type": "target"
  }, 
  {
    "deps": [
      "gpr", 
      "gpr_test_util", 
      "grpc", 
      "grpc_test_util"
    ], 
    "headers": [], 
    "is_filegroup": false, 
    "language": "c", 
    "name": "alpn_test", 
    "src": [
      "test/core/transport/chttp2/alpn_test.c"
    ], 
    "third_party": false, 
    "type": "target"
  }, 
  {
    "deps": [
      "gpr", 
      "gpr_test_util", 
      "grpc", 
      "grpc_test_util"
    ], 
    "headers": [], 
    "is_filegroup": false, 
    "language": "c", 
    "name": "api_fuzzer", 
    "src": [
      "test/core/end2end/fuzzers/api_fuzzer.c"
    ], 
    "third_party": false, 
    "type": "target"
  }, 
  {
    "deps": [
      "gpr", 
      "gpr_test_util", 
      "grpc", 
      "grpc_test_util", 
      "test_tcp_server"
    ], 
    "headers": [], 
    "is_filegroup": false, 
    "language": "c", 
    "name": "bad_server_response_test", 
    "src": [
      "test/core/end2end/bad_server_response_test.c"
    ], 
    "third_party": false, 
    "type": "target"
  }, 
  {
    "deps": [
      "grpc", 
      "grpc_test_util"
    ], 
    "headers": [], 
    "is_filegroup": false, 
    "language": "c", 
    "name": "bin_decoder_test", 
    "src": [
      "test/core/transport/chttp2/bin_decoder_test.c"
    ], 
    "third_party": false, 
    "type": "target"
  }, 
  {
    "deps": [
      "grpc", 
      "grpc_test_util"
    ], 
    "headers": [], 
    "is_filegroup": false, 
    "language": "c", 
    "name": "bin_encoder_test", 
    "src": [
      "test/core/transport/chttp2/bin_encoder_test.c"
    ], 
    "third_party": false, 
    "type": "target"
  }, 
  {
    "deps": [
      "gpr", 
      "gpr_test_util", 
      "grpc", 
      "grpc_test_util"
    ], 
    "headers": [], 
    "is_filegroup": false, 
    "language": "c", 
    "name": "census_context_test", 
    "src": [
      "test/core/census/context_test.c"
    ], 
    "third_party": false, 
    "type": "target"
  }, 
  {
    "deps": [
      "gpr", 
      "gpr_test_util", 
      "grpc", 
      "grpc_test_util"
    ], 
    "headers": [], 
    "is_filegroup": false, 
    "language": "c", 
    "name": "census_resource_test", 
    "src": [
      "test/core/census/resource_test.c"
    ], 
    "third_party": false, 
    "type": "target"
  }, 
  {
    "deps": [
      "gpr", 
      "gpr_test_util", 
      "grpc", 
      "grpc_test_util"
    ], 
    "headers": [], 
    "is_filegroup": false, 
    "language": "c", 
    "name": "census_trace_context_test", 
    "src": [
      "test/core/census/trace_context_test.c"
    ], 
    "third_party": false, 
    "type": "target"
  }, 
  {
    "deps": [
      "gpr", 
      "gpr_test_util", 
      "grpc", 
      "grpc_test_util"
    ], 
    "headers": [], 
    "is_filegroup": false, 
    "language": "c", 
    "name": "channel_create_test", 
    "src": [
      "test/core/surface/channel_create_test.c"
    ], 
    "third_party": false, 
    "type": "target"
  }, 
  {
    "deps": [
      "gpr", 
      "gpr_test_util", 
      "grpc", 
      "grpc_test_util"
    ], 
    "headers": [], 
    "is_filegroup": false, 
    "language": "c", 
    "name": "chttp2_hpack_encoder_test", 
    "src": [
      "test/core/transport/chttp2/hpack_encoder_test.c"
    ], 
    "third_party": false, 
    "type": "target"
  }, 
  {
    "deps": [
      "gpr", 
      "gpr_test_util", 
      "grpc", 
      "grpc_test_util"
    ], 
    "headers": [], 
    "is_filegroup": false, 
    "language": "c", 
    "name": "chttp2_status_conversion_test", 
    "src": [
      "test/core/transport/chttp2/status_conversion_test.c"
    ], 
    "third_party": false, 
    "type": "target"
  }, 
  {
    "deps": [
      "gpr", 
      "gpr_test_util", 
      "grpc", 
      "grpc_test_util"
    ], 
    "headers": [], 
    "is_filegroup": false, 
    "language": "c", 
    "name": "chttp2_stream_map_test", 
    "src": [
      "test/core/transport/chttp2/stream_map_test.c"
    ], 
    "third_party": false, 
    "type": "target"
  }, 
  {
    "deps": [
      "gpr", 
      "gpr_test_util", 
      "grpc", 
      "grpc_test_util"
    ], 
    "headers": [], 
    "is_filegroup": false, 
    "language": "c", 
    "name": "chttp2_varint_test", 
    "src": [
      "test/core/transport/chttp2/varint_test.c"
    ], 
    "third_party": false, 
    "type": "target"
  }, 
  {
    "deps": [
      "gpr", 
      "gpr_test_util", 
      "grpc", 
      "grpc_test_util"
    ], 
    "headers": [], 
    "is_filegroup": false, 
    "language": "c", 
    "name": "client_fuzzer", 
    "src": [
      "test/core/end2end/fuzzers/client_fuzzer.c"
    ], 
    "third_party": false, 
    "type": "target"
  }, 
  {
    "deps": [
      "gpr", 
      "gpr_test_util", 
      "grpc", 
      "grpc_test_util"
    ], 
    "headers": [], 
    "is_filegroup": false, 
    "language": "c", 
    "name": "combiner_test", 
    "src": [
      "test/core/iomgr/combiner_test.c"
    ], 
    "third_party": false, 
    "type": "target"
  }, 
  {
    "deps": [
      "gpr", 
      "gpr_test_util", 
      "grpc", 
      "grpc_test_util"
    ], 
    "headers": [], 
    "is_filegroup": false, 
    "language": "c", 
    "name": "compression_test", 
    "src": [
      "test/core/compression/compression_test.c"
    ], 
    "third_party": false, 
    "type": "target"
  }, 
  {
    "deps": [
      "gpr", 
      "gpr_test_util", 
      "grpc", 
      "grpc_test_util"
    ], 
    "headers": [], 
    "is_filegroup": false, 
    "language": "c", 
    "name": "concurrent_connectivity_test", 
    "src": [
      "test/core/surface/concurrent_connectivity_test.c"
    ], 
    "third_party": false, 
    "type": "target"
  }, 
  {
    "deps": [
      "gpr", 
      "gpr_test_util", 
      "grpc", 
      "grpc_test_util"
    ], 
    "headers": [], 
    "is_filegroup": false, 
    "language": "c", 
    "name": "connection_refused_test", 
    "src": [
      "test/core/end2end/connection_refused_test.c"
    ], 
    "third_party": false, 
    "type": "target"
  }, 
  {
    "deps": [
      "gpr", 
      "gpr_test_util", 
      "grpc", 
      "grpc_test_util"
    ], 
    "headers": [], 
    "is_filegroup": false, 
    "language": "c", 
    "name": "dns_resolver_connectivity_test", 
    "src": [
      "test/core/client_channel/resolvers/dns_resolver_connectivity_test.c"
    ], 
    "third_party": false, 
    "type": "target"
  }, 
  {
    "deps": [
      "gpr", 
      "gpr_test_util", 
      "grpc", 
      "grpc_test_util"
    ], 
    "headers": [], 
    "is_filegroup": false, 
    "language": "c", 
    "name": "dns_resolver_test", 
    "src": [
      "test/core/client_channel/resolvers/dns_resolver_test.c"
    ], 
    "third_party": false, 
    "type": "target"
  }, 
  {
    "deps": [
      "gpr", 
      "gpr_test_util", 
      "grpc", 
      "grpc_test_util"
    ], 
    "headers": [], 
    "is_filegroup": false, 
    "language": "c", 
    "name": "dualstack_socket_test", 
    "src": [
      "test/core/end2end/dualstack_socket_test.c"
    ], 
    "third_party": false, 
    "type": "target"
  }, 
  {
    "deps": [
      "gpr", 
      "gpr_test_util", 
      "grpc", 
      "grpc_test_util"
    ], 
    "headers": [], 
    "is_filegroup": false, 
    "language": "c", 
    "name": "endpoint_pair_test", 
    "src": [
      "test/core/iomgr/endpoint_pair_test.c"
    ], 
    "third_party": false, 
    "type": "target"
  }, 
  {
    "deps": [
      "gpr", 
      "gpr_test_util", 
      "grpc", 
      "grpc_test_util"
    ], 
    "headers": [], 
    "is_filegroup": false, 
    "language": "c", 
    "name": "ev_epoll_linux_test", 
    "src": [
      "test/core/iomgr/ev_epoll_linux_test.c"
    ], 
    "third_party": false, 
    "type": "target"
  }, 
  {
    "deps": [
      "gpr", 
      "gpr_test_util", 
      "grpc", 
      "grpc_test_util"
    ], 
    "headers": [], 
    "is_filegroup": false, 
    "language": "c", 
    "name": "fd_conservation_posix_test", 
    "src": [
      "test/core/iomgr/fd_conservation_posix_test.c"
    ], 
    "third_party": false, 
    "type": "target"
  }, 
  {
    "deps": [
      "gpr", 
      "gpr_test_util", 
      "grpc", 
      "grpc_test_util"
    ], 
    "headers": [], 
    "is_filegroup": false, 
    "language": "c", 
    "name": "fd_posix_test", 
    "src": [
      "test/core/iomgr/fd_posix_test.c"
    ], 
    "third_party": false, 
    "type": "target"
  }, 
  {
    "deps": [
      "gpr", 
      "gpr_test_util", 
      "grpc", 
      "grpc_test_util"
    ], 
    "headers": [], 
    "is_filegroup": false, 
    "language": "c", 
    "name": "fling_client", 
    "src": [
      "test/core/fling/client.c"
    ], 
    "third_party": false, 
    "type": "target"
  }, 
  {
    "deps": [
      "gpr", 
      "gpr_test_util", 
      "grpc", 
      "grpc_test_util"
    ], 
    "headers": [], 
    "is_filegroup": false, 
    "language": "c", 
    "name": "fling_server", 
    "src": [
      "test/core/fling/server.c"
    ], 
    "third_party": false, 
    "type": "target"
  }, 
  {
    "deps": [
      "gpr", 
      "gpr_test_util", 
      "grpc", 
      "grpc_test_util"
    ], 
    "headers": [], 
    "is_filegroup": false, 
    "language": "c", 
    "name": "fling_stream_test", 
    "src": [
      "test/core/fling/fling_stream_test.c"
    ], 
    "third_party": false, 
    "type": "target"
  }, 
  {
    "deps": [
      "gpr", 
      "gpr_test_util", 
      "grpc", 
      "grpc_test_util"
    ], 
    "headers": [], 
    "is_filegroup": false, 
    "language": "c", 
    "name": "fling_test", 
    "src": [
      "test/core/fling/fling_test.c"
    ], 
    "third_party": false, 
    "type": "target"
  }, 
  {
    "deps": [
      "gpr", 
      "grpc"
    ], 
    "headers": [], 
    "is_filegroup": false, 
    "language": "c", 
    "name": "gen_hpack_tables", 
    "src": [
      "tools/codegen/core/gen_hpack_tables.c"
    ], 
    "third_party": false, 
    "type": "target"
  }, 
  {
    "deps": [], 
    "headers": [], 
    "is_filegroup": false, 
    "language": "c", 
    "name": "gen_legal_metadata_characters", 
    "src": [
      "tools/codegen/core/gen_legal_metadata_characters.c"
    ], 
    "third_party": false, 
    "type": "target"
  }, 
  {
    "deps": [], 
    "headers": [], 
    "is_filegroup": false, 
    "language": "c", 
    "name": "gen_percent_encoding_tables", 
    "src": [
      "tools/codegen/core/gen_percent_encoding_tables.c"
    ], 
    "third_party": false, 
    "type": "target"
  }, 
  {
    "deps": [
      "gpr", 
      "gpr_test_util", 
      "grpc", 
      "grpc_test_util"
    ], 
    "headers": [], 
    "is_filegroup": false, 
    "language": "c", 
    "name": "goaway_server_test", 
    "src": [
      "test/core/end2end/goaway_server_test.c"
    ], 
    "third_party": false, 
    "type": "target"
  }, 
  {
    "deps": [
      "gpr", 
      "gpr_test_util"
    ], 
    "headers": [], 
    "is_filegroup": false, 
    "language": "c", 
    "name": "gpr_avl_test", 
    "src": [
      "test/core/support/avl_test.c"
    ], 
    "third_party": false, 
    "type": "target"
  }, 
  {
    "deps": [
      "gpr", 
      "gpr_test_util"
    ], 
    "headers": [], 
    "is_filegroup": false, 
    "language": "c", 
    "name": "gpr_backoff_test", 
    "src": [
      "test/core/support/backoff_test.c"
    ], 
    "third_party": false, 
    "type": "target"
  }, 
  {
    "deps": [
      "gpr", 
      "gpr_test_util"
    ], 
    "headers": [], 
    "is_filegroup": false, 
    "language": "c", 
    "name": "gpr_cmdline_test", 
    "src": [
      "test/core/support/cmdline_test.c"
    ], 
    "third_party": false, 
    "type": "target"
  }, 
  {
    "deps": [
      "gpr", 
      "gpr_test_util"
    ], 
    "headers": [], 
    "is_filegroup": false, 
    "language": "c", 
    "name": "gpr_cpu_test", 
    "src": [
      "test/core/support/cpu_test.c"
    ], 
    "third_party": false, 
    "type": "target"
  }, 
  {
    "deps": [
      "gpr", 
      "gpr_test_util"
    ], 
    "headers": [], 
    "is_filegroup": false, 
    "language": "c", 
    "name": "gpr_env_test", 
    "src": [
      "test/core/support/env_test.c"
    ], 
    "third_party": false, 
    "type": "target"
  }, 
  {
    "deps": [
      "gpr", 
      "gpr_test_util"
    ], 
    "headers": [], 
    "is_filegroup": false, 
    "language": "c", 
    "name": "gpr_histogram_test", 
    "src": [
      "test/core/support/histogram_test.c"
    ], 
    "third_party": false, 
    "type": "target"
  }, 
  {
    "deps": [
      "gpr", 
      "gpr_test_util"
    ], 
    "headers": [], 
    "is_filegroup": false, 
    "language": "c", 
    "name": "gpr_host_port_test", 
    "src": [
      "test/core/support/host_port_test.c"
    ], 
    "third_party": false, 
    "type": "target"
  }, 
  {
    "deps": [
      "gpr", 
      "gpr_test_util"
    ], 
    "headers": [], 
    "is_filegroup": false, 
    "language": "c", 
    "name": "gpr_log_test", 
    "src": [
      "test/core/support/log_test.c"
    ], 
    "third_party": false, 
    "type": "target"
  }, 
  {
    "deps": [
      "gpr", 
      "gpr_test_util"
    ], 
    "headers": [], 
    "is_filegroup": false, 
    "language": "c", 
    "name": "gpr_mpscq_test", 
    "src": [
      "test/core/support/mpscq_test.c"
    ], 
    "third_party": false, 
    "type": "target"
  }, 
  {
    "deps": [
      "gpr", 
      "gpr_test_util"
    ], 
    "headers": [], 
    "is_filegroup": false, 
    "language": "c", 
    "name": "gpr_stack_lockfree_test", 
    "src": [
      "test/core/support/stack_lockfree_test.c"
    ], 
    "third_party": false, 
    "type": "target"
  }, 
  {
    "deps": [
      "gpr", 
      "gpr_test_util"
    ], 
    "headers": [], 
    "is_filegroup": false, 
    "language": "c", 
    "name": "gpr_string_test", 
    "src": [
      "test/core/support/string_test.c"
    ], 
    "third_party": false, 
    "type": "target"
  }, 
  {
    "deps": [
      "gpr", 
      "gpr_test_util"
    ], 
    "headers": [], 
    "is_filegroup": false, 
    "language": "c", 
    "name": "gpr_sync_test", 
    "src": [
      "test/core/support/sync_test.c"
    ], 
    "third_party": false, 
    "type": "target"
  }, 
  {
    "deps": [
      "gpr", 
      "gpr_test_util"
    ], 
    "headers": [], 
    "is_filegroup": false, 
    "language": "c", 
    "name": "gpr_thd_test", 
    "src": [
      "test/core/support/thd_test.c"
    ], 
    "third_party": false, 
    "type": "target"
  }, 
  {
    "deps": [
      "gpr", 
      "gpr_test_util"
    ], 
    "headers": [], 
    "is_filegroup": false, 
    "language": "c", 
    "name": "gpr_time_test", 
    "src": [
      "test/core/support/time_test.c"
    ], 
    "third_party": false, 
    "type": "target"
  }, 
  {
    "deps": [
      "gpr", 
      "gpr_test_util"
    ], 
    "headers": [], 
    "is_filegroup": false, 
    "language": "c", 
    "name": "gpr_tls_test", 
    "src": [
      "test/core/support/tls_test.c"
    ], 
    "third_party": false, 
    "type": "target"
  }, 
  {
    "deps": [
      "gpr", 
      "gpr_test_util"
    ], 
    "headers": [], 
    "is_filegroup": false, 
    "language": "c", 
    "name": "gpr_useful_test", 
    "src": [
      "test/core/support/useful_test.c"
    ], 
    "third_party": false, 
    "type": "target"
  }, 
  {
    "deps": [
      "gpr", 
      "gpr_test_util", 
      "grpc", 
      "grpc_test_util"
    ], 
    "headers": [], 
    "is_filegroup": false, 
    "language": "c", 
    "name": "grpc_auth_context_test", 
    "src": [
      "test/core/security/auth_context_test.c"
    ], 
    "third_party": false, 
    "type": "target"
  }, 
  {
    "deps": [
      "gpr", 
      "gpr_test_util", 
      "grpc", 
      "grpc_test_util"
    ], 
    "headers": [], 
    "is_filegroup": false, 
    "language": "c", 
    "name": "grpc_b64_test", 
    "src": [
      "test/core/security/b64_test.c"
    ], 
    "third_party": false, 
    "type": "target"
  }, 
  {
    "deps": [
      "gpr", 
      "gpr_test_util", 
      "grpc", 
      "grpc_test_util"
    ], 
    "headers": [], 
    "is_filegroup": false, 
    "language": "c", 
    "name": "grpc_byte_buffer_reader_test", 
    "src": [
      "test/core/surface/byte_buffer_reader_test.c"
    ], 
    "third_party": false, 
    "type": "target"
  }, 
  {
    "deps": [
      "gpr", 
      "gpr_test_util", 
      "grpc", 
      "grpc_test_util"
    ], 
    "headers": [], 
    "is_filegroup": false, 
    "language": "c", 
    "name": "grpc_channel_args_test", 
    "src": [
      "test/core/channel/channel_args_test.c"
    ], 
    "third_party": false, 
    "type": "target"
  }, 
  {
    "deps": [
      "gpr", 
      "gpr_test_util", 
      "grpc", 
      "grpc_test_util"
    ], 
    "headers": [], 
    "is_filegroup": false, 
    "language": "c", 
    "name": "grpc_channel_stack_test", 
    "src": [
      "test/core/channel/channel_stack_test.c"
    ], 
    "third_party": false, 
    "type": "target"
  }, 
  {
    "deps": [
      "gpr", 
      "gpr_test_util", 
      "grpc", 
      "grpc_test_util"
    ], 
    "headers": [], 
    "is_filegroup": false, 
    "language": "c", 
    "name": "grpc_completion_queue_test", 
    "src": [
      "test/core/surface/completion_queue_test.c"
    ], 
    "third_party": false, 
    "type": "target"
  }, 
  {
    "deps": [
      "gpr", 
      "grpc"
    ], 
    "headers": [], 
    "is_filegroup": false, 
    "language": "c", 
    "name": "grpc_create_jwt", 
    "src": [
      "test/core/security/create_jwt.c"
    ], 
    "third_party": false, 
    "type": "target"
  }, 
  {
    "deps": [
      "gpr", 
      "gpr_test_util", 
      "grpc", 
      "grpc_test_util"
    ], 
    "headers": [], 
    "is_filegroup": false, 
    "language": "c", 
    "name": "grpc_credentials_test", 
    "src": [
      "test/core/security/credentials_test.c"
    ], 
    "third_party": false, 
    "type": "target"
  }, 
  {
    "deps": [
      "gpr", 
      "gpr_test_util", 
      "grpc", 
      "grpc_test_util"
    ], 
    "headers": [], 
    "is_filegroup": false, 
    "language": "c", 
    "name": "grpc_fetch_oauth2", 
    "src": [
      "test/core/security/fetch_oauth2.c"
    ], 
    "third_party": false, 
    "type": "target"
  }, 
  {
    "deps": [
      "gpr", 
      "gpr_test_util", 
      "grpc", 
      "grpc_test_util"
    ], 
    "headers": [], 
    "is_filegroup": false, 
    "language": "c", 
    "name": "grpc_invalid_channel_args_test", 
    "src": [
      "test/core/surface/invalid_channel_args_test.c"
    ], 
    "third_party": false, 
    "type": "target"
  }, 
  {
    "deps": [
      "gpr", 
      "gpr_test_util", 
      "grpc", 
      "grpc_test_util"
    ], 
    "headers": [], 
    "is_filegroup": false, 
    "language": "c", 
    "name": "grpc_json_token_test", 
    "src": [
      "test/core/security/json_token_test.c"
    ], 
    "third_party": false, 
    "type": "target"
  }, 
  {
    "deps": [
      "gpr", 
      "gpr_test_util", 
      "grpc", 
      "grpc_test_util"
    ], 
    "headers": [], 
    "is_filegroup": false, 
    "language": "c", 
    "name": "grpc_jwt_verifier_test", 
    "src": [
      "test/core/security/jwt_verifier_test.c"
    ], 
    "third_party": false, 
    "type": "target"
  }, 
  {
    "deps": [
      "gpr", 
      "grpc"
    ], 
    "headers": [], 
    "is_filegroup": false, 
    "language": "c", 
    "name": "grpc_print_google_default_creds_token", 
    "src": [
      "test/core/security/print_google_default_creds_token.c"
    ], 
    "third_party": false, 
    "type": "target"
  }, 
  {
    "deps": [
      "gpr", 
      "gpr_test_util", 
      "grpc", 
      "grpc_test_util"
    ], 
    "headers": [], 
    "is_filegroup": false, 
    "language": "c", 
    "name": "grpc_security_connector_test", 
    "src": [
      "test/core/security/security_connector_test.c"
    ], 
    "third_party": false, 
    "type": "target"
  }, 
  {
    "deps": [
      "gpr", 
      "grpc"
    ], 
    "headers": [], 
    "is_filegroup": false, 
    "language": "c", 
    "name": "grpc_verify_jwt", 
    "src": [
      "test/core/security/verify_jwt.c"
    ], 
    "third_party": false, 
    "type": "target"
  }, 
  {
    "deps": [
      "gpr", 
      "gpr_test_util", 
      "grpc", 
      "grpc_test_util"
    ], 
    "headers": [], 
    "is_filegroup": false, 
    "language": "c", 
    "name": "handshake_client", 
    "src": [
      "test/core/handshake/client_ssl.c"
    ], 
    "third_party": false, 
    "type": "target"
  }, 
  {
    "deps": [
      "gpr", 
      "gpr_test_util", 
      "grpc", 
      "grpc_test_util"
    ], 
    "headers": [], 
    "is_filegroup": false, 
    "language": "c", 
    "name": "handshake_server", 
    "src": [
      "test/core/handshake/server_ssl.c"
    ], 
    "third_party": false, 
    "type": "target"
  }, 
  {
    "deps": [
      "gpr", 
      "gpr_test_util", 
      "grpc", 
      "grpc_test_util"
    ], 
    "headers": [], 
    "is_filegroup": false, 
    "language": "c", 
    "name": "hpack_parser_fuzzer_test", 
    "src": [
      "test/core/transport/chttp2/hpack_parser_fuzzer_test.c"
    ], 
    "third_party": false, 
    "type": "target"
  }, 
  {
    "deps": [
      "gpr", 
      "gpr_test_util", 
      "grpc", 
      "grpc_test_util"
    ], 
    "headers": [], 
    "is_filegroup": false, 
    "language": "c", 
    "name": "hpack_parser_test", 
    "src": [
      "test/core/transport/chttp2/hpack_parser_test.c"
    ], 
    "third_party": false, 
    "type": "target"
  }, 
  {
    "deps": [
      "gpr", 
      "gpr_test_util", 
      "grpc", 
      "grpc_test_util"
    ], 
    "headers": [], 
    "is_filegroup": false, 
    "language": "c", 
    "name": "hpack_table_test", 
    "src": [
      "test/core/transport/chttp2/hpack_table_test.c"
    ], 
    "third_party": false, 
    "type": "target"
  }, 
  {
    "deps": [
      "gpr", 
      "gpr_test_util", 
      "grpc", 
      "grpc_test_util"
    ], 
    "headers": [], 
    "is_filegroup": false, 
    "language": "c", 
    "name": "http_parser_test", 
    "src": [
      "test/core/http/parser_test.c"
    ], 
    "third_party": false, 
    "type": "target"
  }, 
  {
    "deps": [
      "gpr", 
      "gpr_test_util", 
      "grpc", 
      "grpc_test_util"
    ], 
    "headers": [], 
    "is_filegroup": false, 
    "language": "c", 
    "name": "http_request_fuzzer_test", 
    "src": [
      "test/core/http/request_fuzzer.c"
    ], 
    "third_party": false, 
    "type": "target"
  }, 
  {
    "deps": [
      "gpr", 
      "gpr_test_util", 
      "grpc", 
      "grpc_test_util"
    ], 
    "headers": [], 
    "is_filegroup": false, 
    "language": "c", 
    "name": "http_response_fuzzer_test", 
    "src": [
      "test/core/http/response_fuzzer.c"
    ], 
    "third_party": false, 
    "type": "target"
  }, 
  {
    "deps": [
      "gpr", 
      "gpr_test_util", 
      "grpc", 
      "grpc_test_util"
    ], 
    "headers": [], 
    "is_filegroup": false, 
    "language": "c", 
    "name": "httpcli_format_request_test", 
    "src": [
      "test/core/http/format_request_test.c"
    ], 
    "third_party": false, 
    "type": "target"
  }, 
  {
    "deps": [
      "gpr", 
      "gpr_test_util", 
      "grpc", 
      "grpc_test_util"
    ], 
    "headers": [], 
    "is_filegroup": false, 
    "language": "c", 
    "name": "httpcli_test", 
    "src": [
      "test/core/http/httpcli_test.c"
    ], 
    "third_party": false, 
    "type": "target"
  }, 
  {
    "deps": [
      "gpr", 
      "gpr_test_util", 
      "grpc", 
      "grpc_test_util"
    ], 
    "headers": [], 
    "is_filegroup": false, 
    "language": "c", 
    "name": "httpscli_test", 
    "src": [
      "test/core/http/httpscli_test.c"
    ], 
    "third_party": false, 
    "type": "target"
  }, 
  {
    "deps": [
      "gpr", 
      "gpr_test_util", 
      "grpc", 
      "grpc_test_util"
    ], 
    "headers": [], 
    "is_filegroup": false, 
    "language": "c", 
    "name": "init_test", 
    "src": [
      "test/core/surface/init_test.c"
    ], 
    "third_party": false, 
    "type": "target"
  }, 
  {
    "deps": [
      "gpr", 
      "gpr_test_util", 
      "grpc", 
      "grpc_test_util"
    ], 
    "headers": [], 
    "is_filegroup": false, 
    "language": "c", 
    "name": "internal_api_canary_iomgr_test", 
    "src": [
      "test/core/internal_api_canaries/iomgr.c"
    ], 
    "third_party": false, 
    "type": "target"
  }, 
  {
    "deps": [
      "gpr", 
      "gpr_test_util", 
      "grpc", 
      "grpc_test_util"
    ], 
    "headers": [], 
    "is_filegroup": false, 
    "language": "c", 
    "name": "internal_api_canary_support_test", 
    "src": [
      "test/core/internal_api_canaries/iomgr.c"
    ], 
    "third_party": false, 
    "type": "target"
  }, 
  {
    "deps": [
      "gpr", 
      "gpr_test_util", 
      "grpc", 
      "grpc_test_util"
    ], 
    "headers": [], 
    "is_filegroup": false, 
    "language": "c", 
    "name": "internal_api_canary_transport_test", 
    "src": [
      "test/core/internal_api_canaries/iomgr.c"
    ], 
    "third_party": false, 
    "type": "target"
  }, 
  {
    "deps": [
      "gpr", 
      "gpr_test_util", 
      "grpc", 
      "grpc_test_util"
    ], 
    "headers": [], 
    "is_filegroup": false, 
    "language": "c", 
    "name": "invalid_call_argument_test", 
    "src": [
      "test/core/end2end/invalid_call_argument_test.c"
    ], 
    "third_party": false, 
    "type": "target"
  }, 
  {
    "deps": [
      "gpr", 
      "gpr_test_util", 
      "grpc", 
      "grpc_test_util"
    ], 
    "headers": [], 
    "is_filegroup": false, 
    "language": "c", 
    "name": "json_fuzzer_test", 
    "src": [
      "test/core/json/fuzzer.c"
    ], 
    "third_party": false, 
    "type": "target"
  }, 
  {
    "deps": [
      "gpr", 
      "grpc"
    ], 
    "headers": [], 
    "is_filegroup": false, 
    "language": "c", 
    "name": "json_rewrite", 
    "src": [
      "test/core/json/json_rewrite.c"
    ], 
    "third_party": false, 
    "type": "target"
  }, 
  {
    "deps": [
      "gpr", 
      "gpr_test_util", 
      "grpc", 
      "grpc_test_util"
    ], 
    "headers": [], 
    "is_filegroup": false, 
    "language": "c", 
    "name": "json_rewrite_test", 
    "src": [
      "test/core/json/json_rewrite_test.c"
    ], 
    "third_party": false, 
    "type": "target"
  }, 
  {
    "deps": [
      "gpr", 
      "gpr_test_util", 
      "grpc", 
      "grpc_test_util"
    ], 
    "headers": [], 
    "is_filegroup": false, 
    "language": "c", 
    "name": "json_stream_error_test", 
    "src": [
      "test/core/json/json_stream_error_test.c"
    ], 
    "third_party": false, 
    "type": "target"
  }, 
  {
    "deps": [
      "gpr", 
      "gpr_test_util", 
      "grpc", 
      "grpc_test_util"
    ], 
    "headers": [], 
    "is_filegroup": false, 
    "language": "c", 
    "name": "json_test", 
    "src": [
      "test/core/json/json_test.c"
    ], 
    "third_party": false, 
    "type": "target"
  }, 
  {
    "deps": [
      "gpr", 
      "gpr_test_util", 
      "grpc", 
      "grpc_test_util"
    ], 
    "headers": [], 
    "is_filegroup": false, 
    "language": "c", 
    "name": "lame_client_test", 
    "src": [
      "test/core/surface/lame_client_test.c"
    ], 
    "third_party": false, 
    "type": "target"
  }, 
  {
    "deps": [
      "gpr", 
      "gpr_test_util", 
      "grpc", 
      "grpc_test_util"
    ], 
    "headers": [], 
    "is_filegroup": false, 
    "language": "c", 
    "name": "lb_policies_test", 
    "src": [
      "test/core/client_channel/lb_policies_test.c"
    ], 
    "third_party": false, 
    "type": "target"
  }, 
  {
    "deps": [
      "gpr", 
      "gpr_test_util", 
      "grpc", 
      "grpc_test_util"
    ], 
    "headers": [], 
    "is_filegroup": false, 
    "language": "c", 
    "name": "load_file_test", 
    "src": [
      "test/core/iomgr/load_file_test.c"
    ], 
    "third_party": false, 
    "type": "target"
  }, 
  {
    "deps": [
      "gpr", 
      "gpr_test_util", 
      "grpc", 
      "grpc_test_util"
    ], 
    "headers": [], 
    "is_filegroup": false, 
    "language": "c", 
    "name": "low_level_ping_pong_benchmark", 
    "src": [
      "test/core/network_benchmarks/low_level_ping_pong.c"
    ], 
    "third_party": false, 
    "type": "target"
  }, 
  {
    "deps": [
      "gpr", 
      "gpr_test_util", 
      "grpc", 
      "grpc_test_util"
    ], 
    "headers": [], 
    "is_filegroup": false, 
    "language": "c", 
    "name": "message_compress_test", 
    "src": [
      "test/core/compression/message_compress_test.c"
    ], 
    "third_party": false, 
    "type": "target"
  }, 
  {
    "deps": [
      "gpr", 
      "gpr_test_util", 
      "grpc", 
      "grpc_test_util"
    ], 
    "headers": [], 
    "is_filegroup": false, 
    "language": "c", 
    "name": "mlog_test", 
    "src": [
      "test/core/census/mlog_test.c"
    ], 
    "third_party": false, 
    "type": "target"
  }, 
  {
    "deps": [
      "gpr", 
      "gpr_test_util", 
      "grpc", 
      "grpc_test_util"
    ], 
    "headers": [], 
    "is_filegroup": false, 
    "language": "c", 
    "name": "multiple_server_queues_test", 
    "src": [
      "test/core/end2end/multiple_server_queues_test.c"
    ], 
    "third_party": false, 
    "type": "target"
  }, 
  {
    "deps": [
      "gpr", 
      "gpr_test_util"
    ], 
    "headers": [], 
    "is_filegroup": false, 
    "language": "c", 
    "name": "murmur_hash_test", 
    "src": [
      "test/core/support/murmur_hash_test.c"
    ], 
    "third_party": false, 
    "type": "target"
  }, 
  {
    "deps": [
      "gpr", 
      "gpr_test_util", 
      "grpc", 
      "grpc_test_util"
    ], 
    "headers": [], 
    "is_filegroup": false, 
    "language": "c", 
    "name": "nanopb_fuzzer_response_test", 
    "src": [
      "test/core/nanopb/fuzzer_response.c"
    ], 
    "third_party": false, 
    "type": "target"
  }, 
  {
    "deps": [
      "gpr", 
      "gpr_test_util", 
      "grpc", 
      "grpc_test_util"
    ], 
    "headers": [], 
    "is_filegroup": false, 
    "language": "c", 
    "name": "nanopb_fuzzer_serverlist_test", 
    "src": [
      "test/core/nanopb/fuzzer_serverlist.c"
    ], 
    "third_party": false, 
    "type": "target"
  }, 
  {
    "deps": [
      "gpr", 
      "gpr_test_util", 
      "grpc", 
      "grpc_test_util"
    ], 
    "headers": [], 
    "is_filegroup": false, 
    "language": "c", 
    "name": "no_server_test", 
    "src": [
      "test/core/end2end/no_server_test.c"
    ], 
    "third_party": false, 
    "type": "target"
  }, 
  {
    "deps": [
      "gpr", 
      "gpr_test_util", 
      "grpc", 
      "grpc_test_util"
    ], 
    "headers": [], 
    "is_filegroup": false, 
    "language": "c", 
    "name": "percent_decode_fuzzer", 
    "src": [
      "test/core/slice/percent_decode_fuzzer.c"
    ], 
    "third_party": false, 
    "type": "target"
  }, 
  {
    "deps": [
      "gpr", 
      "gpr_test_util", 
      "grpc", 
      "grpc_test_util"
    ], 
    "headers": [], 
    "is_filegroup": false, 
    "language": "c", 
    "name": "percent_encode_fuzzer", 
    "src": [
      "test/core/slice/percent_encode_fuzzer.c"
    ], 
    "third_party": false, 
    "type": "target"
  }, 
  {
    "deps": [
      "gpr", 
      "gpr_test_util", 
      "grpc", 
      "grpc_test_util"
    ], 
    "headers": [], 
    "is_filegroup": false, 
    "language": "c", 
    "name": "percent_encoding_test", 
    "src": [
      "test/core/slice/percent_encoding_test.c"
    ], 
    "third_party": false, 
    "type": "target"
  }, 
  {
    "deps": [
      "gpr", 
      "gpr_test_util", 
      "grpc", 
      "grpc_test_util"
    ], 
    "headers": [], 
    "is_filegroup": false, 
    "language": "c", 
    "name": "resolve_address_test", 
    "src": [
      "test/core/iomgr/resolve_address_test.c"
    ], 
    "third_party": false, 
    "type": "target"
  }, 
  {
    "deps": [
      "gpr", 
      "gpr_test_util", 
      "grpc", 
      "grpc_test_util"
    ], 
    "headers": [], 
    "is_filegroup": false, 
    "language": "c", 
    "name": "resource_quota_test", 
    "src": [
      "test/core/iomgr/resource_quota_test.c"
    ], 
    "third_party": false, 
    "type": "target"
  }, 
  {
    "deps": [
      "gpr", 
      "gpr_test_util", 
      "grpc", 
      "grpc_test_util"
    ], 
    "headers": [], 
    "is_filegroup": false, 
    "language": "c", 
    "name": "secure_channel_create_test", 
    "src": [
      "test/core/surface/secure_channel_create_test.c"
    ], 
    "third_party": false, 
    "type": "target"
  }, 
  {
    "deps": [
      "gpr", 
      "gpr_test_util", 
      "grpc", 
      "grpc_test_util"
    ], 
    "headers": [], 
    "is_filegroup": false, 
    "language": "c", 
    "name": "secure_endpoint_test", 
    "src": [
      "test/core/security/secure_endpoint_test.c"
    ], 
    "third_party": false, 
    "type": "target"
  }, 
  {
    "deps": [
      "gpr", 
      "gpr_test_util", 
      "grpc", 
      "grpc_test_util"
    ], 
    "headers": [], 
    "is_filegroup": false, 
    "language": "c", 
    "name": "sequential_connectivity_test", 
    "src": [
      "test/core/surface/sequential_connectivity_test.c"
    ], 
    "third_party": false, 
    "type": "target"
  }, 
  {
    "deps": [
      "gpr", 
      "gpr_test_util", 
      "grpc", 
      "grpc_test_util"
    ], 
    "headers": [], 
    "is_filegroup": false, 
    "language": "c", 
    "name": "server_chttp2_test", 
    "src": [
      "test/core/surface/server_chttp2_test.c"
    ], 
    "third_party": false, 
    "type": "target"
  }, 
  {
    "deps": [
      "gpr", 
      "gpr_test_util", 
      "grpc", 
      "grpc_test_util"
    ], 
    "headers": [], 
    "is_filegroup": false, 
    "language": "c", 
    "name": "server_fuzzer", 
    "src": [
      "test/core/end2end/fuzzers/server_fuzzer.c"
    ], 
    "third_party": false, 
    "type": "target"
  }, 
  {
    "deps": [
      "gpr", 
      "gpr_test_util", 
      "grpc", 
      "grpc_test_util"
    ], 
    "headers": [], 
    "is_filegroup": false, 
    "language": "c", 
    "name": "server_test", 
    "src": [
      "test/core/surface/server_test.c"
    ], 
    "third_party": false, 
    "type": "target"
  }, 
  {
    "deps": [
      "gpr", 
      "gpr_test_util", 
      "grpc", 
      "grpc_test_util", 
      "test_tcp_server"
    ], 
    "headers": [], 
    "is_filegroup": false, 
    "language": "c", 
    "name": "set_initial_connect_string_test", 
    "src": [
      "test/core/client_channel/set_initial_connect_string_test.c"
    ], 
    "third_party": false, 
    "type": "target"
  }, 
  {
    "deps": [
      "gpr", 
      "gpr_test_util", 
      "grpc", 
      "grpc_test_util"
    ], 
    "headers": [], 
    "is_filegroup": false, 
    "language": "c", 
    "name": "slice_buffer_test", 
    "src": [
      "test/core/slice/slice_buffer_test.c"
    ], 
    "third_party": false, 
    "type": "target"
  }, 
  {
    "deps": [
      "gpr", 
      "gpr_test_util", 
      "grpc", 
      "grpc_test_util"
    ], 
    "headers": [], 
    "is_filegroup": false, 
    "language": "c", 
    "name": "slice_string_helpers_test", 
    "src": [
      "test/core/slice/slice_string_helpers_test.c"
    ], 
    "third_party": false, 
    "type": "target"
  }, 
  {
    "deps": [
      "gpr", 
      "gpr_test_util", 
      "grpc", 
      "grpc_test_util"
    ], 
    "headers": [], 
    "is_filegroup": false, 
    "language": "c", 
    "name": "slice_test", 
    "src": [
      "test/core/slice/slice_test.c"
    ], 
    "third_party": false, 
    "type": "target"
  }, 
  {
    "deps": [
      "gpr", 
      "gpr_test_util", 
      "grpc", 
      "grpc_test_util"
    ], 
    "headers": [], 
    "is_filegroup": false, 
    "language": "c", 
    "name": "sockaddr_resolver_test", 
    "src": [
      "test/core/client_channel/resolvers/sockaddr_resolver_test.c"
    ], 
    "third_party": false, 
    "type": "target"
  }, 
  {
    "deps": [
      "gpr", 
      "gpr_test_util", 
      "grpc", 
      "grpc_test_util"
    ], 
    "headers": [], 
    "is_filegroup": false, 
    "language": "c", 
    "name": "sockaddr_utils_test", 
    "src": [
      "test/core/iomgr/sockaddr_utils_test.c"
    ], 
    "third_party": false, 
    "type": "target"
  }, 
  {
    "deps": [
      "gpr", 
      "gpr_test_util", 
      "grpc", 
      "grpc_test_util"
    ], 
    "headers": [], 
    "is_filegroup": false, 
    "language": "c", 
    "name": "socket_utils_test", 
    "src": [
      "test/core/iomgr/socket_utils_test.c"
    ], 
    "third_party": false, 
    "type": "target"
  }, 
  {
    "deps": [
      "gpr", 
      "gpr_test_util", 
      "grpc", 
      "grpc_test_util"
    ], 
    "headers": [], 
    "is_filegroup": false, 
    "language": "c", 
    "name": "ssl_server_fuzzer", 
    "src": [
      "test/core/security/ssl_server_fuzzer.c"
    ], 
    "third_party": false, 
    "type": "target"
  }, 
  {
    "deps": [
      "gpr", 
      "gpr_test_util", 
      "grpc", 
      "grpc_test_util"
    ], 
    "headers": [], 
    "is_filegroup": false, 
    "language": "c", 
    "name": "tcp_client_posix_test", 
    "src": [
      "test/core/iomgr/tcp_client_posix_test.c"
    ], 
    "third_party": false, 
    "type": "target"
  }, 
  {
    "deps": [
      "gpr", 
      "gpr_test_util", 
      "grpc", 
      "grpc_test_util"
    ], 
    "headers": [], 
    "is_filegroup": false, 
    "language": "c", 
    "name": "tcp_posix_test", 
    "src": [
      "test/core/iomgr/tcp_posix_test.c"
    ], 
    "third_party": false, 
    "type": "target"
  }, 
  {
    "deps": [
      "gpr", 
      "gpr_test_util", 
      "grpc", 
      "grpc_test_util"
    ], 
    "headers": [], 
    "is_filegroup": false, 
    "language": "c", 
    "name": "tcp_server_posix_test", 
    "src": [
      "test/core/iomgr/tcp_server_posix_test.c"
    ], 
    "third_party": false, 
    "type": "target"
  }, 
  {
    "deps": [
      "gpr", 
      "gpr_test_util", 
      "grpc", 
      "grpc_test_util"
    ], 
    "headers": [], 
    "is_filegroup": false, 
    "language": "c", 
    "name": "time_averaged_stats_test", 
    "src": [
      "test/core/iomgr/time_averaged_stats_test.c"
    ], 
    "third_party": false, 
    "type": "target"
  }, 
  {
    "deps": [
      "gpr", 
      "gpr_test_util", 
      "grpc", 
      "grpc_test_util"
    ], 
    "headers": [], 
    "is_filegroup": false, 
    "language": "c", 
    "name": "timeout_encoding_test", 
    "src": [
      "test/core/transport/timeout_encoding_test.c"
    ], 
    "third_party": false, 
    "type": "target"
  }, 
  {
    "deps": [
      "gpr", 
      "gpr_test_util", 
      "grpc", 
      "grpc_test_util"
    ], 
    "headers": [], 
    "is_filegroup": false, 
    "language": "c", 
    "name": "timer_heap_test", 
    "src": [
      "test/core/iomgr/timer_heap_test.c"
    ], 
    "third_party": false, 
    "type": "target"
  }, 
  {
    "deps": [
      "gpr", 
      "gpr_test_util", 
      "grpc", 
      "grpc_test_util"
    ], 
    "headers": [], 
    "is_filegroup": false, 
    "language": "c", 
    "name": "timer_list_test", 
    "src": [
      "test/core/iomgr/timer_list_test.c"
    ], 
    "third_party": false, 
    "type": "target"
  }, 
  {
    "deps": [
      "gpr", 
      "gpr_test_util", 
      "grpc", 
      "grpc_test_util"
    ], 
    "headers": [], 
    "is_filegroup": false, 
    "language": "c", 
    "name": "transport_connectivity_state_test", 
    "src": [
      "test/core/transport/connectivity_state_test.c"
    ], 
    "third_party": false, 
    "type": "target"
  }, 
  {
    "deps": [
      "gpr", 
      "gpr_test_util", 
      "grpc", 
      "grpc_test_util"
    ], 
    "headers": [], 
    "is_filegroup": false, 
    "language": "c", 
    "name": "transport_metadata_test", 
    "src": [
      "test/core/transport/metadata_test.c"
    ], 
    "third_party": false, 
    "type": "target"
  }, 
  {
    "deps": [
      "gpr", 
      "gpr_test_util", 
      "grpc", 
      "grpc_test_util"
    ], 
    "headers": [], 
    "is_filegroup": false, 
    "language": "c", 
    "name": "transport_pid_controller_test", 
    "src": [
      "test/core/transport/pid_controller_test.c"
    ], 
    "third_party": false, 
    "type": "target"
  }, 
  {
    "deps": [
      "gpr", 
      "gpr_test_util", 
      "grpc", 
      "grpc_test_util"
    ], 
    "headers": [], 
    "is_filegroup": false, 
    "language": "c", 
    "name": "transport_security_test", 
    "src": [
      "test/core/tsi/transport_security_test.c"
    ], 
    "third_party": false, 
    "type": "target"
  }, 
  {
    "deps": [
      "gpr", 
      "gpr_test_util", 
      "grpc", 
      "grpc_test_util"
    ], 
    "headers": [], 
    "is_filegroup": false, 
    "language": "c", 
    "name": "udp_server_test", 
    "src": [
      "test/core/iomgr/udp_server_test.c"
    ], 
    "third_party": false, 
    "type": "target"
  }, 
  {
    "deps": [
      "gpr", 
      "gpr_test_util", 
      "grpc", 
      "grpc_test_util"
    ], 
    "headers": [], 
    "is_filegroup": false, 
    "language": "c", 
    "name": "uri_fuzzer_test", 
    "src": [
      "test/core/client_channel/uri_fuzzer_test.c"
    ], 
    "third_party": false, 
    "type": "target"
  }, 
  {
    "deps": [
      "gpr", 
      "gpr_test_util", 
      "grpc", 
      "grpc_test_util"
    ], 
    "headers": [], 
    "is_filegroup": false, 
    "language": "c", 
    "name": "uri_parser_test", 
    "src": [
      "test/core/client_channel/uri_parser_test.c"
    ], 
    "third_party": false, 
    "type": "target"
  }, 
  {
    "deps": [
      "gpr", 
      "gpr_test_util", 
      "grpc", 
      "grpc_test_util"
    ], 
    "headers": [], 
    "is_filegroup": false, 
    "language": "c", 
    "name": "wakeup_fd_cv_test", 
    "src": [
      "test/core/iomgr/wakeup_fd_cv_test.c"
    ], 
    "third_party": false, 
    "type": "target"
  }, 
  {
    "deps": [
      "gpr", 
      "gpr_test_util", 
      "grpc", 
      "grpc++", 
      "grpc++_test_util", 
      "grpc_test_util"
    ], 
    "headers": [], 
    "is_filegroup": false, 
    "language": "c++", 
    "name": "alarm_cpp_test", 
    "src": [
      "test/cpp/common/alarm_cpp_test.cc"
    ], 
    "third_party": false, 
    "type": "target"
  }, 
  {
    "deps": [
      "gpr", 
      "gpr_test_util", 
      "grpc", 
      "grpc++", 
      "grpc++_test_util", 
      "grpc_test_util"
    ], 
    "headers": [], 
    "is_filegroup": false, 
    "language": "c++", 
    "name": "async_end2end_test", 
    "src": [
      "test/cpp/end2end/async_end2end_test.cc"
    ], 
    "third_party": false, 
    "type": "target"
  }, 
  {
    "deps": [
      "gpr", 
      "gpr_test_util", 
      "grpc", 
      "grpc++", 
      "grpc++_test_util", 
      "grpc_test_util"
    ], 
    "headers": [], 
    "is_filegroup": false, 
    "language": "c++", 
    "name": "auth_property_iterator_test", 
    "src": [
      "test/cpp/common/auth_property_iterator_test.cc"
    ], 
    "third_party": false, 
    "type": "target"
  }, 
  {
    "deps": [
      "benchmark", 
      "gpr", 
      "gpr_test_util", 
      "grpc", 
      "grpc++", 
      "grpc++_test_util", 
      "grpc_test_util"
    ], 
    "headers": [], 
    "is_filegroup": false, 
    "language": "c++", 
    "name": "bm_fullstack", 
    "src": [
      "test/cpp/microbenchmarks/bm_fullstack.cc"
    ], 
    "third_party": false, 
    "type": "target"
  }, 
  {
    "deps": [
      "gpr", 
      "grpc", 
      "grpc++"
    ], 
    "headers": [], 
    "is_filegroup": false, 
    "language": "c++", 
    "name": "channel_arguments_test", 
    "src": [
      "test/cpp/common/channel_arguments_test.cc"
    ], 
    "third_party": false, 
    "type": "target"
  }, 
  {
    "deps": [
      "gpr", 
      "grpc", 
      "grpc++"
    ], 
    "headers": [], 
    "is_filegroup": false, 
    "language": "c++", 
    "name": "channel_filter_test", 
    "src": [
      "test/cpp/common/channel_filter_test.cc"
    ], 
    "third_party": false, 
    "type": "target"
  }, 
  {
    "deps": [
      "gpr", 
      "gpr_test_util", 
      "grpc", 
      "grpc++", 
      "grpc++_test_util", 
      "grpc_cli_libs", 
      "grpc_test_util"
    ], 
    "headers": [], 
    "is_filegroup": false, 
    "language": "c++", 
    "name": "cli_call_test", 
    "src": [
      "test/cpp/util/cli_call_test.cc"
    ], 
    "third_party": false, 
    "type": "target"
  }, 
  {
    "deps": [
      "gpr", 
      "gpr_test_util", 
      "grpc", 
      "grpc++", 
      "grpc++_test_util", 
      "grpc_test_util"
    ], 
    "headers": [], 
    "is_filegroup": false, 
    "language": "c++", 
    "name": "client_crash_test", 
    "src": [
      "test/cpp/end2end/client_crash_test.cc"
    ], 
    "third_party": false, 
    "type": "target"
  }, 
  {
    "deps": [
      "gpr", 
      "gpr_test_util", 
      "grpc", 
      "grpc++", 
      "grpc++_test_util", 
      "grpc_test_util"
    ], 
    "headers": [], 
    "is_filegroup": false, 
    "language": "c++", 
    "name": "client_crash_test_server", 
    "src": [
      "test/cpp/end2end/client_crash_test_server.cc"
    ], 
    "third_party": false, 
    "type": "target"
  }, 
  {
    "deps": [
      "gpr", 
      "grpc", 
      "grpc++", 
      "grpc++_codegen_base"
    ], 
    "headers": [
      "src/proto/grpc/testing/control.grpc.pb.h", 
      "src/proto/grpc/testing/control.pb.h", 
      "src/proto/grpc/testing/messages.grpc.pb.h", 
      "src/proto/grpc/testing/messages.pb.h", 
      "src/proto/grpc/testing/payloads.grpc.pb.h", 
      "src/proto/grpc/testing/payloads.pb.h", 
      "src/proto/grpc/testing/services.grpc.pb.h", 
      "src/proto/grpc/testing/services.pb.h", 
      "src/proto/grpc/testing/stats.grpc.pb.h", 
      "src/proto/grpc/testing/stats.pb.h"
    ], 
    "is_filegroup": false, 
    "language": "c++", 
    "name": "codegen_test_full", 
    "src": [
      "test/cpp/codegen/codegen_test_full.cc"
    ], 
    "third_party": false, 
    "type": "target"
  }, 
  {
    "deps": [
      "grpc++_codegen_base", 
      "grpc++_codegen_base_src"
    ], 
    "headers": [
      "src/proto/grpc/testing/control.grpc.pb.h", 
      "src/proto/grpc/testing/control.pb.h", 
      "src/proto/grpc/testing/messages.grpc.pb.h", 
      "src/proto/grpc/testing/messages.pb.h", 
      "src/proto/grpc/testing/payloads.grpc.pb.h", 
      "src/proto/grpc/testing/payloads.pb.h", 
      "src/proto/grpc/testing/services.grpc.pb.h", 
      "src/proto/grpc/testing/services.pb.h", 
      "src/proto/grpc/testing/stats.grpc.pb.h", 
      "src/proto/grpc/testing/stats.pb.h"
    ], 
    "is_filegroup": false, 
    "language": "c++", 
    "name": "codegen_test_minimal", 
    "src": [
      "test/cpp/codegen/codegen_test_minimal.cc"
    ], 
    "third_party": false, 
    "type": "target"
  }, 
  {
    "deps": [
      "gpr", 
      "grpc", 
      "grpc++"
    ], 
    "headers": [], 
    "is_filegroup": false, 
    "language": "c++", 
    "name": "credentials_test", 
    "src": [
      "test/cpp/client/credentials_test.cc"
    ], 
    "third_party": false, 
    "type": "target"
  }, 
  {
    "deps": [
      "gpr", 
      "gpr_test_util", 
      "grpc", 
      "grpc++", 
      "grpc_test_util"
    ], 
    "headers": [], 
    "is_filegroup": false, 
    "language": "c++", 
    "name": "cxx_byte_buffer_test", 
    "src": [
      "test/cpp/util/byte_buffer_test.cc"
    ], 
    "third_party": false, 
    "type": "target"
  }, 
  {
    "deps": [
      "gpr", 
      "gpr_test_util", 
      "grpc", 
      "grpc++", 
      "grpc_test_util"
    ], 
    "headers": [], 
    "is_filegroup": false, 
    "language": "c++", 
    "name": "cxx_slice_test", 
    "src": [
      "test/cpp/util/slice_test.cc"
    ], 
    "third_party": false, 
    "type": "target"
  }, 
  {
    "deps": [
      "grpc++"
    ], 
    "headers": [], 
    "is_filegroup": false, 
    "language": "c++", 
    "name": "cxx_string_ref_test", 
    "src": [
      "test/cpp/util/string_ref_test.cc"
    ], 
    "third_party": false, 
    "type": "target"
  }, 
  {
    "deps": [
      "gpr", 
      "gpr_test_util", 
      "grpc", 
      "grpc++", 
      "grpc_test_util"
    ], 
    "headers": [], 
    "is_filegroup": false, 
    "language": "c++", 
    "name": "cxx_time_test", 
    "src": [
      "test/cpp/util/time_test.cc"
    ], 
    "third_party": false, 
    "type": "target"
  }, 
  {
    "deps": [
      "gpr", 
      "gpr_test_util", 
      "grpc", 
      "grpc++", 
      "grpc++_test_util", 
      "grpc_test_util"
    ], 
    "headers": [], 
    "is_filegroup": false, 
    "language": "c++", 
    "name": "end2end_test", 
    "src": [
      "test/cpp/end2end/end2end_test.cc"
    ], 
    "third_party": false, 
    "type": "target"
  }, 
  {
    "deps": [
      "gpr", 
      "gpr_test_util", 
      "grpc", 
      "grpc++", 
      "grpc++_test_util", 
      "grpc_test_util"
    ], 
    "headers": [], 
    "is_filegroup": false, 
    "language": "c++", 
    "name": "filter_end2end_test", 
    "src": [
      "test/cpp/end2end/filter_end2end_test.cc"
    ], 
    "third_party": false, 
    "type": "target"
  }, 
  {
    "deps": [
      "gpr", 
      "gpr_test_util", 
      "grpc", 
      "grpc++", 
      "grpc++_test_util", 
      "grpc_test_util"
    ], 
    "headers": [], 
    "is_filegroup": false, 
    "language": "c++", 
    "name": "generic_end2end_test", 
    "src": [
      "test/cpp/end2end/generic_end2end_test.cc"
    ], 
    "third_party": false, 
    "type": "target"
  }, 
  {
    "deps": [
      "gpr", 
      "grpc", 
      "grpc++"
    ], 
    "headers": [
      "src/proto/grpc/testing/compiler_test.grpc.pb.h", 
      "src/proto/grpc/testing/compiler_test.pb.h"
    ], 
    "is_filegroup": false, 
    "language": "c++", 
    "name": "golden_file_test", 
    "src": [
      "test/cpp/codegen/golden_file_test.cc"
    ], 
    "third_party": false, 
    "type": "target"
  }, 
  {
    "deps": [
      "gpr", 
      "grpc", 
      "grpc++", 
      "grpc++_proto_reflection_desc_db", 
      "grpc++_test_config", 
      "grpc_cli_libs"
    ], 
    "headers": [], 
    "is_filegroup": false, 
    "language": "c++", 
    "name": "grpc_cli", 
    "src": [
      "test/cpp/util/grpc_cli.cc"
    ], 
    "third_party": false, 
    "type": "target"
  }, 
  {
    "deps": [
      "grpc_plugin_support"
    ], 
    "headers": [], 
    "is_filegroup": false, 
    "language": "c++", 
    "name": "grpc_cpp_plugin", 
    "src": [
      "src/compiler/cpp_plugin.cc"
    ], 
    "third_party": false, 
    "type": "target"
  }, 
  {
    "deps": [
      "grpc_plugin_support"
    ], 
    "headers": [], 
    "is_filegroup": false, 
    "language": "c++", 
    "name": "grpc_csharp_plugin", 
    "src": [
      "src/compiler/csharp_plugin.cc"
    ], 
    "third_party": false, 
    "type": "target"
  }, 
  {
    "deps": [
      "grpc_plugin_support"
    ], 
    "headers": [], 
    "is_filegroup": false, 
    "language": "c++", 
    "name": "grpc_node_plugin", 
    "src": [
      "src/compiler/node_plugin.cc"
    ], 
    "third_party": false, 
    "type": "target"
  }, 
  {
    "deps": [
      "grpc_plugin_support"
    ], 
    "headers": [], 
    "is_filegroup": false, 
    "language": "c++", 
    "name": "grpc_objective_c_plugin", 
    "src": [
      "src/compiler/objective_c_plugin.cc"
    ], 
    "third_party": false, 
    "type": "target"
  }, 
  {
    "deps": [
      "grpc_plugin_support"
    ], 
    "headers": [], 
    "is_filegroup": false, 
    "language": "c++", 
    "name": "grpc_php_plugin", 
    "src": [
      "src/compiler/php_plugin.cc"
    ], 
    "third_party": false, 
    "type": "target"
  }, 
  {
    "deps": [
      "grpc_plugin_support"
    ], 
    "headers": [], 
    "is_filegroup": false, 
    "language": "c++", 
    "name": "grpc_python_plugin", 
    "src": [
      "src/compiler/python_plugin.cc"
    ], 
    "third_party": false, 
    "type": "target"
  }, 
  {
    "deps": [
      "grpc_plugin_support"
    ], 
    "headers": [], 
    "is_filegroup": false, 
    "language": "c++", 
    "name": "grpc_ruby_plugin", 
    "src": [
      "src/compiler/ruby_plugin.cc"
    ], 
    "third_party": false, 
    "type": "target"
  }, 
  {
    "deps": [
      "gpr", 
      "gpr_test_util", 
      "grpc", 
      "grpc++", 
      "grpc++_codegen_proto", 
      "grpc++_proto_reflection_desc_db", 
      "grpc++_reflection", 
      "grpc++_test_util", 
      "grpc_cli_libs", 
      "grpc_test_util"
    ], 
    "headers": [
      "src/proto/grpc/testing/echo.grpc.pb.h", 
      "src/proto/grpc/testing/echo.pb.h", 
      "src/proto/grpc/testing/echo_messages.grpc.pb.h", 
      "src/proto/grpc/testing/echo_messages.pb.h"
    ], 
    "is_filegroup": false, 
    "language": "c++", 
    "name": "grpc_tool_test", 
    "src": [
      "test/cpp/util/grpc_tool_test.cc"
    ], 
    "third_party": false, 
    "type": "target"
  }, 
  {
    "deps": [
      "grpc", 
      "grpc++", 
      "grpc++_test_util", 
      "grpc_test_util"
    ], 
    "headers": [
      "src/proto/grpc/lb/v1/load_balancer.grpc.pb.h", 
      "src/proto/grpc/lb/v1/load_balancer.pb.h"
    ], 
    "is_filegroup": false, 
    "language": "c++", 
    "name": "grpclb_api_test", 
    "src": [
      "test/cpp/grpclb/grpclb_api_test.cc"
    ], 
    "third_party": false, 
    "type": "target"
  }, 
  {
    "deps": [
      "gpr", 
      "gpr_test_util", 
      "grpc", 
      "grpc++", 
      "grpc++_test_util", 
      "grpc_test_util"
    ], 
    "headers": [
      "src/proto/grpc/lb/v1/load_balancer.grpc.pb.h", 
      "src/proto/grpc/lb/v1/load_balancer.pb.h"
    ], 
    "is_filegroup": false, 
    "language": "c++", 
    "name": "grpclb_test", 
    "src": [
      "test/cpp/grpclb/grpclb_test.cc"
    ], 
    "third_party": false, 
    "type": "target"
  }, 
  {
    "deps": [
      "gpr", 
      "gpr_test_util", 
      "grpc", 
      "grpc++", 
      "grpc++_test_util", 
      "grpc_test_util"
    ], 
    "headers": [], 
    "is_filegroup": false, 
    "language": "c++", 
    "name": "hybrid_end2end_test", 
    "src": [
      "test/cpp/end2end/hybrid_end2end_test.cc"
    ], 
    "third_party": false, 
    "type": "target"
  }, 
  {
    "deps": [
      "gpr", 
      "gpr_test_util", 
      "grpc", 
      "grpc++", 
      "grpc++_test_config", 
      "grpc++_test_util", 
      "grpc_test_util", 
      "interop_client_helper", 
      "interop_client_main"
    ], 
    "headers": [], 
    "is_filegroup": false, 
    "language": "c++", 
    "name": "interop_client", 
    "src": [], 
    "third_party": false, 
    "type": "target"
  }, 
  {
    "deps": [
      "gpr", 
      "gpr_test_util", 
      "grpc", 
      "grpc++", 
      "grpc++_test_config", 
      "grpc++_test_util", 
      "grpc_test_util", 
      "interop_server_helper", 
      "interop_server_lib", 
      "interop_server_main"
    ], 
    "headers": [], 
    "is_filegroup": false, 
    "language": "c++", 
    "name": "interop_server", 
    "src": [], 
    "third_party": false, 
    "type": "target"
  }, 
  {
    "deps": [
      "gpr", 
      "gpr_test_util", 
      "grpc", 
      "grpc++_test_config", 
      "grpc_test_util"
    ], 
    "headers": [], 
    "is_filegroup": false, 
    "language": "c++", 
    "name": "interop_test", 
    "src": [
      "test/cpp/interop/interop_test.cc"
    ], 
    "third_party": false, 
    "type": "target"
  }, 
  {
    "deps": [
      "gpr", 
      "gpr_test_util", 
      "grpc", 
      "grpc++", 
      "grpc++_test_config", 
      "grpc++_test_util", 
      "grpc_test_util"
    ], 
    "headers": [], 
    "is_filegroup": false, 
    "language": "c++", 
    "name": "json_run_localhost", 
    "src": [
      "test/cpp/qps/json_run_localhost.cc"
    ], 
    "third_party": false, 
    "type": "target"
  }, 
  {
    "deps": [
      "gpr", 
      "grpc", 
      "grpc++", 
      "grpc++_test_config"
    ], 
    "headers": [
      "src/proto/grpc/testing/metrics.grpc.pb.h", 
      "src/proto/grpc/testing/metrics.pb.h", 
      "test/cpp/util/metrics_server.h"
    ], 
    "is_filegroup": false, 
    "language": "c++", 
    "name": "metrics_client", 
    "src": [
      "test/cpp/interop/metrics_client.cc", 
      "test/cpp/util/metrics_server.h"
    ], 
    "third_party": false, 
    "type": "target"
  }, 
  {
    "deps": [
      "gpr", 
      "gpr_test_util", 
      "grpc", 
      "grpc++", 
      "grpc++_test_util", 
      "grpc_test_util"
    ], 
    "headers": [], 
    "is_filegroup": false, 
    "language": "c++", 
    "name": "mock_test", 
    "src": [
      "test/cpp/end2end/mock_test.cc"
    ], 
    "third_party": false, 
    "type": "target"
  }, 
  {
    "deps": [
      "benchmark"
    ], 
    "headers": [], 
    "is_filegroup": false, 
    "language": "c++", 
    "name": "noop-benchmark", 
    "src": [
      "test/cpp/microbenchmarks/noop-benchmark.cc"
    ], 
    "third_party": false, 
    "type": "target"
  }, 
  {
    "deps": [
      "gpr", 
      "gpr_test_util", 
      "grpc", 
      "grpc++", 
      "grpc++_proto_reflection_desc_db", 
      "grpc++_reflection", 
      "grpc++_test_util", 
      "grpc_test_util"
    ], 
    "headers": [], 
    "is_filegroup": false, 
    "language": "c++", 
    "name": "proto_server_reflection_test", 
    "src": [
      "test/cpp/end2end/proto_server_reflection_test.cc"
    ], 
    "third_party": false, 
    "type": "target"
  }, 
  {
    "deps": [
      "gpr", 
      "gpr_test_util", 
      "grpc", 
      "grpc++", 
      "grpc++_test_util", 
      "grpc_test_util", 
      "qps"
    ], 
    "headers": [], 
    "is_filegroup": false, 
    "language": "c++", 
    "name": "qps_interarrival_test", 
    "src": [
      "test/cpp/qps/qps_interarrival_test.cc"
    ], 
    "third_party": false, 
    "type": "target"
  }, 
  {
    "deps": [
      "gpr", 
      "gpr_test_util", 
      "grpc", 
      "grpc++", 
      "grpc++_test_config", 
      "grpc++_test_util", 
      "grpc_test_util", 
      "qps"
    ], 
    "headers": [], 
    "is_filegroup": false, 
    "language": "c++", 
    "name": "qps_json_driver", 
    "src": [
      "test/cpp/qps/qps_json_driver.cc"
    ], 
    "third_party": false, 
    "type": "target"
  }, 
  {
    "deps": [
      "gpr", 
      "gpr_test_util", 
      "grpc", 
      "grpc++", 
      "grpc++_test_config", 
      "grpc++_test_util", 
      "grpc_test_util", 
      "qps"
    ], 
    "headers": [], 
    "is_filegroup": false, 
    "language": "c++", 
    "name": "qps_openloop_test", 
    "src": [
      "test/cpp/qps/qps_openloop_test.cc"
    ], 
    "third_party": false, 
    "type": "target"
  }, 
  {
    "deps": [
      "gpr", 
      "gpr_test_util", 
      "grpc", 
      "grpc++", 
      "grpc++_test_config", 
      "grpc++_test_util", 
      "grpc_test_util", 
      "qps"
    ], 
    "headers": [
      "test/cpp/qps/client.h", 
      "test/cpp/qps/server.h"
    ], 
    "is_filegroup": false, 
    "language": "c++", 
    "name": "qps_worker", 
    "src": [
      "test/cpp/qps/client.h", 
      "test/cpp/qps/server.h", 
      "test/cpp/qps/worker.cc"
    ], 
    "third_party": false, 
    "type": "target"
  }, 
  {
    "deps": [
      "gpr", 
      "gpr_test_util", 
      "grpc", 
      "grpc++", 
      "grpc++_test_config", 
      "grpc++_test_util", 
      "grpc_test_util"
    ], 
    "headers": [
      "src/proto/grpc/testing/empty.grpc.pb.h", 
      "src/proto/grpc/testing/empty.pb.h", 
      "src/proto/grpc/testing/messages.grpc.pb.h", 
      "src/proto/grpc/testing/messages.pb.h", 
      "src/proto/grpc/testing/test.grpc.pb.h", 
      "src/proto/grpc/testing/test.pb.h"
    ], 
    "is_filegroup": false, 
    "language": "c++", 
    "name": "reconnect_interop_client", 
    "src": [
      "test/cpp/interop/reconnect_interop_client.cc"
    ], 
    "third_party": false, 
    "type": "target"
  }, 
  {
    "deps": [
      "gpr", 
      "gpr_test_util", 
      "grpc", 
      "grpc++", 
      "grpc++_test_config", 
      "grpc++_test_util", 
      "grpc_test_util", 
      "reconnect_server", 
      "test_tcp_server"
    ], 
    "headers": [
      "src/proto/grpc/testing/empty.grpc.pb.h", 
      "src/proto/grpc/testing/empty.pb.h", 
      "src/proto/grpc/testing/messages.grpc.pb.h", 
      "src/proto/grpc/testing/messages.pb.h", 
      "src/proto/grpc/testing/test.grpc.pb.h", 
      "src/proto/grpc/testing/test.pb.h"
    ], 
    "is_filegroup": false, 
    "language": "c++", 
    "name": "reconnect_interop_server", 
    "src": [
      "test/cpp/interop/reconnect_interop_server.cc"
    ], 
    "third_party": false, 
    "type": "target"
  }, 
  {
    "deps": [
      "gpr", 
      "gpr_test_util", 
      "grpc", 
      "grpc++", 
      "grpc++_test_util", 
      "grpc_test_util"
    ], 
    "headers": [], 
    "is_filegroup": false, 
    "language": "c++", 
    "name": "round_robin_end2end_test", 
    "src": [
      "test/cpp/end2end/round_robin_end2end_test.cc"
    ], 
    "third_party": false, 
    "type": "target"
  }, 
  {
    "deps": [
      "gpr", 
      "gpr_test_util", 
      "grpc", 
      "grpc++", 
      "grpc++_test_util", 
      "grpc_test_util"
    ], 
    "headers": [], 
    "is_filegroup": false, 
    "language": "c++", 
    "name": "secure_auth_context_test", 
    "src": [
      "test/cpp/common/secure_auth_context_test.cc"
    ], 
    "third_party": false, 
    "type": "target"
  }, 
  {
    "deps": [
      "gpr", 
      "gpr_test_util", 
      "grpc", 
      "grpc++", 
      "grpc++_test_util", 
      "grpc_test_util", 
      "qps"
    ], 
    "headers": [], 
    "is_filegroup": false, 
    "language": "c++", 
    "name": "secure_sync_unary_ping_pong_test", 
    "src": [
      "test/cpp/qps/secure_sync_unary_ping_pong_test.cc"
    ], 
    "third_party": false, 
    "type": "target"
  }, 
  {
    "deps": [
      "gpr", 
      "gpr_test_util", 
      "grpc", 
      "grpc++", 
      "grpc++_test_util", 
      "grpc_test_util"
    ], 
    "headers": [], 
    "is_filegroup": false, 
    "language": "c++", 
    "name": "server_builder_plugin_test", 
    "src": [
      "test/cpp/end2end/server_builder_plugin_test.cc"
    ], 
    "third_party": false, 
    "type": "target"
  }, 
  {
    "deps": [
      "gpr", 
      "gpr_test_util", 
      "grpc", 
      "grpc++", 
      "grpc++_test", 
      "grpc_test_util"
    ], 
    "headers": [], 
    "is_filegroup": false, 
    "language": "c++", 
    "name": "server_context_test_spouse_test", 
    "src": [
      "test/cpp/test/server_context_test_spouse_test.cc"
    ], 
    "third_party": false, 
    "type": "target"
  }, 
  {
    "deps": [
      "gpr", 
      "gpr_test_util", 
      "grpc", 
      "grpc++", 
      "grpc++_test_util", 
      "grpc_test_util"
    ], 
    "headers": [], 
    "is_filegroup": false, 
    "language": "c++", 
    "name": "server_crash_test", 
    "src": [
      "test/cpp/end2end/server_crash_test.cc"
    ], 
    "third_party": false, 
    "type": "target"
  }, 
  {
    "deps": [
      "gpr", 
      "gpr_test_util", 
      "grpc", 
      "grpc++", 
      "grpc++_test_util", 
      "grpc_test_util"
    ], 
    "headers": [], 
    "is_filegroup": false, 
    "language": "c++", 
    "name": "server_crash_test_client", 
    "src": [
      "test/cpp/end2end/server_crash_test_client.cc"
    ], 
    "third_party": false, 
    "type": "target"
  }, 
  {
    "deps": [
      "gpr", 
      "gpr_test_util", 
      "grpc", 
      "grpc++", 
      "grpc++_test_util", 
      "grpc_test_util"
    ], 
    "headers": [], 
    "is_filegroup": false, 
    "language": "c++", 
    "name": "shutdown_test", 
    "src": [
      "test/cpp/end2end/shutdown_test.cc"
    ], 
    "third_party": false, 
    "type": "target"
  }, 
  {
    "deps": [
      "gpr", 
      "gpr_test_util", 
      "grpc", 
      "grpc++", 
      "grpc_test_util"
    ], 
    "headers": [], 
    "is_filegroup": false, 
    "language": "c++", 
    "name": "status_test", 
    "src": [
      "test/cpp/util/status_test.cc"
    ], 
    "third_party": false, 
    "type": "target"
  }, 
  {
    "deps": [
      "gpr", 
      "gpr_test_util", 
      "grpc", 
      "grpc++", 
      "grpc++_test_util", 
      "grpc_test_util"
    ], 
    "headers": [], 
    "is_filegroup": false, 
    "language": "c++", 
    "name": "streaming_throughput_test", 
    "src": [
      "test/cpp/end2end/streaming_throughput_test.cc"
    ], 
    "third_party": false, 
    "type": "target"
  }, 
  {
    "deps": [
      "gpr", 
      "gpr_test_util", 
      "grpc", 
      "grpc++", 
      "grpc++_test_config", 
      "grpc++_test_util", 
      "grpc_test_util"
    ], 
    "headers": [
      "src/proto/grpc/testing/empty.grpc.pb.h", 
      "src/proto/grpc/testing/empty.pb.h", 
      "src/proto/grpc/testing/messages.grpc.pb.h", 
      "src/proto/grpc/testing/messages.pb.h", 
      "src/proto/grpc/testing/metrics.grpc.pb.h", 
      "src/proto/grpc/testing/metrics.pb.h", 
      "src/proto/grpc/testing/test.grpc.pb.h", 
      "src/proto/grpc/testing/test.pb.h", 
      "test/cpp/interop/client_helper.h", 
      "test/cpp/interop/interop_client.h", 
      "test/cpp/interop/stress_interop_client.h", 
      "test/cpp/util/metrics_server.h"
    ], 
    "is_filegroup": false, 
    "language": "c++", 
    "name": "stress_test", 
    "src": [
      "test/cpp/interop/client_helper.cc", 
      "test/cpp/interop/client_helper.h", 
      "test/cpp/interop/interop_client.cc", 
      "test/cpp/interop/interop_client.h", 
      "test/cpp/interop/stress_interop_client.cc", 
      "test/cpp/interop/stress_interop_client.h", 
      "test/cpp/interop/stress_test.cc", 
      "test/cpp/util/metrics_server.cc", 
      "test/cpp/util/metrics_server.h"
    ], 
    "third_party": false, 
    "type": "target"
  }, 
  {
    "deps": [
      "gpr", 
      "grpc", 
      "grpc++", 
      "grpc++_test_config"
    ], 
    "headers": [], 
    "is_filegroup": false, 
    "language": "c++", 
    "name": "thread_manager_test", 
    "src": [
      "test/cpp/thread_manager/thread_manager_test.cc"
    ], 
    "third_party": false, 
    "type": "target"
  }, 
  {
    "deps": [
      "gpr", 
      "gpr_test_util", 
      "grpc", 
      "grpc++", 
      "grpc++_test_util", 
      "grpc_test_util"
    ], 
    "headers": [], 
    "is_filegroup": false, 
    "language": "c++", 
    "name": "thread_stress_test", 
    "src": [
      "test/cpp/end2end/thread_stress_test.cc"
    ], 
    "third_party": false, 
    "type": "target"
  }, 
  {
    "deps": [
      "gpr", 
      "grpc"
    ], 
    "headers": [], 
    "is_filegroup": false, 
    "language": "c89", 
    "name": "public_headers_must_be_c89", 
    "src": [
      "test/core/surface/public_headers_must_be_c89.c"
    ], 
    "third_party": false, 
    "type": "target"
  }, 
  {
    "deps": [
      "boringssl", 
      "boringssl_aes_test_lib", 
      "boringssl_test_util"
    ], 
    "headers": [], 
    "is_filegroup": false, 
    "language": "c++", 
    "name": "boringssl_aes_test", 
    "src": [], 
    "third_party": true, 
    "type": "target"
  }, 
  {
    "deps": [
      "boringssl", 
      "boringssl_asn1_test_lib", 
      "boringssl_test_util"
    ], 
    "headers": [], 
    "is_filegroup": false, 
    "language": "c++", 
    "name": "boringssl_asn1_test", 
    "src": [], 
    "third_party": true, 
    "type": "target"
  }, 
  {
    "deps": [
      "boringssl", 
      "boringssl_base64_test_lib", 
      "boringssl_test_util"
    ], 
    "headers": [], 
    "is_filegroup": false, 
    "language": "c++", 
    "name": "boringssl_base64_test", 
    "src": [], 
    "third_party": true, 
    "type": "target"
  }, 
  {
    "deps": [
      "boringssl", 
      "boringssl_bio_test_lib", 
      "boringssl_test_util"
    ], 
    "headers": [], 
    "is_filegroup": false, 
    "language": "c++", 
    "name": "boringssl_bio_test", 
    "src": [], 
    "third_party": true, 
    "type": "target"
  }, 
  {
    "deps": [
      "boringssl", 
      "boringssl_bn_test_lib", 
      "boringssl_test_util"
    ], 
    "headers": [], 
    "is_filegroup": false, 
    "language": "c++", 
    "name": "boringssl_bn_test", 
    "src": [], 
    "third_party": true, 
    "type": "target"
  }, 
  {
    "deps": [
      "boringssl", 
      "boringssl_bytestring_test_lib", 
      "boringssl_test_util"
    ], 
    "headers": [], 
    "is_filegroup": false, 
    "language": "c++", 
    "name": "boringssl_bytestring_test", 
    "src": [], 
    "third_party": true, 
    "type": "target"
  }, 
  {
    "deps": [
      "boringssl", 
      "boringssl_aead_test_lib", 
      "boringssl_test_util"
    ], 
    "headers": [], 
    "is_filegroup": false, 
    "language": "c++", 
    "name": "boringssl_aead_test", 
    "src": [], 
    "third_party": true, 
    "type": "target"
  }, 
  {
    "deps": [
      "boringssl", 
      "boringssl_cipher_test_lib", 
      "boringssl_test_util"
    ], 
    "headers": [], 
    "is_filegroup": false, 
    "language": "c++", 
    "name": "boringssl_cipher_test", 
    "src": [], 
    "third_party": true, 
    "type": "target"
  }, 
  {
    "deps": [
      "boringssl", 
      "boringssl_cmac_test_lib", 
      "boringssl_test_util"
    ], 
    "headers": [], 
    "is_filegroup": false, 
    "language": "c++", 
    "name": "boringssl_cmac_test", 
    "src": [], 
    "third_party": true, 
    "type": "target"
  }, 
  {
    "deps": [
      "boringssl", 
      "boringssl_constant_time_test_lib", 
      "boringssl_test_util"
    ], 
    "headers": [], 
    "is_filegroup": false, 
    "language": "c++", 
    "name": "boringssl_constant_time_test", 
    "src": [], 
    "third_party": true, 
    "type": "target"
  }, 
  {
    "deps": [
      "boringssl", 
      "boringssl_ed25519_test_lib", 
      "boringssl_test_util"
    ], 
    "headers": [], 
    "is_filegroup": false, 
    "language": "c++", 
    "name": "boringssl_ed25519_test", 
    "src": [], 
    "third_party": true, 
    "type": "target"
  }, 
  {
    "deps": [
      "boringssl", 
      "boringssl_test_util", 
      "boringssl_x25519_test_lib"
    ], 
    "headers": [], 
    "is_filegroup": false, 
    "language": "c++", 
    "name": "boringssl_x25519_test", 
    "src": [], 
    "third_party": true, 
    "type": "target"
  }, 
  {
    "deps": [
      "boringssl", 
      "boringssl_dh_test_lib", 
      "boringssl_test_util"
    ], 
    "headers": [], 
    "is_filegroup": false, 
    "language": "c++", 
    "name": "boringssl_dh_test", 
    "src": [], 
    "third_party": true, 
    "type": "target"
  }, 
  {
    "deps": [
      "boringssl", 
      "boringssl_digest_test_lib", 
      "boringssl_test_util"
    ], 
    "headers": [], 
    "is_filegroup": false, 
    "language": "c++", 
    "name": "boringssl_digest_test", 
    "src": [], 
    "third_party": true, 
    "type": "target"
  }, 
  {
    "deps": [
      "boringssl", 
      "boringssl_dsa_test_lib", 
      "boringssl_test_util"
    ], 
    "headers": [], 
    "is_filegroup": false, 
    "language": "c++", 
    "name": "boringssl_dsa_test", 
    "src": [], 
    "third_party": true, 
    "type": "target"
  }, 
  {
    "deps": [
      "boringssl", 
      "boringssl_ec_test_lib", 
      "boringssl_test_util"
    ], 
    "headers": [], 
    "is_filegroup": false, 
    "language": "c++", 
    "name": "boringssl_ec_test", 
    "src": [], 
    "third_party": true, 
    "type": "target"
  }, 
  {
    "deps": [
      "boringssl", 
      "boringssl_example_mul_lib", 
      "boringssl_test_util"
    ], 
    "headers": [], 
    "is_filegroup": false, 
    "language": "c++", 
    "name": "boringssl_example_mul", 
    "src": [], 
    "third_party": true, 
    "type": "target"
  }, 
  {
    "deps": [
      "boringssl", 
      "boringssl_ecdsa_test_lib", 
      "boringssl_test_util"
    ], 
    "headers": [], 
    "is_filegroup": false, 
    "language": "c++", 
    "name": "boringssl_ecdsa_test", 
    "src": [], 
    "third_party": true, 
    "type": "target"
  }, 
  {
    "deps": [
      "boringssl", 
      "boringssl_err_test_lib", 
      "boringssl_test_util"
    ], 
    "headers": [], 
    "is_filegroup": false, 
    "language": "c++", 
    "name": "boringssl_err_test", 
    "src": [], 
    "third_party": true, 
    "type": "target"
  }, 
  {
    "deps": [
      "boringssl", 
      "boringssl_evp_extra_test_lib", 
      "boringssl_test_util"
    ], 
    "headers": [], 
    "is_filegroup": false, 
    "language": "c++", 
    "name": "boringssl_evp_extra_test", 
    "src": [], 
    "third_party": true, 
    "type": "target"
  }, 
  {
    "deps": [
      "boringssl", 
      "boringssl_evp_test_lib", 
      "boringssl_test_util"
    ], 
    "headers": [], 
    "is_filegroup": false, 
    "language": "c++", 
    "name": "boringssl_evp_test", 
    "src": [], 
    "third_party": true, 
    "type": "target"
  }, 
  {
    "deps": [
      "boringssl", 
      "boringssl_pbkdf_test_lib", 
      "boringssl_test_util"
    ], 
    "headers": [], 
    "is_filegroup": false, 
    "language": "c++", 
    "name": "boringssl_pbkdf_test", 
    "src": [], 
    "third_party": true, 
    "type": "target"
  }, 
  {
    "deps": [
      "boringssl", 
      "boringssl_hkdf_test_lib", 
      "boringssl_test_util"
    ], 
    "headers": [], 
    "is_filegroup": false, 
    "language": "c++", 
    "name": "boringssl_hkdf_test", 
    "src": [], 
    "third_party": true, 
    "type": "target"
  }, 
  {
    "deps": [
      "boringssl", 
      "boringssl_hmac_test_lib", 
      "boringssl_test_util"
    ], 
    "headers": [], 
    "is_filegroup": false, 
    "language": "c++", 
    "name": "boringssl_hmac_test", 
    "src": [], 
    "third_party": true, 
    "type": "target"
  }, 
  {
    "deps": [
      "boringssl", 
      "boringssl_lhash_test_lib", 
      "boringssl_test_util"
    ], 
    "headers": [], 
    "is_filegroup": false, 
    "language": "c++", 
    "name": "boringssl_lhash_test", 
    "src": [], 
    "third_party": true, 
    "type": "target"
  }, 
  {
    "deps": [
      "boringssl", 
      "boringssl_gcm_test_lib", 
      "boringssl_test_util"
    ], 
    "headers": [], 
    "is_filegroup": false, 
    "language": "c++", 
    "name": "boringssl_gcm_test", 
    "src": [], 
    "third_party": true, 
    "type": "target"
  }, 
  {
    "deps": [
      "boringssl", 
      "boringssl_pkcs12_test_lib", 
      "boringssl_test_util"
    ], 
    "headers": [], 
    "is_filegroup": false, 
    "language": "c++", 
    "name": "boringssl_pkcs12_test", 
    "src": [], 
    "third_party": true, 
    "type": "target"
  }, 
  {
    "deps": [
      "boringssl", 
      "boringssl_pkcs8_test_lib", 
      "boringssl_test_util"
    ], 
    "headers": [], 
    "is_filegroup": false, 
    "language": "c++", 
    "name": "boringssl_pkcs8_test", 
    "src": [], 
    "third_party": true, 
    "type": "target"
  }, 
  {
    "deps": [
      "boringssl", 
      "boringssl_poly1305_test_lib", 
      "boringssl_test_util"
    ], 
    "headers": [], 
    "is_filegroup": false, 
    "language": "c++", 
    "name": "boringssl_poly1305_test", 
    "src": [], 
    "third_party": true, 
    "type": "target"
  }, 
  {
    "deps": [
      "boringssl", 
      "boringssl_refcount_test_lib", 
      "boringssl_test_util"
    ], 
    "headers": [], 
    "is_filegroup": false, 
    "language": "c++", 
    "name": "boringssl_refcount_test", 
    "src": [], 
    "third_party": true, 
    "type": "target"
  }, 
  {
    "deps": [
      "boringssl", 
      "boringssl_rsa_test_lib", 
      "boringssl_test_util"
    ], 
    "headers": [], 
    "is_filegroup": false, 
    "language": "c++", 
    "name": "boringssl_rsa_test", 
    "src": [], 
    "third_party": true, 
    "type": "target"
  }, 
  {
    "deps": [
      "boringssl", 
      "boringssl_test_util", 
      "boringssl_thread_test_lib"
    ], 
    "headers": [], 
    "is_filegroup": false, 
    "language": "c++", 
    "name": "boringssl_thread_test", 
    "src": [], 
    "third_party": true, 
    "type": "target"
  }, 
  {
    "deps": [
      "boringssl", 
      "boringssl_pkcs7_test_lib", 
      "boringssl_test_util"
    ], 
    "headers": [], 
    "is_filegroup": false, 
    "language": "c++", 
    "name": "boringssl_pkcs7_test", 
    "src": [], 
    "third_party": true, 
    "type": "target"
  }, 
  {
    "deps": [
      "boringssl", 
      "boringssl_test_util", 
      "boringssl_x509_test_lib"
    ], 
    "headers": [], 
    "is_filegroup": false, 
    "language": "c++", 
    "name": "boringssl_x509_test", 
    "src": [], 
    "third_party": true, 
    "type": "target"
  }, 
  {
    "deps": [
      "boringssl", 
      "boringssl_tab_test_lib", 
      "boringssl_test_util"
    ], 
    "headers": [], 
    "is_filegroup": false, 
    "language": "c++", 
    "name": "boringssl_tab_test", 
    "src": [], 
    "third_party": true, 
    "type": "target"
  }, 
  {
    "deps": [
      "boringssl", 
      "boringssl_test_util", 
      "boringssl_v3name_test_lib"
    ], 
    "headers": [], 
    "is_filegroup": false, 
    "language": "c++", 
    "name": "boringssl_v3name_test", 
    "src": [], 
    "third_party": true, 
    "type": "target"
  }, 
  {
    "deps": [
      "boringssl", 
      "boringssl_pqueue_test_lib", 
      "boringssl_test_util"
    ], 
    "headers": [], 
    "is_filegroup": false, 
    "language": "c++", 
    "name": "boringssl_pqueue_test", 
    "src": [], 
    "third_party": true, 
    "type": "target"
  }, 
  {
    "deps": [
      "boringssl", 
      "boringssl_ssl_test_lib", 
      "boringssl_test_util"
    ], 
    "headers": [], 
    "is_filegroup": false, 
    "language": "c++", 
    "name": "boringssl_ssl_test", 
    "src": [], 
    "third_party": true, 
    "type": "target"
  }, 
  {
    "deps": [
      "bad_client_test", 
      "gpr", 
      "gpr_test_util", 
      "grpc_test_util_unsecure", 
      "grpc_unsecure"
    ], 
    "headers": [], 
    "is_filegroup": false, 
    "language": "c", 
    "name": "badreq_bad_client_test", 
    "src": [
      "test/core/bad_client/tests/badreq.c"
    ], 
    "third_party": false, 
    "type": "target"
  }, 
  {
    "deps": [
      "bad_client_test", 
      "gpr", 
      "gpr_test_util", 
      "grpc_test_util_unsecure", 
      "grpc_unsecure"
    ], 
    "headers": [], 
    "is_filegroup": false, 
    "language": "c", 
    "name": "connection_prefix_bad_client_test", 
    "src": [
      "test/core/bad_client/tests/connection_prefix.c"
    ], 
    "third_party": false, 
    "type": "target"
  }, 
  {
    "deps": [
      "bad_client_test", 
      "gpr", 
      "gpr_test_util", 
      "grpc_test_util_unsecure", 
      "grpc_unsecure"
    ], 
    "headers": [], 
    "is_filegroup": false, 
    "language": "c", 
    "name": "head_of_line_blocking_bad_client_test", 
    "src": [
      "test/core/bad_client/tests/head_of_line_blocking.c"
    ], 
    "third_party": false, 
    "type": "target"
  }, 
  {
    "deps": [
      "bad_client_test", 
      "gpr", 
      "gpr_test_util", 
      "grpc_test_util_unsecure", 
      "grpc_unsecure"
    ], 
    "headers": [], 
    "is_filegroup": false, 
    "language": "c", 
    "name": "headers_bad_client_test", 
    "src": [
      "test/core/bad_client/tests/headers.c"
    ], 
    "third_party": false, 
    "type": "target"
  }, 
  {
    "deps": [
      "bad_client_test", 
      "gpr", 
      "gpr_test_util", 
      "grpc_test_util_unsecure", 
      "grpc_unsecure"
    ], 
    "headers": [], 
    "is_filegroup": false, 
    "language": "c", 
    "name": "initial_settings_frame_bad_client_test", 
    "src": [
      "test/core/bad_client/tests/initial_settings_frame.c"
    ], 
    "third_party": false, 
    "type": "target"
  }, 
  {
    "deps": [
      "bad_client_test", 
      "gpr", 
      "gpr_test_util", 
      "grpc_test_util_unsecure", 
      "grpc_unsecure"
    ], 
    "headers": [], 
    "is_filegroup": false, 
    "language": "c", 
    "name": "large_metadata_bad_client_test", 
    "src": [
      "test/core/bad_client/tests/large_metadata.c"
    ], 
    "third_party": false, 
    "type": "target"
  }, 
  {
    "deps": [
      "bad_client_test", 
      "gpr", 
      "gpr_test_util", 
      "grpc_test_util_unsecure", 
      "grpc_unsecure"
    ], 
    "headers": [], 
    "is_filegroup": false, 
    "language": "c", 
    "name": "server_registered_method_bad_client_test", 
    "src": [
      "test/core/bad_client/tests/server_registered_method.c"
    ], 
    "third_party": false, 
    "type": "target"
  }, 
  {
    "deps": [
      "bad_client_test", 
      "gpr", 
      "gpr_test_util", 
      "grpc_test_util_unsecure", 
      "grpc_unsecure"
    ], 
    "headers": [], 
    "is_filegroup": false, 
    "language": "c", 
    "name": "simple_request_bad_client_test", 
    "src": [
      "test/core/bad_client/tests/simple_request.c"
    ], 
    "third_party": false, 
    "type": "target"
  }, 
  {
    "deps": [
      "bad_client_test", 
      "gpr", 
      "gpr_test_util", 
      "grpc_test_util_unsecure", 
      "grpc_unsecure"
    ], 
    "headers": [], 
    "is_filegroup": false, 
    "language": "c", 
    "name": "unknown_frame_bad_client_test", 
    "src": [
      "test/core/bad_client/tests/unknown_frame.c"
    ], 
    "third_party": false, 
    "type": "target"
  }, 
  {
    "deps": [
      "bad_client_test", 
      "gpr", 
      "gpr_test_util", 
      "grpc_test_util_unsecure", 
      "grpc_unsecure"
    ], 
    "headers": [], 
    "is_filegroup": false, 
    "language": "c", 
    "name": "window_overflow_bad_client_test", 
    "src": [
      "test/core/bad_client/tests/window_overflow.c"
    ], 
    "third_party": false, 
    "type": "target"
  }, 
  {
    "deps": [
      "bad_ssl_test_server", 
      "gpr", 
      "gpr_test_util", 
      "grpc", 
      "grpc_test_util"
    ], 
    "headers": [], 
    "is_filegroup": false, 
    "language": "c", 
    "name": "bad_ssl_cert_server", 
    "src": [
      "test/core/bad_ssl/servers/cert.c"
    ], 
    "third_party": false, 
    "type": "target"
  }, 
  {
    "deps": [
      "gpr", 
      "gpr_test_util", 
      "grpc", 
      "grpc_test_util"
    ], 
    "headers": [], 
    "is_filegroup": false, 
    "language": "c", 
    "name": "bad_ssl_cert_test", 
    "src": [
      "test/core/bad_ssl/bad_ssl_test.c"
    ], 
    "third_party": false, 
    "type": "target"
  }, 
  {
    "deps": [
      "end2end_tests", 
      "gpr", 
      "gpr_test_util", 
      "grpc", 
      "grpc_test_util"
    ], 
    "headers": [], 
    "is_filegroup": false, 
    "language": "c", 
    "name": "h2_census_test", 
    "src": [
      "test/core/end2end/fixtures/h2_census.c"
    ], 
    "third_party": false, 
    "type": "target"
  }, 
  {
    "deps": [
      "end2end_tests", 
      "gpr", 
      "gpr_test_util", 
      "grpc", 
      "grpc_test_util"
    ], 
    "headers": [], 
    "is_filegroup": false, 
    "language": "c", 
    "name": "h2_compress_test", 
    "src": [
      "test/core/end2end/fixtures/h2_compress.c"
    ], 
    "third_party": false, 
    "type": "target"
  }, 
  {
    "deps": [
      "end2end_tests", 
      "gpr", 
      "gpr_test_util", 
      "grpc", 
      "grpc_test_util"
    ], 
    "headers": [], 
    "is_filegroup": false, 
    "language": "c", 
    "name": "h2_fakesec_test", 
    "src": [
      "test/core/end2end/fixtures/h2_fakesec.c"
    ], 
    "third_party": false, 
    "type": "target"
  }, 
  {
    "deps": [
      "end2end_tests", 
      "gpr", 
      "gpr_test_util", 
      "grpc", 
      "grpc_test_util"
    ], 
    "headers": [], 
    "is_filegroup": false, 
    "language": "c", 
    "name": "h2_fd_test", 
    "src": [
      "test/core/end2end/fixtures/h2_fd.c"
    ], 
    "third_party": false, 
    "type": "target"
  }, 
  {
    "deps": [
      "end2end_tests", 
      "gpr", 
      "gpr_test_util", 
      "grpc", 
      "grpc_test_util"
    ], 
    "headers": [], 
    "is_filegroup": false, 
    "language": "c", 
    "name": "h2_full_test", 
    "src": [
      "test/core/end2end/fixtures/h2_full.c"
    ], 
    "third_party": false, 
    "type": "target"
  }, 
  {
    "deps": [
      "end2end_tests", 
      "gpr", 
      "gpr_test_util", 
      "grpc", 
      "grpc_test_util"
    ], 
    "headers": [], 
    "is_filegroup": false, 
    "language": "c", 
    "name": "h2_full+pipe_test", 
    "src": [
      "test/core/end2end/fixtures/h2_full+pipe.c"
    ], 
    "third_party": false, 
    "type": "target"
  }, 
  {
    "deps": [
      "end2end_tests", 
      "gpr", 
      "gpr_test_util", 
      "grpc", 
      "grpc_test_util"
    ], 
    "headers": [], 
    "is_filegroup": false, 
    "language": "c", 
    "name": "h2_full+trace_test", 
    "src": [
      "test/core/end2end/fixtures/h2_full+trace.c"
    ], 
    "third_party": false, 
    "type": "target"
  }, 
  {
    "deps": [
      "end2end_tests", 
      "gpr", 
      "gpr_test_util", 
      "grpc", 
      "grpc_test_util"
    ], 
    "headers": [], 
    "is_filegroup": false, 
    "language": "c", 
    "name": "h2_http_proxy_test", 
    "src": [
      "test/core/end2end/fixtures/h2_http_proxy.c"
    ], 
    "third_party": false, 
    "type": "target"
  }, 
  {
    "deps": [
      "end2end_tests", 
      "gpr", 
      "gpr_test_util", 
      "grpc", 
      "grpc_test_util"
    ], 
    "headers": [], 
    "is_filegroup": false, 
    "language": "c", 
    "name": "h2_load_reporting_test", 
    "src": [
      "test/core/end2end/fixtures/h2_load_reporting.c"
    ], 
    "third_party": false, 
    "type": "target"
  }, 
  {
    "deps": [
      "end2end_tests", 
      "gpr", 
      "gpr_test_util", 
      "grpc", 
      "grpc_test_util"
    ], 
    "headers": [], 
    "is_filegroup": false, 
    "language": "c", 
    "name": "h2_oauth2_test", 
    "src": [
      "test/core/end2end/fixtures/h2_oauth2.c"
    ], 
    "third_party": false, 
    "type": "target"
  }, 
  {
    "deps": [
      "end2end_tests", 
      "gpr", 
      "gpr_test_util", 
      "grpc", 
      "grpc_test_util"
    ], 
    "headers": [], 
    "is_filegroup": false, 
    "language": "c", 
    "name": "h2_proxy_test", 
    "src": [
      "test/core/end2end/fixtures/h2_proxy.c"
    ], 
    "third_party": false, 
    "type": "target"
  }, 
  {
    "deps": [
      "end2end_tests", 
      "gpr", 
      "gpr_test_util", 
      "grpc", 
      "grpc_test_util"
    ], 
    "headers": [], 
    "is_filegroup": false, 
    "language": "c", 
    "name": "h2_sockpair_test", 
    "src": [
      "test/core/end2end/fixtures/h2_sockpair.c"
    ], 
    "third_party": false, 
    "type": "target"
  }, 
  {
    "deps": [
      "end2end_tests", 
      "gpr", 
      "gpr_test_util", 
      "grpc", 
      "grpc_test_util"
    ], 
    "headers": [], 
    "is_filegroup": false, 
    "language": "c", 
    "name": "h2_sockpair+trace_test", 
    "src": [
      "test/core/end2end/fixtures/h2_sockpair+trace.c"
    ], 
    "third_party": false, 
    "type": "target"
  }, 
  {
    "deps": [
      "end2end_tests", 
      "gpr", 
      "gpr_test_util", 
      "grpc", 
      "grpc_test_util"
    ], 
    "headers": [], 
    "is_filegroup": false, 
    "language": "c", 
    "name": "h2_sockpair_1byte_test", 
    "src": [
      "test/core/end2end/fixtures/h2_sockpair_1byte.c"
    ], 
    "third_party": false, 
    "type": "target"
  }, 
  {
    "deps": [
      "end2end_tests", 
      "gpr", 
      "gpr_test_util", 
      "grpc", 
      "grpc_test_util"
    ], 
    "headers": [], 
    "is_filegroup": false, 
    "language": "c", 
    "name": "h2_ssl_test", 
    "src": [
      "test/core/end2end/fixtures/h2_ssl.c"
    ], 
    "third_party": false, 
    "type": "target"
  }, 
  {
    "deps": [
      "end2end_tests", 
      "gpr", 
      "gpr_test_util", 
      "grpc", 
      "grpc_test_util"
    ], 
    "headers": [], 
    "is_filegroup": false, 
    "language": "c", 
    "name": "h2_ssl_cert_test", 
    "src": [
      "test/core/end2end/fixtures/h2_ssl_cert.c"
    ], 
    "third_party": false, 
    "type": "target"
  }, 
  {
    "deps": [
      "end2end_tests", 
      "gpr", 
      "gpr_test_util", 
      "grpc", 
      "grpc_test_util"
    ], 
    "headers": [], 
    "is_filegroup": false, 
    "language": "c", 
    "name": "h2_ssl_proxy_test", 
    "src": [
      "test/core/end2end/fixtures/h2_ssl_proxy.c"
    ], 
    "third_party": false, 
    "type": "target"
  }, 
  {
    "deps": [
      "end2end_tests", 
      "gpr", 
      "gpr_test_util", 
      "grpc", 
      "grpc_test_util"
    ], 
    "headers": [], 
    "is_filegroup": false, 
    "language": "c", 
    "name": "h2_uds_test", 
    "src": [
      "test/core/end2end/fixtures/h2_uds.c"
    ], 
    "third_party": false, 
    "type": "target"
  }, 
  {
    "deps": [
      "end2end_nosec_tests", 
      "gpr", 
      "gpr_test_util", 
      "grpc_test_util_unsecure", 
      "grpc_unsecure"
    ], 
    "headers": [], 
    "is_filegroup": false, 
    "language": "c", 
    "name": "h2_census_nosec_test", 
    "src": [
      "test/core/end2end/fixtures/h2_census.c"
    ], 
    "third_party": false, 
    "type": "target"
  }, 
  {
    "deps": [
      "end2end_nosec_tests", 
      "gpr", 
      "gpr_test_util", 
      "grpc_test_util_unsecure", 
      "grpc_unsecure"
    ], 
    "headers": [], 
    "is_filegroup": false, 
    "language": "c", 
    "name": "h2_compress_nosec_test", 
    "src": [
      "test/core/end2end/fixtures/h2_compress.c"
    ], 
    "third_party": false, 
    "type": "target"
  }, 
  {
    "deps": [
      "end2end_nosec_tests", 
      "gpr", 
      "gpr_test_util", 
      "grpc_test_util_unsecure", 
      "grpc_unsecure"
    ], 
    "headers": [], 
    "is_filegroup": false, 
    "language": "c", 
    "name": "h2_fd_nosec_test", 
    "src": [
      "test/core/end2end/fixtures/h2_fd.c"
    ], 
    "third_party": false, 
    "type": "target"
  }, 
  {
    "deps": [
      "end2end_nosec_tests", 
      "gpr", 
      "gpr_test_util", 
      "grpc_test_util_unsecure", 
      "grpc_unsecure"
    ], 
    "headers": [], 
    "is_filegroup": false, 
    "language": "c", 
    "name": "h2_full_nosec_test", 
    "src": [
      "test/core/end2end/fixtures/h2_full.c"
    ], 
    "third_party": false, 
    "type": "target"
  }, 
  {
    "deps": [
      "end2end_nosec_tests", 
      "gpr", 
      "gpr_test_util", 
      "grpc_test_util_unsecure", 
      "grpc_unsecure"
    ], 
    "headers": [], 
    "is_filegroup": false, 
    "language": "c", 
    "name": "h2_full+pipe_nosec_test", 
    "src": [
      "test/core/end2end/fixtures/h2_full+pipe.c"
    ], 
    "third_party": false, 
    "type": "target"
  }, 
  {
    "deps": [
      "end2end_nosec_tests", 
      "gpr", 
      "gpr_test_util", 
      "grpc_test_util_unsecure", 
      "grpc_unsecure"
    ], 
    "headers": [], 
    "is_filegroup": false, 
    "language": "c", 
    "name": "h2_full+trace_nosec_test", 
    "src": [
      "test/core/end2end/fixtures/h2_full+trace.c"
    ], 
    "third_party": false, 
    "type": "target"
  }, 
  {
    "deps": [
      "end2end_nosec_tests", 
      "gpr", 
      "gpr_test_util", 
      "grpc_test_util_unsecure", 
      "grpc_unsecure"
    ], 
    "headers": [], 
    "is_filegroup": false, 
    "language": "c", 
    "name": "h2_http_proxy_nosec_test", 
    "src": [
      "test/core/end2end/fixtures/h2_http_proxy.c"
    ], 
    "third_party": false, 
    "type": "target"
  }, 
  {
    "deps": [
      "end2end_nosec_tests", 
      "gpr", 
      "gpr_test_util", 
      "grpc_test_util_unsecure", 
      "grpc_unsecure"
    ], 
    "headers": [], 
    "is_filegroup": false, 
    "language": "c", 
    "name": "h2_load_reporting_nosec_test", 
    "src": [
      "test/core/end2end/fixtures/h2_load_reporting.c"
    ], 
    "third_party": false, 
    "type": "target"
  }, 
  {
    "deps": [
      "end2end_nosec_tests", 
      "gpr", 
      "gpr_test_util", 
      "grpc_test_util_unsecure", 
      "grpc_unsecure"
    ], 
    "headers": [], 
    "is_filegroup": false, 
    "language": "c", 
    "name": "h2_proxy_nosec_test", 
    "src": [
      "test/core/end2end/fixtures/h2_proxy.c"
    ], 
    "third_party": false, 
    "type": "target"
  }, 
  {
    "deps": [
      "end2end_nosec_tests", 
      "gpr", 
      "gpr_test_util", 
      "grpc_test_util_unsecure", 
      "grpc_unsecure"
    ], 
    "headers": [], 
    "is_filegroup": false, 
    "language": "c", 
    "name": "h2_sockpair_nosec_test", 
    "src": [
      "test/core/end2end/fixtures/h2_sockpair.c"
    ], 
    "third_party": false, 
    "type": "target"
  }, 
  {
    "deps": [
      "end2end_nosec_tests", 
      "gpr", 
      "gpr_test_util", 
      "grpc_test_util_unsecure", 
      "grpc_unsecure"
    ], 
    "headers": [], 
    "is_filegroup": false, 
    "language": "c", 
    "name": "h2_sockpair+trace_nosec_test", 
    "src": [
      "test/core/end2end/fixtures/h2_sockpair+trace.c"
    ], 
    "third_party": false, 
    "type": "target"
  }, 
  {
    "deps": [
      "end2end_nosec_tests", 
      "gpr", 
      "gpr_test_util", 
      "grpc_test_util_unsecure", 
      "grpc_unsecure"
    ], 
    "headers": [], 
    "is_filegroup": false, 
    "language": "c", 
    "name": "h2_sockpair_1byte_nosec_test", 
    "src": [
      "test/core/end2end/fixtures/h2_sockpair_1byte.c"
    ], 
    "third_party": false, 
    "type": "target"
  }, 
  {
    "deps": [
      "end2end_nosec_tests", 
      "gpr", 
      "gpr_test_util", 
      "grpc_test_util_unsecure", 
      "grpc_unsecure"
    ], 
    "headers": [], 
    "is_filegroup": false, 
    "language": "c", 
    "name": "h2_uds_nosec_test", 
    "src": [
      "test/core/end2end/fixtures/h2_uds.c"
    ], 
    "third_party": false, 
    "type": "target"
  }, 
  {
    "deps": [
      "gpr", 
      "gpr_test_util", 
      "grpc", 
      "grpc_test_util"
    ], 
    "headers": [], 
    "is_filegroup": false, 
    "language": "c", 
    "name": "api_fuzzer_one_entry", 
    "src": [
      "test/core/end2end/fuzzers/api_fuzzer.c", 
      "test/core/util/one_corpus_entry_fuzzer.c"
    ], 
    "third_party": false, 
    "type": "target"
  }, 
  {
    "deps": [
      "gpr", 
      "gpr_test_util", 
      "grpc", 
      "grpc_test_util"
    ], 
    "headers": [], 
    "is_filegroup": false, 
    "language": "c", 
    "name": "client_fuzzer_one_entry", 
    "src": [
      "test/core/end2end/fuzzers/client_fuzzer.c", 
      "test/core/util/one_corpus_entry_fuzzer.c"
    ], 
    "third_party": false, 
    "type": "target"
  }, 
  {
    "deps": [
      "gpr", 
      "gpr_test_util", 
      "grpc", 
      "grpc_test_util"
    ], 
    "headers": [], 
    "is_filegroup": false, 
    "language": "c", 
    "name": "hpack_parser_fuzzer_test_one_entry", 
    "src": [
      "test/core/transport/chttp2/hpack_parser_fuzzer_test.c", 
      "test/core/util/one_corpus_entry_fuzzer.c"
    ], 
    "third_party": false, 
    "type": "target"
  }, 
  {
    "deps": [
      "gpr", 
      "gpr_test_util", 
      "grpc", 
      "grpc_test_util"
    ], 
    "headers": [], 
    "is_filegroup": false, 
    "language": "c", 
    "name": "http_request_fuzzer_test_one_entry", 
    "src": [
      "test/core/http/request_fuzzer.c", 
      "test/core/util/one_corpus_entry_fuzzer.c"
    ], 
    "third_party": false, 
    "type": "target"
  }, 
  {
    "deps": [
      "gpr", 
      "gpr_test_util", 
      "grpc", 
      "grpc_test_util"
    ], 
    "headers": [], 
    "is_filegroup": false, 
    "language": "c", 
    "name": "http_response_fuzzer_test_one_entry", 
    "src": [
      "test/core/http/response_fuzzer.c", 
      "test/core/util/one_corpus_entry_fuzzer.c"
    ], 
    "third_party": false, 
    "type": "target"
  }, 
  {
    "deps": [
      "gpr", 
      "gpr_test_util", 
      "grpc", 
      "grpc_test_util"
    ], 
    "headers": [], 
    "is_filegroup": false, 
    "language": "c", 
    "name": "json_fuzzer_test_one_entry", 
    "src": [
      "test/core/json/fuzzer.c", 
      "test/core/util/one_corpus_entry_fuzzer.c"
    ], 
    "third_party": false, 
    "type": "target"
  }, 
  {
    "deps": [
      "gpr", 
      "gpr_test_util", 
      "grpc", 
      "grpc_test_util"
    ], 
    "headers": [], 
    "is_filegroup": false, 
    "language": "c", 
    "name": "nanopb_fuzzer_response_test_one_entry", 
    "src": [
      "test/core/nanopb/fuzzer_response.c", 
      "test/core/util/one_corpus_entry_fuzzer.c"
    ], 
    "third_party": false, 
    "type": "target"
  }, 
  {
    "deps": [
      "gpr", 
      "gpr_test_util", 
      "grpc", 
      "grpc_test_util"
    ], 
    "headers": [], 
    "is_filegroup": false, 
    "language": "c", 
    "name": "nanopb_fuzzer_serverlist_test_one_entry", 
    "src": [
      "test/core/nanopb/fuzzer_serverlist.c", 
      "test/core/util/one_corpus_entry_fuzzer.c"
    ], 
    "third_party": false, 
    "type": "target"
  }, 
  {
    "deps": [
      "gpr", 
      "gpr_test_util", 
      "grpc", 
      "grpc_test_util"
    ], 
    "headers": [], 
    "is_filegroup": false, 
    "language": "c", 
    "name": "percent_decode_fuzzer_one_entry", 
    "src": [
      "test/core/slice/percent_decode_fuzzer.c", 
      "test/core/util/one_corpus_entry_fuzzer.c"
    ], 
    "third_party": false, 
    "type": "target"
  }, 
  {
    "deps": [
      "gpr", 
      "gpr_test_util", 
      "grpc", 
      "grpc_test_util"
    ], 
    "headers": [], 
    "is_filegroup": false, 
    "language": "c", 
    "name": "percent_encode_fuzzer_one_entry", 
    "src": [
      "test/core/slice/percent_encode_fuzzer.c", 
      "test/core/util/one_corpus_entry_fuzzer.c"
    ], 
    "third_party": false, 
    "type": "target"
  }, 
  {
    "deps": [
      "gpr", 
      "gpr_test_util", 
      "grpc", 
      "grpc_test_util"
    ], 
    "headers": [], 
    "is_filegroup": false, 
    "language": "c", 
    "name": "server_fuzzer_one_entry", 
    "src": [
      "test/core/end2end/fuzzers/server_fuzzer.c", 
      "test/core/util/one_corpus_entry_fuzzer.c"
    ], 
    "third_party": false, 
    "type": "target"
  }, 
  {
    "deps": [
      "gpr", 
      "gpr_test_util", 
      "grpc", 
      "grpc_test_util"
    ], 
    "headers": [], 
    "is_filegroup": false, 
    "language": "c", 
    "name": "ssl_server_fuzzer_one_entry", 
    "src": [
      "test/core/security/ssl_server_fuzzer.c", 
      "test/core/util/one_corpus_entry_fuzzer.c"
    ], 
    "third_party": false, 
    "type": "target"
  }, 
  {
    "deps": [
      "gpr", 
      "gpr_test_util", 
      "grpc", 
      "grpc_test_util"
    ], 
    "headers": [], 
    "is_filegroup": false, 
    "language": "c", 
    "name": "uri_fuzzer_test_one_entry", 
    "src": [
      "test/core/client_channel/uri_fuzzer_test.c", 
      "test/core/util/one_corpus_entry_fuzzer.c"
    ], 
    "third_party": false, 
    "type": "target"
  }, 
  {
    "deps": [
      "gpr_base"
    ], 
    "headers": [], 
    "is_filegroup": false, 
    "language": "c", 
    "name": "gpr", 
    "src": [], 
    "third_party": false, 
    "type": "lib"
  }, 
  {
    "deps": [
      "gpr"
    ], 
    "headers": [
      "test/core/util/test_config.h"
    ], 
    "is_filegroup": false, 
    "language": "c", 
    "name": "gpr_test_util", 
    "src": [
      "test/core/util/test_config.c", 
      "test/core/util/test_config.h"
    ], 
    "third_party": false, 
    "type": "lib"
  }, 
  {
    "deps": [
      "census", 
      "gpr", 
      "grpc_base", 
      "grpc_lb_policy_grpclb", 
      "grpc_lb_policy_pick_first", 
      "grpc_lb_policy_round_robin", 
      "grpc_load_reporting", 
      "grpc_resolver_dns_native", 
      "grpc_resolver_sockaddr", 
      "grpc_secure", 
      "grpc_transport_chttp2_client_insecure", 
      "grpc_transport_chttp2_client_secure", 
      "grpc_transport_chttp2_server_insecure", 
      "grpc_transport_chttp2_server_secure"
    ], 
    "headers": [], 
    "is_filegroup": false, 
    "language": "c", 
    "name": "grpc", 
    "src": [
      "src/core/lib/surface/init.c"
    ], 
    "third_party": false, 
    "type": "lib"
  }, 
  {
    "deps": [
      "gpr", 
      "grpc_base", 
      "grpc_transport_chttp2_client_secure", 
      "grpc_transport_cronet_client_secure"
    ], 
    "headers": [], 
    "is_filegroup": false, 
    "language": "c", 
    "name": "grpc_cronet", 
    "src": [
      "src/core/lib/surface/init.c"
    ], 
    "third_party": false, 
    "type": "lib"
  }, 
  {
    "deps": [
      "gpr", 
      "grpc"
    ], 
    "headers": [], 
    "is_filegroup": false, 
    "language": "c", 
    "name": "grpc_dll", 
    "src": [], 
    "third_party": false, 
    "type": "lib"
  }, 
  {
    "deps": [
      "gpr", 
      "gpr_test_util", 
      "grpc", 
      "grpc_base", 
      "grpc_test_util_base"
    ], 
    "headers": [
      "test/core/end2end/data/ssl_test_data.h", 
      "test/core/security/oauth2_utils.h"
    ], 
    "is_filegroup": false, 
    "language": "c", 
    "name": "grpc_test_util", 
    "src": [
      "test/core/end2end/data/client_certs.c", 
      "test/core/end2end/data/server1_cert.c", 
      "test/core/end2end/data/server1_key.c", 
      "test/core/end2end/data/ssl_test_data.h", 
      "test/core/end2end/data/test_root_cert.c", 
      "test/core/security/oauth2_utils.c", 
      "test/core/security/oauth2_utils.h"
    ], 
    "third_party": false, 
    "type": "lib"
  }, 
  {
    "deps": [
      "gpr", 
      "gpr_test_util", 
      "grpc", 
      "grpc_test_util_base", 
      "grpc_unsecure"
    ], 
    "headers": [], 
    "is_filegroup": false, 
    "language": "c", 
    "name": "grpc_test_util_unsecure", 
    "src": [], 
    "third_party": false, 
    "type": "lib"
  }, 
  {
    "deps": [
      "census", 
      "gpr", 
      "grpc_base", 
      "grpc_lb_policy_grpclb", 
      "grpc_lb_policy_pick_first", 
      "grpc_lb_policy_round_robin", 
      "grpc_load_reporting", 
      "grpc_resolver_dns_native", 
      "grpc_resolver_sockaddr", 
      "grpc_transport_chttp2_client_insecure", 
      "grpc_transport_chttp2_server_insecure"
    ], 
    "headers": [], 
    "is_filegroup": false, 
    "language": "c", 
    "name": "grpc_unsecure", 
    "src": [
      "src/core/lib/surface/init.c", 
      "src/core/lib/surface/init_unsecure.c"
    ], 
    "third_party": false, 
    "type": "lib"
  }, 
  {
    "deps": [
      "gpr", 
      "gpr_test_util", 
      "grpc", 
      "grpc_test_util", 
      "test_tcp_server"
    ], 
    "headers": [
      "test/core/util/reconnect_server.h"
    ], 
    "is_filegroup": false, 
    "language": "c", 
    "name": "reconnect_server", 
    "src": [
      "test/core/util/reconnect_server.c", 
      "test/core/util/reconnect_server.h"
    ], 
    "third_party": false, 
    "type": "lib"
  }, 
  {
    "deps": [
      "gpr", 
      "gpr_test_util", 
      "grpc", 
      "grpc_test_util"
    ], 
    "headers": [
      "test/core/util/test_tcp_server.h"
    ], 
    "is_filegroup": false, 
    "language": "c", 
    "name": "test_tcp_server", 
    "src": [
      "test/core/util/test_tcp_server.c", 
      "test/core/util/test_tcp_server.h"
    ], 
    "third_party": false, 
    "type": "lib"
  }, 
  {
    "deps": [
      "grpc", 
      "grpc++_base", 
      "grpc++_codegen_base", 
      "grpc++_codegen_base_src"
    ], 
    "headers": [
      "include/grpc++/impl/codegen/core_codegen.h", 
      "src/cpp/client/secure_credentials.h", 
      "src/cpp/common/secure_auth_context.h", 
      "src/cpp/server/secure_server_credentials.h"
    ], 
    "is_filegroup": false, 
    "language": "c++", 
    "name": "grpc++", 
    "src": [
      "include/grpc++/impl/codegen/core_codegen.h", 
      "src/cpp/client/insecure_credentials.cc", 
      "src/cpp/client/secure_credentials.cc", 
      "src/cpp/client/secure_credentials.h", 
      "src/cpp/common/auth_property_iterator.cc", 
      "src/cpp/common/secure_auth_context.cc", 
      "src/cpp/common/secure_auth_context.h", 
      "src/cpp/common/secure_channel_arguments.cc", 
      "src/cpp/common/secure_create_auth_context.cc", 
      "src/cpp/server/insecure_server_credentials.cc", 
      "src/cpp/server/secure_server_credentials.cc", 
      "src/cpp/server/secure_server_credentials.h"
    ], 
    "third_party": false, 
    "type": "lib"
  }, 
  {
    "deps": [
      "census", 
      "gpr", 
      "grpc++_base", 
      "grpc++_codegen_base", 
      "grpc++_codegen_base_src", 
      "grpc_cronet", 
      "grpc_transport_chttp2_client_insecure", 
      "grpc_transport_chttp2_server_insecure"
    ], 
    "headers": [], 
    "is_filegroup": false, 
    "language": "c++", 
    "name": "grpc++_cronet", 
    "src": [
      "src/cpp/client/cronet_credentials.cc", 
      "src/cpp/client/insecure_credentials.cc", 
      "src/cpp/common/insecure_create_auth_context.cc", 
      "src/cpp/server/insecure_server_credentials.cc"
    ], 
    "third_party": false, 
    "type": "lib"
  }, 
  {
    "deps": [
      "grpc++", 
      "grpc++_config_proto", 
      "grpc++_reflection_proto"
    ], 
    "headers": [
      "test/cpp/util/proto_reflection_descriptor_database.h"
    ], 
    "is_filegroup": false, 
    "language": "c++", 
    "name": "grpc++_proto_reflection_desc_db", 
    "src": [
      "test/cpp/util/proto_reflection_descriptor_database.cc", 
      "test/cpp/util/proto_reflection_descriptor_database.h"
    ], 
    "third_party": false, 
    "type": "lib"
  }, 
  {
    "deps": [
      "grpc++", 
      "grpc++_reflection_proto"
    ], 
    "headers": [
      "include/grpc++/ext/proto_server_reflection_plugin.h", 
      "src/cpp/ext/proto_server_reflection.h"
    ], 
    "is_filegroup": false, 
    "language": "c++", 
    "name": "grpc++_reflection", 
    "src": [
      "include/grpc++/ext/proto_server_reflection_plugin.h", 
      "src/cpp/ext/proto_server_reflection.cc", 
      "src/cpp/ext/proto_server_reflection.h", 
      "src/cpp/ext/proto_server_reflection_plugin.cc"
    ], 
    "third_party": false, 
    "type": "lib"
  }, 
  {
    "deps": [
      "grpc++"
    ], 
    "headers": [
      "include/grpc++/test/server_context_test_spouse.h"
    ], 
    "is_filegroup": false, 
    "language": "c++", 
    "name": "grpc++_test", 
    "src": [
      "include/grpc++/test/server_context_test_spouse.h", 
      "src/cpp/test/server_context_test_spouse.cc"
    ], 
    "third_party": false, 
    "type": "lib"
  }, 
  {
    "deps": [], 
    "headers": [
      "test/cpp/util/test_config.h"
    ], 
    "is_filegroup": false, 
    "language": "c++", 
    "name": "grpc++_test_config", 
    "src": [
      "test/cpp/util/test_config.h", 
      "test/cpp/util/test_config_cc.cc"
    ], 
    "third_party": false, 
    "type": "lib"
  }, 
  {
    "deps": [
      "grpc++", 
      "grpc++_codegen_base", 
      "grpc++_codegen_base_src", 
      "grpc++_codegen_proto", 
      "grpc++_config_proto", 
      "grpc_test_util", 
      "thrift_util"
    ], 
    "headers": [
      "src/proto/grpc/testing/duplicate/echo_duplicate.grpc.pb.h", 
      "src/proto/grpc/testing/duplicate/echo_duplicate.pb.h", 
      "src/proto/grpc/testing/echo.grpc.pb.h", 
      "src/proto/grpc/testing/echo.pb.h", 
      "src/proto/grpc/testing/echo_messages.grpc.pb.h", 
      "src/proto/grpc/testing/echo_messages.pb.h", 
      "test/cpp/end2end/test_service_impl.h", 
      "test/cpp/util/byte_buffer_proto_helper.h", 
      "test/cpp/util/create_test_channel.h", 
      "test/cpp/util/string_ref_helper.h", 
      "test/cpp/util/subprocess.h", 
      "test/cpp/util/test_credentials_provider.h"
    ], 
    "is_filegroup": false, 
    "language": "c++", 
    "name": "grpc++_test_util", 
    "src": [
      "test/cpp/end2end/test_service_impl.cc", 
      "test/cpp/end2end/test_service_impl.h", 
      "test/cpp/util/byte_buffer_proto_helper.cc", 
      "test/cpp/util/byte_buffer_proto_helper.h", 
      "test/cpp/util/create_test_channel.cc", 
      "test/cpp/util/create_test_channel.h", 
      "test/cpp/util/string_ref_helper.cc", 
      "test/cpp/util/string_ref_helper.h", 
      "test/cpp/util/subprocess.cc", 
      "test/cpp/util/subprocess.h", 
      "test/cpp/util/test_credentials_provider.cc", 
      "test/cpp/util/test_credentials_provider.h"
    ], 
    "third_party": false, 
    "type": "lib"
  }, 
  {
    "deps": [
      "gpr", 
      "grpc++_base", 
      "grpc++_codegen_base", 
      "grpc++_codegen_base_src", 
      "grpc_unsecure"
    ], 
    "headers": [], 
    "is_filegroup": false, 
    "language": "c++", 
    "name": "grpc++_unsecure", 
    "src": [
      "src/cpp/client/insecure_credentials.cc", 
      "src/cpp/common/insecure_create_auth_context.cc", 
      "src/cpp/server/insecure_server_credentials.cc"
    ], 
    "third_party": false, 
    "type": "lib"
  }, 
  {
    "deps": [
      "grpc++", 
      "grpc++_config_proto", 
      "grpc++_proto_reflection_desc_db", 
      "grpc++_reflection_proto"
    ], 
    "headers": [
      "test/cpp/util/cli_call.h", 
      "test/cpp/util/cli_credentials.h", 
      "test/cpp/util/config_grpc_cli.h", 
      "test/cpp/util/grpc_tool.h", 
      "test/cpp/util/proto_file_parser.h", 
      "test/cpp/util/service_describer.h"
    ], 
    "is_filegroup": false, 
    "language": "c++", 
    "name": "grpc_cli_libs", 
    "src": [
      "test/cpp/util/cli_call.cc", 
      "test/cpp/util/cli_call.h", 
      "test/cpp/util/cli_credentials.cc", 
      "test/cpp/util/cli_credentials.h", 
      "test/cpp/util/config_grpc_cli.h", 
      "test/cpp/util/grpc_tool.cc", 
      "test/cpp/util/grpc_tool.h", 
      "test/cpp/util/proto_file_parser.cc", 
      "test/cpp/util/proto_file_parser.h", 
      "test/cpp/util/service_describer.cc", 
      "test/cpp/util/service_describer.h"
    ], 
    "third_party": false, 
    "type": "lib"
  }, 
  {
    "deps": [
      "grpc++_config_proto"
    ], 
    "headers": [
      "src/compiler/config.h", 
      "src/compiler/cpp_generator.h", 
      "src/compiler/cpp_generator_helpers.h", 
      "src/compiler/csharp_generator.h", 
      "src/compiler/csharp_generator_helpers.h", 
      "src/compiler/generator_helpers.h", 
      "src/compiler/node_generator.h", 
      "src/compiler/node_generator_helpers.h", 
      "src/compiler/objective_c_generator.h", 
      "src/compiler/objective_c_generator_helpers.h", 
      "src/compiler/php_generator.h", 
      "src/compiler/php_generator_helpers.h", 
      "src/compiler/python_generator.h", 
      "src/compiler/ruby_generator.h", 
      "src/compiler/ruby_generator_helpers-inl.h", 
      "src/compiler/ruby_generator_map-inl.h", 
      "src/compiler/ruby_generator_string-inl.h"
    ], 
    "is_filegroup": false, 
    "language": "c++", 
    "name": "grpc_plugin_support", 
    "src": [
      "src/compiler/config.h", 
      "src/compiler/cpp_generator.cc", 
      "src/compiler/cpp_generator.h", 
      "src/compiler/cpp_generator_helpers.h", 
      "src/compiler/csharp_generator.cc", 
      "src/compiler/csharp_generator.h", 
      "src/compiler/csharp_generator_helpers.h", 
      "src/compiler/generator_helpers.h", 
      "src/compiler/node_generator.cc", 
      "src/compiler/node_generator.h", 
      "src/compiler/node_generator_helpers.h", 
      "src/compiler/objective_c_generator.cc", 
      "src/compiler/objective_c_generator.h", 
      "src/compiler/objective_c_generator_helpers.h", 
      "src/compiler/php_generator.cc", 
      "src/compiler/php_generator.h", 
      "src/compiler/php_generator_helpers.h", 
      "src/compiler/python_generator.cc", 
      "src/compiler/python_generator.h", 
      "src/compiler/ruby_generator.cc", 
      "src/compiler/ruby_generator.h", 
      "src/compiler/ruby_generator_helpers-inl.h", 
      "src/compiler/ruby_generator_map-inl.h", 
      "src/compiler/ruby_generator_string-inl.h"
    ], 
    "third_party": false, 
    "type": "lib"
  }, 
  {
    "deps": [
      "gpr", 
      "grpc", 
      "grpc++", 
      "grpc++_test_util", 
      "grpc_test_util"
    ], 
    "headers": [
      "src/proto/grpc/testing/messages.grpc.pb.h", 
      "src/proto/grpc/testing/messages.pb.h", 
      "test/cpp/interop/client_helper.h"
    ], 
    "is_filegroup": false, 
    "language": "c++", 
    "name": "interop_client_helper", 
    "src": [
      "test/cpp/interop/client_helper.cc", 
      "test/cpp/interop/client_helper.h"
    ], 
    "third_party": false, 
    "type": "lib"
  }, 
  {
    "deps": [
      "gpr", 
      "gpr_test_util", 
      "grpc", 
      "grpc++", 
      "grpc++_test_config", 
      "grpc++_test_util", 
      "grpc_test_util", 
      "interop_client_helper"
    ], 
    "headers": [
      "src/proto/grpc/testing/empty.grpc.pb.h", 
      "src/proto/grpc/testing/empty.pb.h", 
      "src/proto/grpc/testing/messages.grpc.pb.h", 
      "src/proto/grpc/testing/messages.pb.h", 
      "src/proto/grpc/testing/test.grpc.pb.h", 
      "src/proto/grpc/testing/test.pb.h", 
      "test/cpp/interop/interop_client.h"
    ], 
    "is_filegroup": false, 
    "language": "c++", 
    "name": "interop_client_main", 
    "src": [
      "test/cpp/interop/client.cc", 
      "test/cpp/interop/interop_client.cc", 
      "test/cpp/interop/interop_client.h"
    ], 
    "third_party": false, 
    "type": "lib"
  }, 
  {
    "deps": [
      "gpr", 
      "grpc", 
      "grpc++", 
      "grpc_test_util"
    ], 
    "headers": [
      "test/cpp/interop/server_helper.h"
    ], 
    "is_filegroup": false, 
    "language": "c++", 
    "name": "interop_server_helper", 
    "src": [
      "test/cpp/interop/server_helper.cc", 
      "test/cpp/interop/server_helper.h"
    ], 
    "third_party": false, 
    "type": "lib"
  }, 
  {
    "deps": [
      "gpr", 
      "gpr_test_util", 
      "grpc", 
      "grpc++", 
      "grpc++_test_config", 
      "grpc++_test_util", 
      "grpc_test_util", 
      "interop_server_helper"
    ], 
    "headers": [
      "src/proto/grpc/testing/empty.grpc.pb.h", 
      "src/proto/grpc/testing/empty.pb.h", 
      "src/proto/grpc/testing/messages.grpc.pb.h", 
      "src/proto/grpc/testing/messages.pb.h", 
      "src/proto/grpc/testing/test.grpc.pb.h", 
      "src/proto/grpc/testing/test.pb.h"
    ], 
    "is_filegroup": false, 
    "language": "c++", 
    "name": "interop_server_lib", 
    "src": [
      "test/cpp/interop/interop_server.cc"
    ], 
    "third_party": false, 
    "type": "lib"
  }, 
  {
    "deps": [
      "interop_server_lib"
    ], 
    "headers": [], 
    "is_filegroup": false, 
    "language": "c++", 
    "name": "interop_server_main", 
    "src": [
      "test/cpp/interop/interop_server_bootstrap.cc"
    ], 
    "third_party": false, 
    "type": "lib"
  }, 
  {
    "deps": [
      "grpc++", 
      "grpc++_test_util", 
      "grpc_test_util"
    ], 
    "headers": [
      "src/proto/grpc/testing/control.grpc.pb.h", 
      "src/proto/grpc/testing/control.pb.h", 
      "src/proto/grpc/testing/messages.grpc.pb.h", 
      "src/proto/grpc/testing/messages.pb.h", 
      "src/proto/grpc/testing/payloads.grpc.pb.h", 
      "src/proto/grpc/testing/payloads.pb.h", 
      "src/proto/grpc/testing/services.grpc.pb.h", 
      "src/proto/grpc/testing/services.pb.h", 
      "src/proto/grpc/testing/stats.grpc.pb.h", 
      "src/proto/grpc/testing/stats.pb.h", 
      "test/cpp/qps/client.h", 
      "test/cpp/qps/driver.h", 
      "test/cpp/qps/histogram.h", 
      "test/cpp/qps/interarrival.h", 
      "test/cpp/qps/limit_cores.h", 
      "test/cpp/qps/parse_json.h", 
      "test/cpp/qps/qps_worker.h", 
      "test/cpp/qps/report.h", 
      "test/cpp/qps/server.h", 
      "test/cpp/qps/stats.h", 
      "test/cpp/qps/usage_timer.h", 
      "test/cpp/util/benchmark_config.h"
    ], 
    "is_filegroup": false, 
    "language": "c++", 
    "name": "qps", 
    "src": [
      "test/cpp/qps/client.h", 
      "test/cpp/qps/client_async.cc", 
      "test/cpp/qps/client_sync.cc", 
      "test/cpp/qps/driver.cc", 
      "test/cpp/qps/driver.h", 
      "test/cpp/qps/histogram.h", 
      "test/cpp/qps/interarrival.h", 
      "test/cpp/qps/limit_cores.cc", 
      "test/cpp/qps/limit_cores.h", 
      "test/cpp/qps/parse_json.cc", 
      "test/cpp/qps/parse_json.h", 
      "test/cpp/qps/qps_worker.cc", 
      "test/cpp/qps/qps_worker.h", 
      "test/cpp/qps/report.cc", 
      "test/cpp/qps/report.h", 
      "test/cpp/qps/server.h", 
      "test/cpp/qps/server_async.cc", 
      "test/cpp/qps/server_sync.cc", 
      "test/cpp/qps/stats.h", 
      "test/cpp/qps/usage_timer.cc", 
      "test/cpp/qps/usage_timer.h", 
      "test/cpp/util/benchmark_config.cc", 
      "test/cpp/util/benchmark_config.h"
    ], 
    "third_party": false, 
    "type": "lib"
  }, 
  {
    "deps": [
      "gpr", 
      "grpc"
    ], 
    "headers": [], 
    "is_filegroup": false, 
    "language": "csharp", 
    "name": "grpc_csharp_ext", 
    "src": [
      "src/csharp/ext/grpc_csharp_ext.c"
    ], 
    "third_party": false, 
    "type": "lib"
  }, 
  {
    "deps": [], 
    "headers": [
      "third_party/boringssl/crypto/aes/internal.h", 
      "third_party/boringssl/crypto/asn1/asn1_locl.h", 
      "third_party/boringssl/crypto/bio/internal.h", 
      "third_party/boringssl/crypto/bn/internal.h", 
      "third_party/boringssl/crypto/bn/rsaz_exp.h", 
      "third_party/boringssl/crypto/bytestring/internal.h", 
      "third_party/boringssl/crypto/cipher/internal.h", 
      "third_party/boringssl/crypto/conf/conf_def.h", 
      "third_party/boringssl/crypto/conf/internal.h", 
      "third_party/boringssl/crypto/curve25519/internal.h", 
      "third_party/boringssl/crypto/des/internal.h", 
      "third_party/boringssl/crypto/dh/internal.h", 
      "third_party/boringssl/crypto/digest/internal.h", 
      "third_party/boringssl/crypto/digest/md32_common.h", 
      "third_party/boringssl/crypto/directory.h", 
      "third_party/boringssl/crypto/ec/internal.h", 
      "third_party/boringssl/crypto/ec/p256-x86_64-table.h", 
      "third_party/boringssl/crypto/evp/internal.h", 
      "third_party/boringssl/crypto/internal.h", 
      "third_party/boringssl/crypto/modes/internal.h", 
      "third_party/boringssl/crypto/obj/obj_dat.h", 
      "third_party/boringssl/crypto/obj/obj_xref.h", 
      "third_party/boringssl/crypto/pkcs8/internal.h", 
      "third_party/boringssl/crypto/rand/internal.h", 
      "third_party/boringssl/crypto/rsa/internal.h", 
      "third_party/boringssl/crypto/test/scoped_types.h", 
      "third_party/boringssl/crypto/test/test_util.h", 
      "third_party/boringssl/crypto/x509/charmap.h", 
      "third_party/boringssl/crypto/x509/vpm_int.h", 
      "third_party/boringssl/crypto/x509v3/ext_dat.h", 
      "third_party/boringssl/crypto/x509v3/pcy_int.h", 
      "third_party/boringssl/include/openssl/aead.h", 
      "third_party/boringssl/include/openssl/aes.h", 
      "third_party/boringssl/include/openssl/arm_arch.h", 
      "third_party/boringssl/include/openssl/asn1.h", 
      "third_party/boringssl/include/openssl/asn1_mac.h", 
      "third_party/boringssl/include/openssl/asn1t.h", 
      "third_party/boringssl/include/openssl/base.h", 
      "third_party/boringssl/include/openssl/base64.h", 
      "third_party/boringssl/include/openssl/bio.h", 
      "third_party/boringssl/include/openssl/blowfish.h", 
      "third_party/boringssl/include/openssl/bn.h", 
      "third_party/boringssl/include/openssl/buf.h", 
      "third_party/boringssl/include/openssl/buffer.h", 
      "third_party/boringssl/include/openssl/bytestring.h", 
      "third_party/boringssl/include/openssl/cast.h", 
      "third_party/boringssl/include/openssl/chacha.h", 
      "third_party/boringssl/include/openssl/cipher.h", 
      "third_party/boringssl/include/openssl/cmac.h", 
      "third_party/boringssl/include/openssl/conf.h", 
      "third_party/boringssl/include/openssl/cpu.h", 
      "third_party/boringssl/include/openssl/crypto.h", 
      "third_party/boringssl/include/openssl/curve25519.h", 
      "third_party/boringssl/include/openssl/des.h", 
      "third_party/boringssl/include/openssl/dh.h", 
      "third_party/boringssl/include/openssl/digest.h", 
      "third_party/boringssl/include/openssl/dsa.h", 
      "third_party/boringssl/include/openssl/dtls1.h", 
      "third_party/boringssl/include/openssl/ec.h", 
      "third_party/boringssl/include/openssl/ec_key.h", 
      "third_party/boringssl/include/openssl/ecdh.h", 
      "third_party/boringssl/include/openssl/ecdsa.h", 
      "third_party/boringssl/include/openssl/engine.h", 
      "third_party/boringssl/include/openssl/err.h", 
      "third_party/boringssl/include/openssl/evp.h", 
      "third_party/boringssl/include/openssl/ex_data.h", 
      "third_party/boringssl/include/openssl/hkdf.h", 
      "third_party/boringssl/include/openssl/hmac.h", 
      "third_party/boringssl/include/openssl/lhash.h", 
      "third_party/boringssl/include/openssl/lhash_macros.h", 
      "third_party/boringssl/include/openssl/md4.h", 
      "third_party/boringssl/include/openssl/md5.h", 
      "third_party/boringssl/include/openssl/mem.h", 
      "third_party/boringssl/include/openssl/obj.h", 
      "third_party/boringssl/include/openssl/obj_mac.h", 
      "third_party/boringssl/include/openssl/objects.h", 
      "third_party/boringssl/include/openssl/opensslfeatures.h", 
      "third_party/boringssl/include/openssl/opensslv.h", 
      "third_party/boringssl/include/openssl/ossl_typ.h", 
      "third_party/boringssl/include/openssl/pem.h", 
      "third_party/boringssl/include/openssl/pkcs12.h", 
      "third_party/boringssl/include/openssl/pkcs7.h", 
      "third_party/boringssl/include/openssl/pkcs8.h", 
      "third_party/boringssl/include/openssl/poly1305.h", 
      "third_party/boringssl/include/openssl/pqueue.h", 
      "third_party/boringssl/include/openssl/rand.h", 
      "third_party/boringssl/include/openssl/rc4.h", 
      "third_party/boringssl/include/openssl/rsa.h", 
      "third_party/boringssl/include/openssl/safestack.h", 
      "third_party/boringssl/include/openssl/sha.h", 
      "third_party/boringssl/include/openssl/srtp.h", 
      "third_party/boringssl/include/openssl/ssl.h", 
      "third_party/boringssl/include/openssl/ssl3.h", 
      "third_party/boringssl/include/openssl/stack.h", 
      "third_party/boringssl/include/openssl/stack_macros.h", 
      "third_party/boringssl/include/openssl/thread.h", 
      "third_party/boringssl/include/openssl/time_support.h", 
      "third_party/boringssl/include/openssl/tls1.h", 
      "third_party/boringssl/include/openssl/type_check.h", 
      "third_party/boringssl/include/openssl/x509.h", 
      "third_party/boringssl/include/openssl/x509_vfy.h", 
      "third_party/boringssl/include/openssl/x509v3.h", 
      "third_party/boringssl/ssl/internal.h", 
      "third_party/boringssl/ssl/test/async_bio.h", 
      "third_party/boringssl/ssl/test/packeted_bio.h", 
      "third_party/boringssl/ssl/test/scoped_types.h", 
      "third_party/boringssl/ssl/test/test_config.h"
    ], 
    "is_filegroup": false, 
    "language": "c", 
    "name": "boringssl", 
    "src": [
      "src/boringssl/err_data.c"
    ], 
    "third_party": true, 
    "type": "lib"
  }, 
  {
    "deps": [], 
    "headers": [], 
    "is_filegroup": false, 
    "language": "c++", 
    "name": "boringssl_test_util", 
    "src": [], 
    "third_party": true, 
    "type": "lib"
  }, 
  {
    "deps": [
      "boringssl", 
      "boringssl_test_util"
    ], 
    "headers": [], 
    "is_filegroup": false, 
    "language": "c++", 
    "name": "boringssl_aes_test_lib", 
    "src": [], 
    "third_party": true, 
    "type": "lib"
  }, 
  {
    "deps": [
      "boringssl", 
      "boringssl_test_util"
    ], 
    "headers": [], 
    "is_filegroup": false, 
    "language": "c++", 
    "name": "boringssl_asn1_test_lib", 
    "src": [], 
    "third_party": true, 
    "type": "lib"
  }, 
  {
    "deps": [
      "boringssl", 
      "boringssl_test_util"
    ], 
    "headers": [], 
    "is_filegroup": false, 
    "language": "c++", 
    "name": "boringssl_base64_test_lib", 
    "src": [], 
    "third_party": true, 
    "type": "lib"
  }, 
  {
    "deps": [
      "boringssl", 
      "boringssl_test_util"
    ], 
    "headers": [], 
    "is_filegroup": false, 
    "language": "c++", 
    "name": "boringssl_bio_test_lib", 
    "src": [], 
    "third_party": true, 
    "type": "lib"
  }, 
  {
    "deps": [
      "boringssl", 
      "boringssl_test_util"
    ], 
    "headers": [], 
    "is_filegroup": false, 
    "language": "c++", 
    "name": "boringssl_bn_test_lib", 
    "src": [], 
    "third_party": true, 
    "type": "lib"
  }, 
  {
    "deps": [
      "boringssl", 
      "boringssl_test_util"
    ], 
    "headers": [], 
    "is_filegroup": false, 
    "language": "c++", 
    "name": "boringssl_bytestring_test_lib", 
    "src": [], 
    "third_party": true, 
    "type": "lib"
  }, 
  {
    "deps": [
      "boringssl", 
      "boringssl_test_util"
    ], 
    "headers": [], 
    "is_filegroup": false, 
    "language": "c++", 
    "name": "boringssl_aead_test_lib", 
    "src": [], 
    "third_party": true, 
    "type": "lib"
  }, 
  {
    "deps": [
      "boringssl", 
      "boringssl_test_util"
    ], 
    "headers": [], 
    "is_filegroup": false, 
    "language": "c++", 
    "name": "boringssl_cipher_test_lib", 
    "src": [], 
    "third_party": true, 
    "type": "lib"
  }, 
  {
    "deps": [
      "boringssl", 
      "boringssl_test_util"
    ], 
    "headers": [], 
    "is_filegroup": false, 
    "language": "c++", 
    "name": "boringssl_cmac_test_lib", 
    "src": [], 
    "third_party": true, 
    "type": "lib"
  }, 
  {
    "deps": [
      "boringssl", 
      "boringssl_test_util"
    ], 
    "headers": [], 
    "is_filegroup": false, 
    "language": "c", 
    "name": "boringssl_constant_time_test_lib", 
    "src": [], 
    "third_party": true, 
    "type": "lib"
  }, 
  {
    "deps": [
      "boringssl", 
      "boringssl_test_util"
    ], 
    "headers": [], 
    "is_filegroup": false, 
    "language": "c++", 
    "name": "boringssl_ed25519_test_lib", 
    "src": [], 
    "third_party": true, 
    "type": "lib"
  }, 
  {
    "deps": [
      "boringssl", 
      "boringssl_test_util"
    ], 
    "headers": [], 
    "is_filegroup": false, 
    "language": "c++", 
    "name": "boringssl_x25519_test_lib", 
    "src": [], 
    "third_party": true, 
    "type": "lib"
  }, 
  {
    "deps": [
      "boringssl", 
      "boringssl_test_util"
    ], 
    "headers": [], 
    "is_filegroup": false, 
    "language": "c++", 
    "name": "boringssl_dh_test_lib", 
    "src": [], 
    "third_party": true, 
    "type": "lib"
  }, 
  {
    "deps": [
      "boringssl", 
      "boringssl_test_util"
    ], 
    "headers": [], 
    "is_filegroup": false, 
    "language": "c++", 
    "name": "boringssl_digest_test_lib", 
    "src": [], 
    "third_party": true, 
    "type": "lib"
  }, 
  {
    "deps": [
      "boringssl", 
      "boringssl_test_util"
    ], 
    "headers": [], 
    "is_filegroup": false, 
    "language": "c", 
    "name": "boringssl_dsa_test_lib", 
    "src": [], 
    "third_party": true, 
    "type": "lib"
  }, 
  {
    "deps": [
      "boringssl", 
      "boringssl_test_util"
    ], 
    "headers": [], 
    "is_filegroup": false, 
    "language": "c++", 
    "name": "boringssl_ec_test_lib", 
    "src": [], 
    "third_party": true, 
    "type": "lib"
  }, 
  {
    "deps": [
      "boringssl", 
      "boringssl_test_util"
    ], 
    "headers": [], 
    "is_filegroup": false, 
    "language": "c", 
    "name": "boringssl_example_mul_lib", 
    "src": [], 
    "third_party": true, 
    "type": "lib"
  }, 
  {
    "deps": [
      "boringssl", 
      "boringssl_test_util"
    ], 
    "headers": [], 
    "is_filegroup": false, 
    "language": "c++", 
    "name": "boringssl_ecdsa_test_lib", 
    "src": [], 
    "third_party": true, 
    "type": "lib"
  }, 
  {
    "deps": [
      "boringssl", 
      "boringssl_test_util"
    ], 
    "headers": [], 
    "is_filegroup": false, 
    "language": "c++", 
    "name": "boringssl_err_test_lib", 
    "src": [], 
    "third_party": true, 
    "type": "lib"
  }, 
  {
    "deps": [
      "boringssl", 
      "boringssl_test_util"
    ], 
    "headers": [], 
    "is_filegroup": false, 
    "language": "c++", 
    "name": "boringssl_evp_extra_test_lib", 
    "src": [], 
    "third_party": true, 
    "type": "lib"
  }, 
  {
    "deps": [
      "boringssl", 
      "boringssl_test_util"
    ], 
    "headers": [], 
    "is_filegroup": false, 
    "language": "c++", 
    "name": "boringssl_evp_test_lib", 
    "src": [], 
    "third_party": true, 
    "type": "lib"
  }, 
  {
    "deps": [
      "boringssl", 
      "boringssl_test_util"
    ], 
    "headers": [], 
    "is_filegroup": false, 
    "language": "c++", 
    "name": "boringssl_pbkdf_test_lib", 
    "src": [], 
    "third_party": true, 
    "type": "lib"
  }, 
  {
    "deps": [
      "boringssl", 
      "boringssl_test_util"
    ], 
    "headers": [], 
    "is_filegroup": false, 
    "language": "c", 
    "name": "boringssl_hkdf_test_lib", 
    "src": [], 
    "third_party": true, 
    "type": "lib"
  }, 
  {
    "deps": [
      "boringssl", 
      "boringssl_test_util"
    ], 
    "headers": [], 
    "is_filegroup": false, 
    "language": "c++", 
    "name": "boringssl_hmac_test_lib", 
    "src": [], 
    "third_party": true, 
    "type": "lib"
  }, 
  {
    "deps": [
      "boringssl", 
      "boringssl_test_util"
    ], 
    "headers": [], 
    "is_filegroup": false, 
    "language": "c", 
    "name": "boringssl_lhash_test_lib", 
    "src": [], 
    "third_party": true, 
    "type": "lib"
  }, 
  {
    "deps": [
      "boringssl", 
      "boringssl_test_util"
    ], 
    "headers": [], 
    "is_filegroup": false, 
    "language": "c", 
    "name": "boringssl_gcm_test_lib", 
    "src": [], 
    "third_party": true, 
    "type": "lib"
  }, 
  {
    "deps": [
      "boringssl", 
      "boringssl_test_util"
    ], 
    "headers": [], 
    "is_filegroup": false, 
    "language": "c++", 
    "name": "boringssl_pkcs12_test_lib", 
    "src": [], 
    "third_party": true, 
    "type": "lib"
  }, 
  {
    "deps": [
      "boringssl", 
      "boringssl_test_util"
    ], 
    "headers": [], 
    "is_filegroup": false, 
    "language": "c++", 
    "name": "boringssl_pkcs8_test_lib", 
    "src": [], 
    "third_party": true, 
    "type": "lib"
  }, 
  {
    "deps": [
      "boringssl", 
      "boringssl_test_util"
    ], 
    "headers": [], 
    "is_filegroup": false, 
    "language": "c++", 
    "name": "boringssl_poly1305_test_lib", 
    "src": [], 
    "third_party": true, 
    "type": "lib"
  }, 
  {
    "deps": [
      "boringssl", 
      "boringssl_test_util"
    ], 
    "headers": [], 
    "is_filegroup": false, 
    "language": "c", 
    "name": "boringssl_refcount_test_lib", 
    "src": [], 
    "third_party": true, 
    "type": "lib"
  }, 
  {
    "deps": [
      "boringssl", 
      "boringssl_test_util"
    ], 
    "headers": [], 
    "is_filegroup": false, 
    "language": "c++", 
    "name": "boringssl_rsa_test_lib", 
    "src": [], 
    "third_party": true, 
    "type": "lib"
  }, 
  {
    "deps": [
      "boringssl", 
      "boringssl_test_util"
    ], 
    "headers": [], 
    "is_filegroup": false, 
    "language": "c", 
    "name": "boringssl_thread_test_lib", 
    "src": [], 
    "third_party": true, 
    "type": "lib"
  }, 
  {
    "deps": [
      "boringssl", 
      "boringssl_test_util"
    ], 
    "headers": [], 
    "is_filegroup": false, 
    "language": "c", 
    "name": "boringssl_pkcs7_test_lib", 
    "src": [], 
    "third_party": true, 
    "type": "lib"
  }, 
  {
    "deps": [
      "boringssl", 
      "boringssl_test_util"
    ], 
    "headers": [], 
    "is_filegroup": false, 
    "language": "c++", 
    "name": "boringssl_x509_test_lib", 
    "src": [], 
    "third_party": true, 
    "type": "lib"
  }, 
  {
    "deps": [
      "boringssl", 
      "boringssl_test_util"
    ], 
    "headers": [], 
    "is_filegroup": false, 
    "language": "c", 
    "name": "boringssl_tab_test_lib", 
    "src": [], 
    "third_party": true, 
    "type": "lib"
  }, 
  {
    "deps": [
      "boringssl", 
      "boringssl_test_util"
    ], 
    "headers": [], 
    "is_filegroup": false, 
    "language": "c", 
    "name": "boringssl_v3name_test_lib", 
    "src": [], 
    "third_party": true, 
    "type": "lib"
  }, 
  {
    "deps": [
      "boringssl", 
      "boringssl_test_util"
    ], 
    "headers": [], 
    "is_filegroup": false, 
    "language": "c", 
    "name": "boringssl_pqueue_test_lib", 
    "src": [], 
    "third_party": true, 
    "type": "lib"
  }, 
  {
    "deps": [
      "boringssl", 
      "boringssl_test_util"
    ], 
    "headers": [], 
    "is_filegroup": false, 
    "language": "c++", 
    "name": "boringssl_ssl_test_lib", 
    "src": [], 
    "third_party": true, 
    "type": "lib"
  }, 
  {
    "deps": [], 
    "headers": [
      "third_party/benchmark/include/benchmark/benchmark.h", 
      "third_party/benchmark/include/benchmark/benchmark_api.h", 
      "third_party/benchmark/include/benchmark/macros.h", 
      "third_party/benchmark/include/benchmark/reporter.h", 
      "third_party/benchmark/src/arraysize.h", 
      "third_party/benchmark/src/benchmark_api_internal.h", 
      "third_party/benchmark/src/check.h", 
      "third_party/benchmark/src/colorprint.h", 
      "third_party/benchmark/src/commandlineflags.h", 
      "third_party/benchmark/src/complexity.h", 
      "third_party/benchmark/src/cycleclock.h", 
      "third_party/benchmark/src/internal_macros.h", 
      "third_party/benchmark/src/log.h", 
      "third_party/benchmark/src/mutex.h", 
      "third_party/benchmark/src/re.h", 
      "third_party/benchmark/src/sleep.h", 
      "third_party/benchmark/src/stat.h", 
      "third_party/benchmark/src/string_util.h", 
      "third_party/benchmark/src/sysinfo.h", 
      "third_party/benchmark/src/timers.h"
    ], 
    "is_filegroup": false, 
    "language": "c++", 
    "name": "benchmark", 
    "src": [], 
    "third_party": false, 
    "type": "lib"
  }, 
  {
    "deps": [], 
    "headers": [
      "third_party/zlib/crc32.h", 
      "third_party/zlib/deflate.h", 
      "third_party/zlib/gzguts.h", 
      "third_party/zlib/inffast.h", 
      "third_party/zlib/inffixed.h", 
      "third_party/zlib/inflate.h", 
      "third_party/zlib/inftrees.h", 
      "third_party/zlib/trees.h", 
      "third_party/zlib/zconf.h", 
      "third_party/zlib/zlib.h", 
      "third_party/zlib/zutil.h"
    ], 
    "is_filegroup": false, 
    "language": "c", 
    "name": "z", 
    "src": [], 
    "third_party": true, 
    "type": "lib"
  }, 
  {
    "deps": [
      "gpr", 
      "gpr_test_util", 
      "grpc_test_util_unsecure", 
      "grpc_unsecure"
    ], 
    "headers": [
      "test/core/bad_client/bad_client.h"
    ], 
    "is_filegroup": false, 
    "language": "c", 
    "name": "bad_client_test", 
    "src": [
      "test/core/bad_client/bad_client.c", 
      "test/core/bad_client/bad_client.h"
    ], 
    "third_party": false, 
    "type": "lib"
  }, 
  {
    "deps": [
      "gpr", 
      "gpr_test_util", 
      "grpc", 
      "grpc_test_util"
    ], 
    "headers": [
      "test/core/bad_ssl/server_common.h"
    ], 
    "is_filegroup": false, 
    "language": "c", 
    "name": "bad_ssl_test_server", 
    "src": [
      "test/core/bad_ssl/server_common.c", 
      "test/core/bad_ssl/server_common.h"
    ], 
    "third_party": false, 
    "type": "lib"
  }, 
  {
    "deps": [
      "gpr", 
      "gpr_test_util", 
      "grpc", 
      "grpc_test_util"
    ], 
    "headers": [
      "test/core/end2end/end2end_tests.h", 
      "test/core/end2end/tests/cancel_test_helpers.h"
    ], 
    "is_filegroup": false, 
    "language": "c", 
    "name": "end2end_tests", 
    "src": [
      "test/core/end2end/end2end_test_utils.c", 
      "test/core/end2end/end2end_tests.c", 
      "test/core/end2end/end2end_tests.h", 
      "test/core/end2end/tests/authority_not_supported.c", 
      "test/core/end2end/tests/bad_hostname.c", 
      "test/core/end2end/tests/binary_metadata.c", 
      "test/core/end2end/tests/call_creds.c", 
      "test/core/end2end/tests/cancel_after_accept.c", 
      "test/core/end2end/tests/cancel_after_client_done.c", 
      "test/core/end2end/tests/cancel_after_invoke.c", 
      "test/core/end2end/tests/cancel_before_invoke.c", 
      "test/core/end2end/tests/cancel_in_a_vacuum.c", 
      "test/core/end2end/tests/cancel_test_helpers.h", 
      "test/core/end2end/tests/cancel_with_status.c", 
      "test/core/end2end/tests/compressed_payload.c", 
      "test/core/end2end/tests/connectivity.c", 
      "test/core/end2end/tests/default_host.c", 
      "test/core/end2end/tests/disappearing_server.c", 
      "test/core/end2end/tests/empty_batch.c", 
      "test/core/end2end/tests/filter_call_init_fails.c", 
      "test/core/end2end/tests/filter_causes_close.c", 
      "test/core/end2end/tests/filter_latency.c", 
      "test/core/end2end/tests/graceful_server_shutdown.c", 
      "test/core/end2end/tests/high_initial_seqno.c", 
      "test/core/end2end/tests/hpack_size.c", 
      "test/core/end2end/tests/idempotent_request.c", 
      "test/core/end2end/tests/invoke_large_request.c", 
      "test/core/end2end/tests/large_metadata.c", 
      "test/core/end2end/tests/load_reporting_hook.c", 
      "test/core/end2end/tests/max_concurrent_streams.c", 
      "test/core/end2end/tests/max_message_length.c", 
      "test/core/end2end/tests/negative_deadline.c", 
      "test/core/end2end/tests/network_status_change.c", 
      "test/core/end2end/tests/no_logging.c", 
      "test/core/end2end/tests/no_op.c", 
      "test/core/end2end/tests/payload.c", 
      "test/core/end2end/tests/ping.c", 
      "test/core/end2end/tests/ping_pong_streaming.c", 
      "test/core/end2end/tests/registered_call.c", 
      "test/core/end2end/tests/request_with_flags.c", 
      "test/core/end2end/tests/request_with_payload.c", 
      "test/core/end2end/tests/resource_quota_server.c", 
      "test/core/end2end/tests/server_finishes_request.c", 
      "test/core/end2end/tests/shutdown_finishes_calls.c", 
      "test/core/end2end/tests/shutdown_finishes_tags.c", 
      "test/core/end2end/tests/simple_cacheable_request.c", 
      "test/core/end2end/tests/simple_delayed_request.c", 
      "test/core/end2end/tests/simple_metadata.c", 
      "test/core/end2end/tests/simple_request.c", 
      "test/core/end2end/tests/streaming_error_response.c", 
      "test/core/end2end/tests/trailing_metadata.c"
    ], 
    "third_party": false, 
    "type": "lib"
  }, 
  {
    "deps": [
      "gpr", 
      "gpr_test_util", 
      "grpc_test_util_unsecure", 
      "grpc_unsecure"
    ], 
    "headers": [
      "test/core/end2end/end2end_tests.h", 
      "test/core/end2end/tests/cancel_test_helpers.h"
    ], 
    "is_filegroup": false, 
    "language": "c", 
    "name": "end2end_nosec_tests", 
    "src": [
      "test/core/end2end/end2end_nosec_tests.c", 
      "test/core/end2end/end2end_test_utils.c", 
      "test/core/end2end/end2end_tests.h", 
      "test/core/end2end/tests/authority_not_supported.c", 
      "test/core/end2end/tests/bad_hostname.c", 
      "test/core/end2end/tests/binary_metadata.c", 
      "test/core/end2end/tests/cancel_after_accept.c", 
      "test/core/end2end/tests/cancel_after_client_done.c", 
      "test/core/end2end/tests/cancel_after_invoke.c", 
      "test/core/end2end/tests/cancel_before_invoke.c", 
      "test/core/end2end/tests/cancel_in_a_vacuum.c", 
      "test/core/end2end/tests/cancel_test_helpers.h", 
      "test/core/end2end/tests/cancel_with_status.c", 
      "test/core/end2end/tests/compressed_payload.c", 
      "test/core/end2end/tests/connectivity.c", 
      "test/core/end2end/tests/default_host.c", 
      "test/core/end2end/tests/disappearing_server.c", 
      "test/core/end2end/tests/empty_batch.c", 
      "test/core/end2end/tests/filter_call_init_fails.c", 
      "test/core/end2end/tests/filter_causes_close.c", 
      "test/core/end2end/tests/filter_latency.c", 
      "test/core/end2end/tests/graceful_server_shutdown.c", 
      "test/core/end2end/tests/high_initial_seqno.c", 
      "test/core/end2end/tests/hpack_size.c", 
      "test/core/end2end/tests/idempotent_request.c", 
      "test/core/end2end/tests/invoke_large_request.c", 
      "test/core/end2end/tests/large_metadata.c", 
      "test/core/end2end/tests/load_reporting_hook.c", 
      "test/core/end2end/tests/max_concurrent_streams.c", 
      "test/core/end2end/tests/max_message_length.c", 
      "test/core/end2end/tests/negative_deadline.c", 
      "test/core/end2end/tests/network_status_change.c", 
      "test/core/end2end/tests/no_logging.c", 
      "test/core/end2end/tests/no_op.c", 
      "test/core/end2end/tests/payload.c", 
      "test/core/end2end/tests/ping.c", 
      "test/core/end2end/tests/ping_pong_streaming.c", 
      "test/core/end2end/tests/registered_call.c", 
      "test/core/end2end/tests/request_with_flags.c", 
      "test/core/end2end/tests/request_with_payload.c", 
      "test/core/end2end/tests/resource_quota_server.c", 
      "test/core/end2end/tests/server_finishes_request.c", 
      "test/core/end2end/tests/shutdown_finishes_calls.c", 
      "test/core/end2end/tests/shutdown_finishes_tags.c", 
      "test/core/end2end/tests/simple_cacheable_request.c", 
      "test/core/end2end/tests/simple_delayed_request.c", 
      "test/core/end2end/tests/simple_metadata.c", 
      "test/core/end2end/tests/simple_request.c", 
      "test/core/end2end/tests/streaming_error_response.c", 
      "test/core/end2end/tests/trailing_metadata.c"
    ], 
    "third_party": false, 
    "type": "lib"
  }, 
  {
    "deps": [
      "gpr", 
      "grpc_base", 
      "nanopb"
    ], 
    "headers": [
      "include/grpc/census.h", 
      "src/core/ext/census/aggregation.h", 
      "src/core/ext/census/base_resources.h", 
      "src/core/ext/census/census_interface.h", 
      "src/core/ext/census/census_rpc_stats.h", 
      "src/core/ext/census/gen/census.pb.h", 
      "src/core/ext/census/gen/trace_context.pb.h", 
      "src/core/ext/census/grpc_filter.h", 
      "src/core/ext/census/mlog.h", 
      "src/core/ext/census/resource.h", 
      "src/core/ext/census/rpc_metric_id.h", 
      "src/core/ext/census/trace_context.h"
    ], 
    "is_filegroup": true, 
    "language": "c", 
    "name": "census", 
    "src": [
      "include/grpc/census.h", 
      "src/core/ext/census/aggregation.h", 
      "src/core/ext/census/base_resources.c", 
      "src/core/ext/census/base_resources.h", 
      "src/core/ext/census/census_interface.h", 
      "src/core/ext/census/census_rpc_stats.h", 
      "src/core/ext/census/context.c", 
      "src/core/ext/census/gen/census.pb.c", 
      "src/core/ext/census/gen/census.pb.h", 
      "src/core/ext/census/gen/trace_context.pb.c", 
      "src/core/ext/census/gen/trace_context.pb.h", 
      "src/core/ext/census/grpc_context.c", 
      "src/core/ext/census/grpc_filter.c", 
      "src/core/ext/census/grpc_filter.h", 
      "src/core/ext/census/grpc_plugin.c", 
      "src/core/ext/census/initialize.c", 
      "src/core/ext/census/mlog.c", 
      "src/core/ext/census/mlog.h", 
      "src/core/ext/census/operation.c", 
      "src/core/ext/census/placeholders.c", 
      "src/core/ext/census/resource.c", 
      "src/core/ext/census/resource.h", 
      "src/core/ext/census/rpc_metric_id.h", 
      "src/core/ext/census/trace_context.c", 
      "src/core/ext/census/trace_context.h", 
      "src/core/ext/census/tracing.c"
    ], 
    "third_party": false, 
    "type": "filegroup"
  }, 
  {
    "deps": [
      "gpr_codegen"
    ], 
    "headers": [
      "include/grpc/support/alloc.h", 
      "include/grpc/support/atm.h", 
      "include/grpc/support/atm_gcc_atomic.h", 
      "include/grpc/support/atm_gcc_sync.h", 
      "include/grpc/support/atm_windows.h", 
      "include/grpc/support/avl.h", 
      "include/grpc/support/cmdline.h", 
      "include/grpc/support/cpu.h", 
      "include/grpc/support/histogram.h", 
      "include/grpc/support/host_port.h", 
      "include/grpc/support/log.h", 
      "include/grpc/support/log_windows.h", 
      "include/grpc/support/port_platform.h", 
      "include/grpc/support/string_util.h", 
      "include/grpc/support/subprocess.h", 
      "include/grpc/support/sync.h", 
      "include/grpc/support/sync_generic.h", 
      "include/grpc/support/sync_posix.h", 
      "include/grpc/support/sync_windows.h", 
      "include/grpc/support/thd.h", 
      "include/grpc/support/time.h", 
      "include/grpc/support/tls.h", 
      "include/grpc/support/tls_gcc.h", 
      "include/grpc/support/tls_msvc.h", 
      "include/grpc/support/tls_pthread.h", 
      "include/grpc/support/useful.h", 
      "src/core/lib/profiling/timers.h", 
      "src/core/lib/support/backoff.h", 
      "src/core/lib/support/block_annotate.h", 
      "src/core/lib/support/env.h", 
      "src/core/lib/support/mpscq.h", 
      "src/core/lib/support/murmur_hash.h", 
      "src/core/lib/support/stack_lockfree.h", 
      "src/core/lib/support/string.h", 
      "src/core/lib/support/string_windows.h", 
      "src/core/lib/support/thd_internal.h", 
      "src/core/lib/support/time_precise.h", 
      "src/core/lib/support/tmpfile.h"
    ], 
    "is_filegroup": true, 
    "language": "c", 
    "name": "gpr_base", 
    "src": [
      "include/grpc/support/alloc.h", 
      "include/grpc/support/atm.h", 
      "include/grpc/support/atm_gcc_atomic.h", 
      "include/grpc/support/atm_gcc_sync.h", 
      "include/grpc/support/atm_windows.h", 
      "include/grpc/support/avl.h", 
      "include/grpc/support/cmdline.h", 
      "include/grpc/support/cpu.h", 
      "include/grpc/support/histogram.h", 
      "include/grpc/support/host_port.h", 
      "include/grpc/support/log.h", 
      "include/grpc/support/log_windows.h", 
      "include/grpc/support/port_platform.h", 
      "include/grpc/support/string_util.h", 
      "include/grpc/support/subprocess.h", 
      "include/grpc/support/sync.h", 
      "include/grpc/support/sync_generic.h", 
      "include/grpc/support/sync_posix.h", 
      "include/grpc/support/sync_windows.h", 
      "include/grpc/support/thd.h", 
      "include/grpc/support/time.h", 
      "include/grpc/support/tls.h", 
      "include/grpc/support/tls_gcc.h", 
      "include/grpc/support/tls_msvc.h", 
      "include/grpc/support/tls_pthread.h", 
      "include/grpc/support/useful.h", 
      "src/core/lib/profiling/basic_timers.c", 
      "src/core/lib/profiling/stap_timers.c", 
      "src/core/lib/profiling/timers.h", 
      "src/core/lib/support/alloc.c", 
      "src/core/lib/support/avl.c", 
      "src/core/lib/support/backoff.c", 
      "src/core/lib/support/backoff.h", 
      "src/core/lib/support/block_annotate.h", 
      "src/core/lib/support/cmdline.c", 
      "src/core/lib/support/cpu_iphone.c", 
      "src/core/lib/support/cpu_linux.c", 
      "src/core/lib/support/cpu_posix.c", 
      "src/core/lib/support/cpu_windows.c", 
      "src/core/lib/support/env.h", 
      "src/core/lib/support/env_linux.c", 
      "src/core/lib/support/env_posix.c", 
      "src/core/lib/support/env_windows.c", 
      "src/core/lib/support/histogram.c", 
      "src/core/lib/support/host_port.c", 
      "src/core/lib/support/log.c", 
      "src/core/lib/support/log_android.c", 
      "src/core/lib/support/log_linux.c", 
      "src/core/lib/support/log_posix.c", 
      "src/core/lib/support/log_windows.c", 
      "src/core/lib/support/mpscq.c", 
      "src/core/lib/support/mpscq.h", 
      "src/core/lib/support/murmur_hash.c", 
      "src/core/lib/support/murmur_hash.h", 
      "src/core/lib/support/stack_lockfree.c", 
      "src/core/lib/support/stack_lockfree.h", 
      "src/core/lib/support/string.c", 
      "src/core/lib/support/string.h", 
      "src/core/lib/support/string_posix.c", 
      "src/core/lib/support/string_util_windows.c", 
      "src/core/lib/support/string_windows.c", 
      "src/core/lib/support/string_windows.h", 
      "src/core/lib/support/subprocess_posix.c", 
      "src/core/lib/support/subprocess_windows.c", 
      "src/core/lib/support/sync.c", 
      "src/core/lib/support/sync_posix.c", 
      "src/core/lib/support/sync_windows.c", 
      "src/core/lib/support/thd.c", 
      "src/core/lib/support/thd_internal.h", 
      "src/core/lib/support/thd_posix.c", 
      "src/core/lib/support/thd_windows.c", 
      "src/core/lib/support/time.c", 
      "src/core/lib/support/time_posix.c", 
      "src/core/lib/support/time_precise.c", 
      "src/core/lib/support/time_precise.h", 
      "src/core/lib/support/time_windows.c", 
      "src/core/lib/support/tls_pthread.c", 
      "src/core/lib/support/tmpfile.h", 
      "src/core/lib/support/tmpfile_msys.c", 
      "src/core/lib/support/tmpfile_posix.c", 
      "src/core/lib/support/tmpfile_windows.c", 
      "src/core/lib/support/wrap_memcpy.c"
    ], 
    "third_party": false, 
    "type": "filegroup"
  }, 
  {
    "deps": [], 
    "headers": [
      "include/grpc/impl/codegen/atm.h", 
      "include/grpc/impl/codegen/atm_gcc_atomic.h", 
      "include/grpc/impl/codegen/atm_gcc_sync.h", 
      "include/grpc/impl/codegen/atm_windows.h", 
      "include/grpc/impl/codegen/exec_ctx_fwd.h", 
      "include/grpc/impl/codegen/gpr_types.h", 
      "include/grpc/impl/codegen/port_platform.h", 
      "include/grpc/impl/codegen/slice.h", 
      "include/grpc/impl/codegen/sync.h", 
      "include/grpc/impl/codegen/sync_generic.h", 
      "include/grpc/impl/codegen/sync_posix.h", 
      "include/grpc/impl/codegen/sync_windows.h"
    ], 
    "is_filegroup": true, 
    "language": "c", 
    "name": "gpr_codegen", 
    "src": [
      "include/grpc/impl/codegen/atm.h", 
      "include/grpc/impl/codegen/atm_gcc_atomic.h", 
      "include/grpc/impl/codegen/atm_gcc_sync.h", 
      "include/grpc/impl/codegen/atm_windows.h", 
      "include/grpc/impl/codegen/exec_ctx_fwd.h", 
      "include/grpc/impl/codegen/gpr_types.h", 
      "include/grpc/impl/codegen/port_platform.h", 
      "include/grpc/impl/codegen/slice.h", 
      "include/grpc/impl/codegen/sync.h", 
      "include/grpc/impl/codegen/sync_generic.h", 
      "include/grpc/impl/codegen/sync_posix.h", 
      "include/grpc/impl/codegen/sync_windows.h"
    ], 
    "third_party": false, 
    "type": "filegroup"
  }, 
  {
    "deps": [
      "gpr", 
      "grpc_codegen"
    ], 
    "headers": [
      "include/grpc/byte_buffer.h", 
      "include/grpc/byte_buffer_reader.h", 
      "include/grpc/compression.h", 
      "include/grpc/grpc.h", 
      "include/grpc/grpc_posix.h", 
      "include/grpc/grpc_security_constants.h", 
      "include/grpc/slice.h", 
      "include/grpc/slice_buffer.h", 
      "include/grpc/status.h", 
      "src/core/lib/channel/channel_args.h", 
      "src/core/lib/channel/channel_stack.h", 
      "src/core/lib/channel/channel_stack_builder.h", 
      "src/core/lib/channel/compress_filter.h", 
      "src/core/lib/channel/connected_channel.h", 
      "src/core/lib/channel/context.h", 
      "src/core/lib/channel/deadline_filter.h", 
      "src/core/lib/channel/handshaker.h", 
      "src/core/lib/channel/http_client_filter.h", 
      "src/core/lib/channel/http_server_filter.h", 
      "src/core/lib/channel/message_size_filter.h", 
      "src/core/lib/compression/algorithm_metadata.h", 
      "src/core/lib/compression/message_compress.h", 
      "src/core/lib/debug/trace.h", 
      "src/core/lib/http/format_request.h", 
      "src/core/lib/http/httpcli.h", 
      "src/core/lib/http/parser.h", 
      "src/core/lib/iomgr/closure.h", 
      "src/core/lib/iomgr/combiner.h", 
      "src/core/lib/iomgr/endpoint.h", 
      "src/core/lib/iomgr/endpoint_pair.h", 
      "src/core/lib/iomgr/error.h", 
      "src/core/lib/iomgr/ev_epoll_linux.h", 
      "src/core/lib/iomgr/ev_poll_posix.h", 
      "src/core/lib/iomgr/ev_posix.h", 
      "src/core/lib/iomgr/exec_ctx.h", 
      "src/core/lib/iomgr/executor.h", 
      "src/core/lib/iomgr/iocp_windows.h", 
      "src/core/lib/iomgr/iomgr.h", 
      "src/core/lib/iomgr/iomgr_internal.h", 
      "src/core/lib/iomgr/iomgr_posix.h", 
      "src/core/lib/iomgr/load_file.h", 
      "src/core/lib/iomgr/network_status_tracker.h", 
      "src/core/lib/iomgr/polling_entity.h", 
      "src/core/lib/iomgr/pollset.h", 
      "src/core/lib/iomgr/pollset_set.h", 
      "src/core/lib/iomgr/pollset_set_windows.h", 
      "src/core/lib/iomgr/pollset_uv.h", 
      "src/core/lib/iomgr/pollset_windows.h", 
      "src/core/lib/iomgr/port.h", 
      "src/core/lib/iomgr/resolve_address.h", 
      "src/core/lib/iomgr/resource_quota.h", 
      "src/core/lib/iomgr/sockaddr.h", 
      "src/core/lib/iomgr/sockaddr_posix.h", 
      "src/core/lib/iomgr/sockaddr_utils.h", 
      "src/core/lib/iomgr/sockaddr_windows.h", 
      "src/core/lib/iomgr/socket_mutator.h", 
      "src/core/lib/iomgr/socket_utils.h", 
      "src/core/lib/iomgr/socket_utils_posix.h", 
      "src/core/lib/iomgr/socket_windows.h", 
      "src/core/lib/iomgr/tcp_client.h", 
      "src/core/lib/iomgr/tcp_client_posix.h", 
      "src/core/lib/iomgr/tcp_posix.h", 
      "src/core/lib/iomgr/tcp_server.h", 
      "src/core/lib/iomgr/tcp_uv.h", 
      "src/core/lib/iomgr/tcp_windows.h", 
      "src/core/lib/iomgr/time_averaged_stats.h", 
      "src/core/lib/iomgr/timer.h", 
      "src/core/lib/iomgr/timer_generic.h", 
      "src/core/lib/iomgr/timer_heap.h", 
      "src/core/lib/iomgr/timer_uv.h", 
      "src/core/lib/iomgr/udp_server.h", 
      "src/core/lib/iomgr/unix_sockets_posix.h", 
      "src/core/lib/iomgr/wakeup_fd_cv.h", 
      "src/core/lib/iomgr/wakeup_fd_pipe.h", 
      "src/core/lib/iomgr/wakeup_fd_posix.h", 
      "src/core/lib/iomgr/workqueue.h", 
      "src/core/lib/iomgr/workqueue_uv.h", 
      "src/core/lib/iomgr/workqueue_windows.h", 
      "src/core/lib/json/json.h", 
      "src/core/lib/json/json_common.h", 
      "src/core/lib/json/json_reader.h", 
      "src/core/lib/json/json_writer.h", 
      "src/core/lib/slice/percent_encoding.h", 
      "src/core/lib/slice/slice_hash_table.h", 
      "src/core/lib/slice/slice_internal.h", 
      "src/core/lib/slice/slice_string_helpers.h", 
      "src/core/lib/surface/api_trace.h", 
      "src/core/lib/surface/call.h", 
      "src/core/lib/surface/call_test_only.h", 
      "src/core/lib/surface/channel.h", 
      "src/core/lib/surface/channel_init.h", 
      "src/core/lib/surface/channel_stack_type.h", 
      "src/core/lib/surface/completion_queue.h", 
      "src/core/lib/surface/event_string.h", 
      "src/core/lib/surface/init.h", 
      "src/core/lib/surface/lame_client.h", 
      "src/core/lib/surface/server.h", 
      "src/core/lib/transport/byte_stream.h", 
      "src/core/lib/transport/connectivity_state.h", 
      "src/core/lib/transport/metadata.h", 
      "src/core/lib/transport/metadata_batch.h", 
      "src/core/lib/transport/pid_controller.h", 
      "src/core/lib/transport/service_config.h", 
      "src/core/lib/transport/static_metadata.h", 
      "src/core/lib/transport/timeout_encoding.h", 
      "src/core/lib/transport/transport.h", 
      "src/core/lib/transport/transport_impl.h"
    ], 
    "is_filegroup": true, 
    "language": "c", 
    "name": "grpc_base", 
    "src": [
      "include/grpc/byte_buffer.h", 
      "include/grpc/byte_buffer_reader.h", 
      "include/grpc/compression.h", 
      "include/grpc/grpc.h", 
      "include/grpc/grpc_posix.h", 
      "include/grpc/grpc_security_constants.h", 
      "include/grpc/slice.h", 
      "include/grpc/slice_buffer.h", 
      "include/grpc/status.h", 
      "src/core/lib/channel/channel_args.c", 
      "src/core/lib/channel/channel_args.h", 
      "src/core/lib/channel/channel_stack.c", 
      "src/core/lib/channel/channel_stack.h", 
      "src/core/lib/channel/channel_stack_builder.c", 
      "src/core/lib/channel/channel_stack_builder.h", 
      "src/core/lib/channel/compress_filter.c", 
      "src/core/lib/channel/compress_filter.h", 
      "src/core/lib/channel/connected_channel.c", 
      "src/core/lib/channel/connected_channel.h", 
      "src/core/lib/channel/context.h", 
      "src/core/lib/channel/deadline_filter.c", 
      "src/core/lib/channel/deadline_filter.h", 
      "src/core/lib/channel/handshaker.c", 
      "src/core/lib/channel/handshaker.h", 
      "src/core/lib/channel/http_client_filter.c", 
      "src/core/lib/channel/http_client_filter.h", 
      "src/core/lib/channel/http_server_filter.c", 
      "src/core/lib/channel/http_server_filter.h", 
      "src/core/lib/channel/message_size_filter.c", 
      "src/core/lib/channel/message_size_filter.h", 
      "src/core/lib/compression/algorithm_metadata.h", 
      "src/core/lib/compression/compression.c", 
      "src/core/lib/compression/message_compress.c", 
      "src/core/lib/compression/message_compress.h", 
      "src/core/lib/debug/trace.c", 
      "src/core/lib/debug/trace.h", 
      "src/core/lib/http/format_request.c", 
      "src/core/lib/http/format_request.h", 
      "src/core/lib/http/httpcli.c", 
      "src/core/lib/http/httpcli.h", 
      "src/core/lib/http/parser.c", 
      "src/core/lib/http/parser.h", 
      "src/core/lib/iomgr/closure.c", 
      "src/core/lib/iomgr/closure.h", 
      "src/core/lib/iomgr/combiner.c", 
      "src/core/lib/iomgr/combiner.h", 
      "src/core/lib/iomgr/endpoint.c", 
      "src/core/lib/iomgr/endpoint.h", 
      "src/core/lib/iomgr/endpoint_pair.h", 
      "src/core/lib/iomgr/endpoint_pair_posix.c", 
      "src/core/lib/iomgr/endpoint_pair_uv.c", 
      "src/core/lib/iomgr/endpoint_pair_windows.c", 
      "src/core/lib/iomgr/error.c", 
      "src/core/lib/iomgr/error.h", 
      "src/core/lib/iomgr/ev_epoll_linux.c", 
      "src/core/lib/iomgr/ev_epoll_linux.h", 
      "src/core/lib/iomgr/ev_poll_posix.c", 
      "src/core/lib/iomgr/ev_poll_posix.h", 
      "src/core/lib/iomgr/ev_posix.c", 
      "src/core/lib/iomgr/ev_posix.h", 
      "src/core/lib/iomgr/exec_ctx.c", 
      "src/core/lib/iomgr/exec_ctx.h", 
      "src/core/lib/iomgr/executor.c", 
      "src/core/lib/iomgr/executor.h", 
      "src/core/lib/iomgr/iocp_windows.c", 
      "src/core/lib/iomgr/iocp_windows.h", 
      "src/core/lib/iomgr/iomgr.c", 
      "src/core/lib/iomgr/iomgr.h", 
      "src/core/lib/iomgr/iomgr_internal.h", 
      "src/core/lib/iomgr/iomgr_posix.c", 
      "src/core/lib/iomgr/iomgr_posix.h", 
      "src/core/lib/iomgr/iomgr_uv.c", 
      "src/core/lib/iomgr/iomgr_windows.c", 
      "src/core/lib/iomgr/load_file.c", 
      "src/core/lib/iomgr/load_file.h", 
      "src/core/lib/iomgr/network_status_tracker.c", 
      "src/core/lib/iomgr/network_status_tracker.h", 
      "src/core/lib/iomgr/polling_entity.c", 
      "src/core/lib/iomgr/polling_entity.h", 
      "src/core/lib/iomgr/pollset.h", 
      "src/core/lib/iomgr/pollset_set.h", 
      "src/core/lib/iomgr/pollset_set_uv.c", 
      "src/core/lib/iomgr/pollset_set_windows.c", 
      "src/core/lib/iomgr/pollset_set_windows.h", 
      "src/core/lib/iomgr/pollset_uv.c", 
      "src/core/lib/iomgr/pollset_uv.h", 
      "src/core/lib/iomgr/pollset_windows.c", 
      "src/core/lib/iomgr/pollset_windows.h", 
      "src/core/lib/iomgr/port.h", 
      "src/core/lib/iomgr/resolve_address.h", 
      "src/core/lib/iomgr/resolve_address_posix.c", 
      "src/core/lib/iomgr/resolve_address_uv.c", 
      "src/core/lib/iomgr/resolve_address_windows.c", 
      "src/core/lib/iomgr/resource_quota.c", 
      "src/core/lib/iomgr/resource_quota.h", 
      "src/core/lib/iomgr/sockaddr.h", 
      "src/core/lib/iomgr/sockaddr_posix.h", 
      "src/core/lib/iomgr/sockaddr_utils.c", 
      "src/core/lib/iomgr/sockaddr_utils.h", 
      "src/core/lib/iomgr/sockaddr_windows.h", 
      "src/core/lib/iomgr/socket_mutator.c", 
      "src/core/lib/iomgr/socket_mutator.h", 
      "src/core/lib/iomgr/socket_utils.h", 
      "src/core/lib/iomgr/socket_utils_common_posix.c", 
      "src/core/lib/iomgr/socket_utils_linux.c", 
      "src/core/lib/iomgr/socket_utils_posix.c", 
      "src/core/lib/iomgr/socket_utils_posix.h", 
      "src/core/lib/iomgr/socket_utils_uv.c", 
      "src/core/lib/iomgr/socket_utils_windows.c", 
      "src/core/lib/iomgr/socket_windows.c", 
      "src/core/lib/iomgr/socket_windows.h", 
      "src/core/lib/iomgr/tcp_client.h", 
      "src/core/lib/iomgr/tcp_client_posix.c", 
      "src/core/lib/iomgr/tcp_client_posix.h", 
      "src/core/lib/iomgr/tcp_client_uv.c", 
      "src/core/lib/iomgr/tcp_client_windows.c", 
      "src/core/lib/iomgr/tcp_posix.c", 
      "src/core/lib/iomgr/tcp_posix.h", 
      "src/core/lib/iomgr/tcp_server.h", 
      "src/core/lib/iomgr/tcp_server_posix.c", 
      "src/core/lib/iomgr/tcp_server_uv.c", 
      "src/core/lib/iomgr/tcp_server_windows.c", 
      "src/core/lib/iomgr/tcp_uv.c", 
      "src/core/lib/iomgr/tcp_uv.h", 
      "src/core/lib/iomgr/tcp_windows.c", 
      "src/core/lib/iomgr/tcp_windows.h", 
      "src/core/lib/iomgr/time_averaged_stats.c", 
      "src/core/lib/iomgr/time_averaged_stats.h", 
      "src/core/lib/iomgr/timer.h", 
      "src/core/lib/iomgr/timer_generic.c", 
      "src/core/lib/iomgr/timer_generic.h", 
      "src/core/lib/iomgr/timer_heap.c", 
      "src/core/lib/iomgr/timer_heap.h", 
      "src/core/lib/iomgr/timer_uv.c", 
      "src/core/lib/iomgr/timer_uv.h", 
      "src/core/lib/iomgr/udp_server.c", 
      "src/core/lib/iomgr/udp_server.h", 
      "src/core/lib/iomgr/unix_sockets_posix.c", 
      "src/core/lib/iomgr/unix_sockets_posix.h", 
      "src/core/lib/iomgr/unix_sockets_posix_noop.c", 
      "src/core/lib/iomgr/wakeup_fd_cv.c", 
      "src/core/lib/iomgr/wakeup_fd_cv.h", 
      "src/core/lib/iomgr/wakeup_fd_eventfd.c", 
      "src/core/lib/iomgr/wakeup_fd_nospecial.c", 
      "src/core/lib/iomgr/wakeup_fd_pipe.c", 
      "src/core/lib/iomgr/wakeup_fd_pipe.h", 
      "src/core/lib/iomgr/wakeup_fd_posix.c", 
      "src/core/lib/iomgr/wakeup_fd_posix.h", 
      "src/core/lib/iomgr/workqueue.h", 
      "src/core/lib/iomgr/workqueue_uv.c", 
      "src/core/lib/iomgr/workqueue_uv.h", 
      "src/core/lib/iomgr/workqueue_windows.c", 
      "src/core/lib/iomgr/workqueue_windows.h", 
      "src/core/lib/json/json.c", 
      "src/core/lib/json/json.h", 
      "src/core/lib/json/json_common.h", 
      "src/core/lib/json/json_reader.c", 
      "src/core/lib/json/json_reader.h", 
      "src/core/lib/json/json_string.c", 
      "src/core/lib/json/json_writer.c", 
      "src/core/lib/json/json_writer.h", 
      "src/core/lib/slice/percent_encoding.c", 
      "src/core/lib/slice/percent_encoding.h", 
      "src/core/lib/slice/slice.c", 
      "src/core/lib/slice/slice_buffer.c", 
<<<<<<< HEAD
      "src/core/lib/slice/slice_hash_table.c", 
      "src/core/lib/slice/slice_hash_table.h", 
=======
>>>>>>> 162f9ea6
      "src/core/lib/slice/slice_intern.c", 
      "src/core/lib/slice/slice_internal.h", 
      "src/core/lib/slice/slice_string_helpers.c", 
      "src/core/lib/slice/slice_string_helpers.h", 
      "src/core/lib/surface/alarm.c", 
      "src/core/lib/surface/api_trace.c", 
      "src/core/lib/surface/api_trace.h", 
      "src/core/lib/surface/byte_buffer.c", 
      "src/core/lib/surface/byte_buffer_reader.c", 
      "src/core/lib/surface/call.c", 
      "src/core/lib/surface/call.h", 
      "src/core/lib/surface/call_details.c", 
      "src/core/lib/surface/call_log_batch.c", 
      "src/core/lib/surface/call_test_only.h", 
      "src/core/lib/surface/channel.c", 
      "src/core/lib/surface/channel.h", 
      "src/core/lib/surface/channel_init.c", 
      "src/core/lib/surface/channel_init.h", 
      "src/core/lib/surface/channel_ping.c", 
      "src/core/lib/surface/channel_stack_type.c", 
      "src/core/lib/surface/channel_stack_type.h", 
      "src/core/lib/surface/completion_queue.c", 
      "src/core/lib/surface/completion_queue.h", 
      "src/core/lib/surface/event_string.c", 
      "src/core/lib/surface/event_string.h", 
      "src/core/lib/surface/init.h", 
      "src/core/lib/surface/lame_client.c", 
      "src/core/lib/surface/lame_client.h", 
      "src/core/lib/surface/metadata_array.c", 
      "src/core/lib/surface/server.c", 
      "src/core/lib/surface/server.h", 
      "src/core/lib/surface/validate_metadata.c", 
      "src/core/lib/surface/version.c", 
      "src/core/lib/transport/byte_stream.c", 
      "src/core/lib/transport/byte_stream.h", 
      "src/core/lib/transport/connectivity_state.c", 
      "src/core/lib/transport/connectivity_state.h", 
      "src/core/lib/transport/metadata.c", 
      "src/core/lib/transport/metadata.h", 
      "src/core/lib/transport/metadata_batch.c", 
      "src/core/lib/transport/metadata_batch.h", 
      "src/core/lib/transport/pid_controller.c", 
      "src/core/lib/transport/pid_controller.h", 
      "src/core/lib/transport/service_config.c", 
      "src/core/lib/transport/service_config.h", 
      "src/core/lib/transport/static_metadata.c", 
      "src/core/lib/transport/static_metadata.h", 
      "src/core/lib/transport/timeout_encoding.c", 
      "src/core/lib/transport/timeout_encoding.h", 
      "src/core/lib/transport/transport.c", 
      "src/core/lib/transport/transport.h", 
      "src/core/lib/transport/transport_impl.h", 
      "src/core/lib/transport/transport_op_string.c"
    ], 
    "third_party": false, 
    "type": "filegroup"
  }, 
  {
    "deps": [
      "gpr", 
      "grpc_base"
    ], 
    "headers": [
      "src/core/ext/client_channel/client_channel.h", 
      "src/core/ext/client_channel/client_channel_factory.h", 
      "src/core/ext/client_channel/connector.h", 
      "src/core/ext/client_channel/http_connect_handshaker.h", 
      "src/core/ext/client_channel/initial_connect_string.h", 
      "src/core/ext/client_channel/lb_policy.h", 
      "src/core/ext/client_channel/lb_policy_factory.h", 
      "src/core/ext/client_channel/lb_policy_registry.h", 
      "src/core/ext/client_channel/parse_address.h", 
      "src/core/ext/client_channel/resolver.h", 
      "src/core/ext/client_channel/resolver_factory.h", 
      "src/core/ext/client_channel/resolver_registry.h", 
      "src/core/ext/client_channel/subchannel.h", 
      "src/core/ext/client_channel/subchannel_index.h", 
      "src/core/ext/client_channel/uri_parser.h"
    ], 
    "is_filegroup": true, 
    "language": "c", 
    "name": "grpc_client_channel", 
    "src": [
      "src/core/ext/client_channel/channel_connectivity.c", 
      "src/core/ext/client_channel/client_channel.c", 
      "src/core/ext/client_channel/client_channel.h", 
      "src/core/ext/client_channel/client_channel_factory.c", 
      "src/core/ext/client_channel/client_channel_factory.h", 
      "src/core/ext/client_channel/client_channel_plugin.c", 
      "src/core/ext/client_channel/connector.c", 
      "src/core/ext/client_channel/connector.h", 
      "src/core/ext/client_channel/default_initial_connect_string.c", 
      "src/core/ext/client_channel/http_connect_handshaker.c", 
      "src/core/ext/client_channel/http_connect_handshaker.h", 
      "src/core/ext/client_channel/initial_connect_string.c", 
      "src/core/ext/client_channel/initial_connect_string.h", 
      "src/core/ext/client_channel/lb_policy.c", 
      "src/core/ext/client_channel/lb_policy.h", 
      "src/core/ext/client_channel/lb_policy_factory.c", 
      "src/core/ext/client_channel/lb_policy_factory.h", 
      "src/core/ext/client_channel/lb_policy_registry.c", 
      "src/core/ext/client_channel/lb_policy_registry.h", 
      "src/core/ext/client_channel/parse_address.c", 
      "src/core/ext/client_channel/parse_address.h", 
      "src/core/ext/client_channel/resolver.c", 
      "src/core/ext/client_channel/resolver.h", 
      "src/core/ext/client_channel/resolver_factory.c", 
      "src/core/ext/client_channel/resolver_factory.h", 
      "src/core/ext/client_channel/resolver_registry.c", 
      "src/core/ext/client_channel/resolver_registry.h", 
      "src/core/ext/client_channel/subchannel.c", 
      "src/core/ext/client_channel/subchannel.h", 
      "src/core/ext/client_channel/subchannel_index.c", 
      "src/core/ext/client_channel/subchannel_index.h", 
      "src/core/ext/client_channel/uri_parser.c", 
      "src/core/ext/client_channel/uri_parser.h"
    ], 
    "third_party": false, 
    "type": "filegroup"
  }, 
  {
    "deps": [
      "gpr_codegen"
    ], 
    "headers": [
      "include/grpc/impl/codegen/byte_buffer_reader.h", 
      "include/grpc/impl/codegen/compression_types.h", 
      "include/grpc/impl/codegen/connectivity_state.h", 
      "include/grpc/impl/codegen/grpc_types.h", 
      "include/grpc/impl/codegen/propagation_bits.h", 
      "include/grpc/impl/codegen/status.h"
    ], 
    "is_filegroup": true, 
    "language": "c", 
    "name": "grpc_codegen", 
    "src": [
      "include/grpc/impl/codegen/byte_buffer_reader.h", 
      "include/grpc/impl/codegen/compression_types.h", 
      "include/grpc/impl/codegen/connectivity_state.h", 
      "include/grpc/impl/codegen/grpc_types.h", 
      "include/grpc/impl/codegen/propagation_bits.h", 
      "include/grpc/impl/codegen/status.h"
    ], 
    "third_party": false, 
    "type": "filegroup"
  }, 
  {
    "deps": [
      "gpr", 
      "grpc_base", 
      "grpc_client_channel", 
      "nanopb"
    ], 
    "headers": [
      "src/core/ext/lb_policy/grpclb/grpclb.h", 
      "src/core/ext/lb_policy/grpclb/load_balancer_api.h", 
      "src/core/ext/lb_policy/grpclb/proto/grpc/lb/v1/load_balancer.pb.h"
    ], 
    "is_filegroup": true, 
    "language": "c", 
    "name": "grpc_lb_policy_grpclb", 
    "src": [
      "src/core/ext/lb_policy/grpclb/grpclb.c", 
      "src/core/ext/lb_policy/grpclb/grpclb.h", 
      "src/core/ext/lb_policy/grpclb/load_balancer_api.c", 
      "src/core/ext/lb_policy/grpclb/load_balancer_api.h", 
      "src/core/ext/lb_policy/grpclb/proto/grpc/lb/v1/load_balancer.pb.c", 
      "src/core/ext/lb_policy/grpclb/proto/grpc/lb/v1/load_balancer.pb.h"
    ], 
    "third_party": false, 
    "type": "filegroup"
  }, 
  {
    "deps": [
      "gpr", 
      "grpc_base", 
      "grpc_client_channel"
    ], 
    "headers": [], 
    "is_filegroup": true, 
    "language": "c", 
    "name": "grpc_lb_policy_pick_first", 
    "src": [
      "src/core/ext/lb_policy/pick_first/pick_first.c"
    ], 
    "third_party": false, 
    "type": "filegroup"
  }, 
  {
    "deps": [
      "gpr", 
      "grpc_base", 
      "grpc_client_channel"
    ], 
    "headers": [], 
    "is_filegroup": true, 
    "language": "c", 
    "name": "grpc_lb_policy_round_robin", 
    "src": [
      "src/core/ext/lb_policy/round_robin/round_robin.c"
    ], 
    "third_party": false, 
    "type": "filegroup"
  }, 
  {
    "deps": [
      "gpr", 
      "grpc_base"
    ], 
    "headers": [
      "src/core/ext/load_reporting/load_reporting.h", 
      "src/core/ext/load_reporting/load_reporting_filter.h"
    ], 
    "is_filegroup": true, 
    "language": "c", 
    "name": "grpc_load_reporting", 
    "src": [
      "src/core/ext/load_reporting/load_reporting.c", 
      "src/core/ext/load_reporting/load_reporting.h", 
      "src/core/ext/load_reporting/load_reporting_filter.c", 
      "src/core/ext/load_reporting/load_reporting_filter.h"
    ], 
    "third_party": false, 
    "type": "filegroup"
  }, 
  {
    "deps": [
      "gpr", 
      "grpc_base", 
      "grpc_client_channel"
    ], 
    "headers": [], 
    "is_filegroup": true, 
    "language": "c", 
    "name": "grpc_resolver_dns_native", 
    "src": [
      "src/core/ext/resolver/dns/native/dns_resolver.c"
    ], 
    "third_party": false, 
    "type": "filegroup"
  }, 
  {
    "deps": [
      "gpr", 
      "grpc_base", 
      "grpc_client_channel"
    ], 
    "headers": [], 
    "is_filegroup": true, 
    "language": "c", 
    "name": "grpc_resolver_sockaddr", 
    "src": [
      "src/core/ext/resolver/sockaddr/sockaddr_resolver.c"
    ], 
    "third_party": false, 
    "type": "filegroup"
  }, 
  {
    "deps": [
      "gpr", 
      "grpc_base", 
      "grpc_transport_chttp2_alpn", 
      "tsi"
    ], 
    "headers": [
      "include/grpc/grpc_security.h", 
      "src/core/lib/security/context/security_context.h", 
      "src/core/lib/security/credentials/composite/composite_credentials.h", 
      "src/core/lib/security/credentials/credentials.h", 
      "src/core/lib/security/credentials/fake/fake_credentials.h", 
      "src/core/lib/security/credentials/google_default/google_default_credentials.h", 
      "src/core/lib/security/credentials/iam/iam_credentials.h", 
      "src/core/lib/security/credentials/jwt/json_token.h", 
      "src/core/lib/security/credentials/jwt/jwt_credentials.h", 
      "src/core/lib/security/credentials/jwt/jwt_verifier.h", 
      "src/core/lib/security/credentials/oauth2/oauth2_credentials.h", 
      "src/core/lib/security/credentials/plugin/plugin_credentials.h", 
      "src/core/lib/security/credentials/ssl/ssl_credentials.h", 
      "src/core/lib/security/transport/auth_filters.h", 
      "src/core/lib/security/transport/secure_endpoint.h", 
      "src/core/lib/security/transport/security_connector.h", 
      "src/core/lib/security/transport/security_handshaker.h", 
      "src/core/lib/security/transport/tsi_error.h", 
      "src/core/lib/security/util/b64.h", 
      "src/core/lib/security/util/json_util.h"
    ], 
    "is_filegroup": true, 
    "language": "c", 
    "name": "grpc_secure", 
    "src": [
      "include/grpc/grpc_security.h", 
      "src/core/lib/http/httpcli_security_connector.c", 
      "src/core/lib/security/context/security_context.c", 
      "src/core/lib/security/context/security_context.h", 
      "src/core/lib/security/credentials/composite/composite_credentials.c", 
      "src/core/lib/security/credentials/composite/composite_credentials.h", 
      "src/core/lib/security/credentials/credentials.c", 
      "src/core/lib/security/credentials/credentials.h", 
      "src/core/lib/security/credentials/credentials_metadata.c", 
      "src/core/lib/security/credentials/fake/fake_credentials.c", 
      "src/core/lib/security/credentials/fake/fake_credentials.h", 
      "src/core/lib/security/credentials/google_default/credentials_generic.c", 
      "src/core/lib/security/credentials/google_default/google_default_credentials.c", 
      "src/core/lib/security/credentials/google_default/google_default_credentials.h", 
      "src/core/lib/security/credentials/iam/iam_credentials.c", 
      "src/core/lib/security/credentials/iam/iam_credentials.h", 
      "src/core/lib/security/credentials/jwt/json_token.c", 
      "src/core/lib/security/credentials/jwt/json_token.h", 
      "src/core/lib/security/credentials/jwt/jwt_credentials.c", 
      "src/core/lib/security/credentials/jwt/jwt_credentials.h", 
      "src/core/lib/security/credentials/jwt/jwt_verifier.c", 
      "src/core/lib/security/credentials/jwt/jwt_verifier.h", 
      "src/core/lib/security/credentials/oauth2/oauth2_credentials.c", 
      "src/core/lib/security/credentials/oauth2/oauth2_credentials.h", 
      "src/core/lib/security/credentials/plugin/plugin_credentials.c", 
      "src/core/lib/security/credentials/plugin/plugin_credentials.h", 
      "src/core/lib/security/credentials/ssl/ssl_credentials.c", 
      "src/core/lib/security/credentials/ssl/ssl_credentials.h", 
      "src/core/lib/security/transport/auth_filters.h", 
      "src/core/lib/security/transport/client_auth_filter.c", 
      "src/core/lib/security/transport/secure_endpoint.c", 
      "src/core/lib/security/transport/secure_endpoint.h", 
      "src/core/lib/security/transport/security_connector.c", 
      "src/core/lib/security/transport/security_connector.h", 
      "src/core/lib/security/transport/security_handshaker.c", 
      "src/core/lib/security/transport/security_handshaker.h", 
      "src/core/lib/security/transport/server_auth_filter.c", 
      "src/core/lib/security/transport/tsi_error.c", 
      "src/core/lib/security/transport/tsi_error.h", 
      "src/core/lib/security/util/b64.c", 
      "src/core/lib/security/util/b64.h", 
      "src/core/lib/security/util/json_util.c", 
      "src/core/lib/security/util/json_util.h", 
      "src/core/lib/surface/init_secure.c"
    ], 
    "third_party": false, 
    "type": "filegroup"
  }, 
  {
    "deps": [
      "gpr_test_util", 
      "grpc"
    ], 
    "headers": [
      "test/core/end2end/cq_verifier.h", 
      "test/core/end2end/fake_resolver.h", 
      "test/core/end2end/fixtures/http_proxy.h", 
      "test/core/end2end/fixtures/proxy.h", 
      "test/core/iomgr/endpoint_tests.h", 
      "test/core/util/grpc_profiler.h", 
      "test/core/util/memory_counters.h", 
      "test/core/util/mock_endpoint.h", 
      "test/core/util/parse_hexstring.h", 
      "test/core/util/passthru_endpoint.h", 
      "test/core/util/port.h", 
      "test/core/util/port_server_client.h", 
      "test/core/util/slice_splitter.h"
    ], 
    "is_filegroup": true, 
    "language": "c", 
    "name": "grpc_test_util_base", 
    "src": [
      "test/core/end2end/cq_verifier.c", 
      "test/core/end2end/cq_verifier.h", 
      "test/core/end2end/fake_resolver.c", 
      "test/core/end2end/fake_resolver.h", 
      "test/core/end2end/fixtures/http_proxy.c", 
      "test/core/end2end/fixtures/http_proxy.h", 
      "test/core/end2end/fixtures/proxy.c", 
      "test/core/end2end/fixtures/proxy.h", 
      "test/core/iomgr/endpoint_tests.c", 
      "test/core/iomgr/endpoint_tests.h", 
      "test/core/util/grpc_profiler.c", 
      "test/core/util/grpc_profiler.h", 
      "test/core/util/memory_counters.c", 
      "test/core/util/memory_counters.h", 
      "test/core/util/mock_endpoint.c", 
      "test/core/util/mock_endpoint.h", 
      "test/core/util/parse_hexstring.c", 
      "test/core/util/parse_hexstring.h", 
      "test/core/util/passthru_endpoint.c", 
      "test/core/util/passthru_endpoint.h", 
      "test/core/util/port.h", 
      "test/core/util/port_posix.c", 
      "test/core/util/port_server_client.c", 
      "test/core/util/port_server_client.h", 
      "test/core/util/port_uv.c", 
      "test/core/util/port_windows.c", 
      "test/core/util/slice_splitter.c", 
      "test/core/util/slice_splitter.h"
    ], 
    "third_party": false, 
    "type": "filegroup"
  }, 
  {
    "deps": [
      "gpr", 
      "grpc_base", 
      "grpc_transport_chttp2_alpn"
    ], 
    "headers": [
      "src/core/ext/transport/chttp2/transport/bin_decoder.h", 
      "src/core/ext/transport/chttp2/transport/bin_encoder.h", 
      "src/core/ext/transport/chttp2/transport/chttp2_transport.h", 
      "src/core/ext/transport/chttp2/transport/frame.h", 
      "src/core/ext/transport/chttp2/transport/frame_data.h", 
      "src/core/ext/transport/chttp2/transport/frame_goaway.h", 
      "src/core/ext/transport/chttp2/transport/frame_ping.h", 
      "src/core/ext/transport/chttp2/transport/frame_rst_stream.h", 
      "src/core/ext/transport/chttp2/transport/frame_settings.h", 
      "src/core/ext/transport/chttp2/transport/frame_window_update.h", 
      "src/core/ext/transport/chttp2/transport/hpack_encoder.h", 
      "src/core/ext/transport/chttp2/transport/hpack_parser.h", 
      "src/core/ext/transport/chttp2/transport/hpack_table.h", 
      "src/core/ext/transport/chttp2/transport/http2_errors.h", 
      "src/core/ext/transport/chttp2/transport/huffsyms.h", 
      "src/core/ext/transport/chttp2/transport/incoming_metadata.h", 
      "src/core/ext/transport/chttp2/transport/internal.h", 
      "src/core/ext/transport/chttp2/transport/status_conversion.h", 
      "src/core/ext/transport/chttp2/transport/stream_map.h", 
      "src/core/ext/transport/chttp2/transport/varint.h"
    ], 
    "is_filegroup": true, 
    "language": "c", 
    "name": "grpc_transport_chttp2", 
    "src": [
      "src/core/ext/transport/chttp2/transport/bin_decoder.c", 
      "src/core/ext/transport/chttp2/transport/bin_decoder.h", 
      "src/core/ext/transport/chttp2/transport/bin_encoder.c", 
      "src/core/ext/transport/chttp2/transport/bin_encoder.h", 
      "src/core/ext/transport/chttp2/transport/chttp2_plugin.c", 
      "src/core/ext/transport/chttp2/transport/chttp2_transport.c", 
      "src/core/ext/transport/chttp2/transport/chttp2_transport.h", 
      "src/core/ext/transport/chttp2/transport/frame.h", 
      "src/core/ext/transport/chttp2/transport/frame_data.c", 
      "src/core/ext/transport/chttp2/transport/frame_data.h", 
      "src/core/ext/transport/chttp2/transport/frame_goaway.c", 
      "src/core/ext/transport/chttp2/transport/frame_goaway.h", 
      "src/core/ext/transport/chttp2/transport/frame_ping.c", 
      "src/core/ext/transport/chttp2/transport/frame_ping.h", 
      "src/core/ext/transport/chttp2/transport/frame_rst_stream.c", 
      "src/core/ext/transport/chttp2/transport/frame_rst_stream.h", 
      "src/core/ext/transport/chttp2/transport/frame_settings.c", 
      "src/core/ext/transport/chttp2/transport/frame_settings.h", 
      "src/core/ext/transport/chttp2/transport/frame_window_update.c", 
      "src/core/ext/transport/chttp2/transport/frame_window_update.h", 
      "src/core/ext/transport/chttp2/transport/hpack_encoder.c", 
      "src/core/ext/transport/chttp2/transport/hpack_encoder.h", 
      "src/core/ext/transport/chttp2/transport/hpack_parser.c", 
      "src/core/ext/transport/chttp2/transport/hpack_parser.h", 
      "src/core/ext/transport/chttp2/transport/hpack_table.c", 
      "src/core/ext/transport/chttp2/transport/hpack_table.h", 
      "src/core/ext/transport/chttp2/transport/http2_errors.h", 
      "src/core/ext/transport/chttp2/transport/huffsyms.c", 
      "src/core/ext/transport/chttp2/transport/huffsyms.h", 
      "src/core/ext/transport/chttp2/transport/incoming_metadata.c", 
      "src/core/ext/transport/chttp2/transport/incoming_metadata.h", 
      "src/core/ext/transport/chttp2/transport/internal.h", 
      "src/core/ext/transport/chttp2/transport/parsing.c", 
      "src/core/ext/transport/chttp2/transport/status_conversion.c", 
      "src/core/ext/transport/chttp2/transport/status_conversion.h", 
      "src/core/ext/transport/chttp2/transport/stream_lists.c", 
      "src/core/ext/transport/chttp2/transport/stream_map.c", 
      "src/core/ext/transport/chttp2/transport/stream_map.h", 
      "src/core/ext/transport/chttp2/transport/varint.c", 
      "src/core/ext/transport/chttp2/transport/varint.h", 
      "src/core/ext/transport/chttp2/transport/writing.c"
    ], 
    "third_party": false, 
    "type": "filegroup"
  }, 
  {
    "deps": [
      "gpr"
    ], 
    "headers": [
      "src/core/ext/transport/chttp2/alpn/alpn.h"
    ], 
    "is_filegroup": true, 
    "language": "c", 
    "name": "grpc_transport_chttp2_alpn", 
    "src": [
      "src/core/ext/transport/chttp2/alpn/alpn.c", 
      "src/core/ext/transport/chttp2/alpn/alpn.h"
    ], 
    "third_party": false, 
    "type": "filegroup"
  }, 
  {
    "deps": [
      "gpr", 
      "grpc_base", 
      "grpc_transport_chttp2"
    ], 
    "headers": [
      "src/core/ext/transport/chttp2/client/chttp2_connector.h"
    ], 
    "is_filegroup": true, 
    "language": "c", 
    "name": "grpc_transport_chttp2_client_connector", 
    "src": [
      "src/core/ext/transport/chttp2/client/chttp2_connector.c", 
      "src/core/ext/transport/chttp2/client/chttp2_connector.h"
    ], 
    "third_party": false, 
    "type": "filegroup"
  }, 
  {
    "deps": [
      "gpr", 
      "grpc_base", 
      "grpc_client_channel", 
      "grpc_transport_chttp2", 
      "grpc_transport_chttp2_client_connector"
    ], 
    "headers": [], 
    "is_filegroup": true, 
    "language": "c", 
    "name": "grpc_transport_chttp2_client_insecure", 
    "src": [
      "src/core/ext/transport/chttp2/client/insecure/channel_create.c", 
      "src/core/ext/transport/chttp2/client/insecure/channel_create_posix.c"
    ], 
    "third_party": false, 
    "type": "filegroup"
  }, 
  {
    "deps": [
      "gpr", 
      "grpc_base", 
      "grpc_client_channel", 
      "grpc_secure", 
      "grpc_transport_chttp2", 
      "grpc_transport_chttp2_client_connector"
    ], 
    "headers": [], 
    "is_filegroup": true, 
    "language": "c", 
    "name": "grpc_transport_chttp2_client_secure", 
    "src": [
      "src/core/ext/transport/chttp2/client/secure/secure_channel_create.c"
    ], 
    "third_party": false, 
    "type": "filegroup"
  }, 
  {
    "deps": [
      "gpr", 
      "grpc_base", 
      "grpc_transport_chttp2"
    ], 
    "headers": [
      "src/core/ext/transport/chttp2/server/chttp2_server.h"
    ], 
    "is_filegroup": true, 
    "language": "c", 
    "name": "grpc_transport_chttp2_server", 
    "src": [
      "src/core/ext/transport/chttp2/server/chttp2_server.c", 
      "src/core/ext/transport/chttp2/server/chttp2_server.h"
    ], 
    "third_party": false, 
    "type": "filegroup"
  }, 
  {
    "deps": [
      "gpr", 
      "grpc_base", 
      "grpc_transport_chttp2", 
      "grpc_transport_chttp2_server"
    ], 
    "headers": [], 
    "is_filegroup": true, 
    "language": "c", 
    "name": "grpc_transport_chttp2_server_insecure", 
    "src": [
      "src/core/ext/transport/chttp2/server/insecure/server_chttp2.c", 
      "src/core/ext/transport/chttp2/server/insecure/server_chttp2_posix.c"
    ], 
    "third_party": false, 
    "type": "filegroup"
  }, 
  {
    "deps": [
      "gpr", 
      "grpc_base", 
      "grpc_secure", 
      "grpc_transport_chttp2", 
      "grpc_transport_chttp2_server"
    ], 
    "headers": [], 
    "is_filegroup": true, 
    "language": "c", 
    "name": "grpc_transport_chttp2_server_secure", 
    "src": [
      "src/core/ext/transport/chttp2/server/secure/server_secure_chttp2.c"
    ], 
    "third_party": false, 
    "type": "filegroup"
  }, 
  {
    "deps": [
      "grpc_base", 
      "grpc_transport_chttp2"
    ], 
    "headers": [
      "include/grpc/grpc_cronet.h", 
      "include/grpc/grpc_security.h", 
      "include/grpc/grpc_security_constants.h", 
      "third_party/objective_c/Cronet/cronet_c_for_grpc.h"
    ], 
    "is_filegroup": true, 
    "language": "c", 
    "name": "grpc_transport_cronet_client_secure", 
    "src": [
      "include/grpc/grpc_cronet.h", 
      "include/grpc/grpc_security.h", 
      "include/grpc/grpc_security_constants.h", 
      "src/core/ext/transport/cronet/client/secure/cronet_channel_create.c", 
      "src/core/ext/transport/cronet/transport/cronet_api_dummy.c", 
      "src/core/ext/transport/cronet/transport/cronet_transport.c"
    ], 
    "third_party": false, 
    "type": "filegroup"
  }, 
  {
    "deps": [], 
    "headers": [
      "third_party/nanopb/pb.h", 
      "third_party/nanopb/pb_common.h", 
      "third_party/nanopb/pb_decode.h", 
      "third_party/nanopb/pb_encode.h"
    ], 
    "is_filegroup": true, 
    "language": "c", 
    "name": "nanopb", 
    "src": [], 
    "third_party": false, 
    "type": "filegroup"
  }, 
  {
    "deps": [
      "gpr"
    ], 
    "headers": [
      "src/core/lib/tsi/fake_transport_security.h", 
      "src/core/lib/tsi/ssl_transport_security.h", 
      "src/core/lib/tsi/ssl_types.h", 
      "src/core/lib/tsi/transport_security.h", 
      "src/core/lib/tsi/transport_security_interface.h"
    ], 
    "is_filegroup": true, 
    "language": "c", 
    "name": "tsi", 
    "src": [
      "src/core/lib/tsi/fake_transport_security.c", 
      "src/core/lib/tsi/fake_transport_security.h", 
      "src/core/lib/tsi/ssl_transport_security.c", 
      "src/core/lib/tsi/ssl_transport_security.h", 
      "src/core/lib/tsi/ssl_types.h", 
      "src/core/lib/tsi/transport_security.c", 
      "src/core/lib/tsi/transport_security.h", 
      "src/core/lib/tsi/transport_security_interface.h"
    ], 
    "third_party": false, 
    "type": "filegroup"
  }, 
  {
    "deps": [
      "grpc++_codegen_base"
    ], 
    "headers": [
      "include/grpc++/alarm.h", 
      "include/grpc++/channel.h", 
      "include/grpc++/client_context.h", 
      "include/grpc++/completion_queue.h", 
      "include/grpc++/create_channel.h", 
      "include/grpc++/create_channel_posix.h", 
      "include/grpc++/generic/async_generic_service.h", 
      "include/grpc++/generic/generic_stub.h", 
      "include/grpc++/grpc++.h", 
      "include/grpc++/impl/call.h", 
      "include/grpc++/impl/client_unary_call.h", 
      "include/grpc++/impl/codegen/core_codegen.h", 
      "include/grpc++/impl/grpc_library.h", 
      "include/grpc++/impl/method_handler_impl.h", 
      "include/grpc++/impl/rpc_method.h", 
      "include/grpc++/impl/rpc_service_method.h", 
      "include/grpc++/impl/serialization_traits.h", 
      "include/grpc++/impl/server_builder_option.h", 
      "include/grpc++/impl/server_builder_plugin.h", 
      "include/grpc++/impl/server_initializer.h", 
      "include/grpc++/impl/service_type.h", 
      "include/grpc++/resource_quota.h", 
      "include/grpc++/security/auth_context.h", 
      "include/grpc++/security/auth_metadata_processor.h", 
      "include/grpc++/security/credentials.h", 
      "include/grpc++/security/server_credentials.h", 
      "include/grpc++/server.h", 
      "include/grpc++/server_builder.h", 
      "include/grpc++/server_context.h", 
      "include/grpc++/server_posix.h", 
      "include/grpc++/support/async_stream.h", 
      "include/grpc++/support/async_unary_call.h", 
      "include/grpc++/support/byte_buffer.h", 
      "include/grpc++/support/channel_arguments.h", 
      "include/grpc++/support/config.h", 
      "include/grpc++/support/slice.h", 
      "include/grpc++/support/status.h", 
      "include/grpc++/support/status_code_enum.h", 
      "include/grpc++/support/string_ref.h", 
      "include/grpc++/support/stub_options.h", 
      "include/grpc++/support/sync_stream.h", 
      "include/grpc++/support/time.h", 
      "src/cpp/client/create_channel_internal.h", 
      "src/cpp/common/channel_filter.h", 
      "src/cpp/server/dynamic_thread_pool.h", 
      "src/cpp/server/thread_pool_interface.h", 
      "src/cpp/thread_manager/thread_manager.h"
    ], 
    "is_filegroup": true, 
    "language": "c++", 
    "name": "grpc++_base", 
    "src": [
      "include/grpc++/alarm.h", 
      "include/grpc++/channel.h", 
      "include/grpc++/client_context.h", 
      "include/grpc++/completion_queue.h", 
      "include/grpc++/create_channel.h", 
      "include/grpc++/create_channel_posix.h", 
      "include/grpc++/generic/async_generic_service.h", 
      "include/grpc++/generic/generic_stub.h", 
      "include/grpc++/grpc++.h", 
      "include/grpc++/impl/call.h", 
      "include/grpc++/impl/client_unary_call.h", 
      "include/grpc++/impl/codegen/core_codegen.h", 
      "include/grpc++/impl/grpc_library.h", 
      "include/grpc++/impl/method_handler_impl.h", 
      "include/grpc++/impl/rpc_method.h", 
      "include/grpc++/impl/rpc_service_method.h", 
      "include/grpc++/impl/serialization_traits.h", 
      "include/grpc++/impl/server_builder_option.h", 
      "include/grpc++/impl/server_builder_plugin.h", 
      "include/grpc++/impl/server_initializer.h", 
      "include/grpc++/impl/service_type.h", 
      "include/grpc++/resource_quota.h", 
      "include/grpc++/security/auth_context.h", 
      "include/grpc++/security/auth_metadata_processor.h", 
      "include/grpc++/security/credentials.h", 
      "include/grpc++/security/server_credentials.h", 
      "include/grpc++/server.h", 
      "include/grpc++/server_builder.h", 
      "include/grpc++/server_context.h", 
      "include/grpc++/server_posix.h", 
      "include/grpc++/support/async_stream.h", 
      "include/grpc++/support/async_unary_call.h", 
      "include/grpc++/support/byte_buffer.h", 
      "include/grpc++/support/channel_arguments.h", 
      "include/grpc++/support/config.h", 
      "include/grpc++/support/slice.h", 
      "include/grpc++/support/status.h", 
      "include/grpc++/support/status_code_enum.h", 
      "include/grpc++/support/string_ref.h", 
      "include/grpc++/support/stub_options.h", 
      "include/grpc++/support/sync_stream.h", 
      "include/grpc++/support/time.h", 
      "src/cpp/client/channel_cc.cc", 
      "src/cpp/client/client_context.cc", 
      "src/cpp/client/create_channel.cc", 
      "src/cpp/client/create_channel_internal.cc", 
      "src/cpp/client/create_channel_internal.h", 
      "src/cpp/client/create_channel_posix.cc", 
      "src/cpp/client/credentials_cc.cc", 
      "src/cpp/client/generic_stub.cc", 
      "src/cpp/common/channel_arguments.cc", 
      "src/cpp/common/channel_filter.cc", 
      "src/cpp/common/channel_filter.h", 
      "src/cpp/common/completion_queue_cc.cc", 
      "src/cpp/common/core_codegen.cc", 
      "src/cpp/common/resource_quota_cc.cc", 
      "src/cpp/common/rpc_method.cc", 
      "src/cpp/common/version_cc.cc", 
      "src/cpp/server/async_generic_service.cc", 
      "src/cpp/server/create_default_thread_pool.cc", 
      "src/cpp/server/dynamic_thread_pool.cc", 
      "src/cpp/server/dynamic_thread_pool.h", 
      "src/cpp/server/server_builder.cc", 
      "src/cpp/server/server_cc.cc", 
      "src/cpp/server/server_context.cc", 
      "src/cpp/server/server_credentials.cc", 
      "src/cpp/server/server_posix.cc", 
      "src/cpp/server/thread_pool_interface.h", 
      "src/cpp/thread_manager/thread_manager.cc", 
      "src/cpp/thread_manager/thread_manager.h", 
      "src/cpp/util/byte_buffer_cc.cc", 
      "src/cpp/util/slice_cc.cc", 
      "src/cpp/util/status.cc", 
      "src/cpp/util/string_ref.cc", 
      "src/cpp/util/time_cc.cc"
    ], 
    "third_party": false, 
    "type": "filegroup"
  }, 
  {
    "deps": [
      "grpc_codegen"
    ], 
    "headers": [
      "include/grpc++/impl/codegen/async_stream.h", 
      "include/grpc++/impl/codegen/async_unary_call.h", 
      "include/grpc++/impl/codegen/call.h", 
      "include/grpc++/impl/codegen/call_hook.h", 
      "include/grpc++/impl/codegen/channel_interface.h", 
      "include/grpc++/impl/codegen/client_context.h", 
      "include/grpc++/impl/codegen/client_unary_call.h", 
      "include/grpc++/impl/codegen/completion_queue.h", 
      "include/grpc++/impl/codegen/completion_queue_tag.h", 
      "include/grpc++/impl/codegen/config.h", 
      "include/grpc++/impl/codegen/core_codegen_interface.h", 
      "include/grpc++/impl/codegen/create_auth_context.h", 
      "include/grpc++/impl/codegen/grpc_library.h", 
      "include/grpc++/impl/codegen/method_handler_impl.h", 
      "include/grpc++/impl/codegen/rpc_method.h", 
      "include/grpc++/impl/codegen/rpc_service_method.h", 
      "include/grpc++/impl/codegen/security/auth_context.h", 
      "include/grpc++/impl/codegen/serialization_traits.h", 
      "include/grpc++/impl/codegen/server_context.h", 
      "include/grpc++/impl/codegen/server_interface.h", 
      "include/grpc++/impl/codegen/service_type.h", 
      "include/grpc++/impl/codegen/status.h", 
      "include/grpc++/impl/codegen/status_code_enum.h", 
      "include/grpc++/impl/codegen/status_helper.h", 
      "include/grpc++/impl/codegen/string_ref.h", 
      "include/grpc++/impl/codegen/stub_options.h", 
      "include/grpc++/impl/codegen/sync_stream.h", 
      "include/grpc++/impl/codegen/time.h"
    ], 
    "is_filegroup": true, 
    "language": "c++", 
    "name": "grpc++_codegen_base", 
    "src": [
      "include/grpc++/impl/codegen/async_stream.h", 
      "include/grpc++/impl/codegen/async_unary_call.h", 
      "include/grpc++/impl/codegen/call.h", 
      "include/grpc++/impl/codegen/call_hook.h", 
      "include/grpc++/impl/codegen/channel_interface.h", 
      "include/grpc++/impl/codegen/client_context.h", 
      "include/grpc++/impl/codegen/client_unary_call.h", 
      "include/grpc++/impl/codegen/completion_queue.h", 
      "include/grpc++/impl/codegen/completion_queue_tag.h", 
      "include/grpc++/impl/codegen/config.h", 
      "include/grpc++/impl/codegen/core_codegen_interface.h", 
      "include/grpc++/impl/codegen/create_auth_context.h", 
      "include/grpc++/impl/codegen/grpc_library.h", 
      "include/grpc++/impl/codegen/method_handler_impl.h", 
      "include/grpc++/impl/codegen/rpc_method.h", 
      "include/grpc++/impl/codegen/rpc_service_method.h", 
      "include/grpc++/impl/codegen/security/auth_context.h", 
      "include/grpc++/impl/codegen/serialization_traits.h", 
      "include/grpc++/impl/codegen/server_context.h", 
      "include/grpc++/impl/codegen/server_interface.h", 
      "include/grpc++/impl/codegen/service_type.h", 
      "include/grpc++/impl/codegen/status.h", 
      "include/grpc++/impl/codegen/status_code_enum.h", 
      "include/grpc++/impl/codegen/status_helper.h", 
      "include/grpc++/impl/codegen/string_ref.h", 
      "include/grpc++/impl/codegen/stub_options.h", 
      "include/grpc++/impl/codegen/sync_stream.h", 
      "include/grpc++/impl/codegen/time.h"
    ], 
    "third_party": false, 
    "type": "filegroup"
  }, 
  {
    "deps": [
      "grpc++_codegen_base"
    ], 
    "headers": [], 
    "is_filegroup": true, 
    "language": "c++", 
    "name": "grpc++_codegen_base_src", 
    "src": [
      "src/cpp/codegen/codegen_init.cc"
    ], 
    "third_party": false, 
    "type": "filegroup"
  }, 
  {
    "deps": [
      "grpc++_codegen_base", 
      "grpc++_config_proto"
    ], 
    "headers": [
      "include/grpc++/impl/codegen/proto_utils.h"
    ], 
    "is_filegroup": true, 
    "language": "c++", 
    "name": "grpc++_codegen_proto", 
    "src": [
      "include/grpc++/impl/codegen/proto_utils.h"
    ], 
    "third_party": false, 
    "type": "filegroup"
  }, 
  {
    "deps": [], 
    "headers": [
      "include/grpc++/impl/codegen/config_protobuf.h"
    ], 
    "is_filegroup": true, 
    "language": "c++", 
    "name": "grpc++_config_proto", 
    "src": [
      "include/grpc++/impl/codegen/config_protobuf.h"
    ], 
    "third_party": false, 
    "type": "filegroup"
  }, 
  {
    "deps": [], 
    "headers": [
      "src/proto/grpc/reflection/v1alpha/reflection.grpc.pb.h", 
      "src/proto/grpc/reflection/v1alpha/reflection.pb.h"
    ], 
    "is_filegroup": true, 
    "language": "c++", 
    "name": "grpc++_reflection_proto", 
    "src": [], 
    "third_party": false, 
    "type": "filegroup"
  }, 
  {
    "deps": [
      "grpc++_codegen_base"
    ], 
    "headers": [
      "include/grpc++/impl/codegen/thrift_serializer.h", 
      "include/grpc++/impl/codegen/thrift_utils.h"
    ], 
    "is_filegroup": true, 
    "language": "c++", 
    "name": "thrift_util", 
    "src": [
      "include/grpc++/impl/codegen/thrift_serializer.h", 
      "include/grpc++/impl/codegen/thrift_utils.h"
    ], 
    "third_party": false, 
    "type": "filegroup"
  }
]<|MERGE_RESOLUTION|>--- conflicted
+++ resolved
@@ -6943,11 +6943,8 @@
       "src/core/lib/slice/percent_encoding.h", 
       "src/core/lib/slice/slice.c", 
       "src/core/lib/slice/slice_buffer.c", 
-<<<<<<< HEAD
       "src/core/lib/slice/slice_hash_table.c", 
       "src/core/lib/slice/slice_hash_table.h", 
-=======
->>>>>>> 162f9ea6
       "src/core/lib/slice/slice_intern.c", 
       "src/core/lib/slice/slice_internal.h", 
       "src/core/lib/slice/slice_string_helpers.c", 
