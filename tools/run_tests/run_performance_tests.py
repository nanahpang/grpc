#!/usr/bin/env python2.7
# Copyright 2016, Google Inc.
# All rights reserved.
#
# Redistribution and use in source and binary forms, with or without
# modification, are permitted provided that the following conditions are
# met:
#
#     * Redistributions of source code must retain the above copyright
# notice, this list of conditions and the following disclaimer.
#     * Redistributions in binary form must reproduce the above
# copyright notice, this list of conditions and the following disclaimer
# in the documentation and/or other materials provided with the
# distribution.
#     * Neither the name of Google Inc. nor the names of its
# contributors may be used to endorse or promote products derived from
# this software without specific prior written permission.
#
# THIS SOFTWARE IS PROVIDED BY THE COPYRIGHT HOLDERS AND CONTRIBUTORS
# "AS IS" AND ANY EXPRESS OR IMPLIED WARRANTIES, INCLUDING, BUT NOT
# LIMITED TO, THE IMPLIED WARRANTIES OF MERCHANTABILITY AND FITNESS FOR
# A PARTICULAR PURPOSE ARE DISCLAIMED. IN NO EVENT SHALL THE COPYRIGHT
# OWNER OR CONTRIBUTORS BE LIABLE FOR ANY DIRECT, INDIRECT, INCIDENTAL,
# SPECIAL, EXEMPLARY, OR CONSEQUENTIAL DAMAGES (INCLUDING, BUT NOT
# LIMITED TO, PROCUREMENT OF SUBSTITUTE GOODS OR SERVICES; LOSS OF USE,
# DATA, OR PROFITS; OR BUSINESS INTERRUPTION) HOWEVER CAUSED AND ON ANY
# THEORY OF LIABILITY, WHETHER IN CONTRACT, STRICT LIABILITY, OR TORT
# (INCLUDING NEGLIGENCE OR OTHERWISE) ARISING IN ANY WAY OUT OF THE USE
# OF THIS SOFTWARE, EVEN IF ADVISED OF THE POSSIBILITY OF SUCH DAMAGE.

"""Run performance tests locally or remotely."""

from __future__ import print_function

import argparse
import collections
import itertools
import jobset
import json
import multiprocessing
import os
import performance.scenario_config as scenario_config
import pipes
import re
import subprocess
import sys
import tempfile
import time
import traceback
import uuid


_ROOT = os.path.abspath(os.path.join(os.path.dirname(sys.argv[0]), '../..'))
os.chdir(_ROOT)


_REMOTE_HOST_USERNAME = 'jenkins'


class QpsWorkerJob:
  """Encapsulates a qps worker server job."""

  def __init__(self, spec, language, host_and_port):
    self._spec = spec
    self.language = language
    self.host_and_port = host_and_port
    self._job = None

  def start(self):
    self._job = jobset.Job(self._spec, newline_on_success=True, travis=True, add_env={})

  def is_running(self):
    """Polls a job and returns True if given job is still running."""
    return self._job and self._job.state() == jobset._RUNNING

  def kill(self):
    if self._job:
      self._job.kill()
      self._job = None


def create_qpsworker_job(language, shortname=None,
                         port=10000, remote_host=None):
  cmdline = language.worker_cmdline() + ['--driver_port=%s' % port]
  if remote_host:
    user_at_host = '%s@%s' % (_REMOTE_HOST_USERNAME, remote_host)
    cmdline = ['ssh',
               str(user_at_host),
               'cd ~/performance_workspace/grpc/ && %s' % ' '.join(cmdline)]
    host_and_port='%s:%s' % (remote_host, port)
  else:
    host_and_port='localhost:%s' % port

  # TODO(jtattermusch): with some care, we can calculate the right timeout
  # of a worker from the sum of warmup + benchmark times for all the scenarios
  jobspec = jobset.JobSpec(
      cmdline=cmdline,
      shortname=shortname,
      timeout_seconds=2*60*60)
  return QpsWorkerJob(jobspec, language, host_and_port)


def create_scenario_jobspec(scenario_json, workers, remote_host=None,
                            bq_result_table=None):
  """Runs one scenario using QPS driver."""
  # setting QPS_WORKERS env variable here makes sure it works with SSH too.
  cmd = 'QPS_WORKERS="%s" ' % ','.join(workers)
  if bq_result_table:
    cmd += 'BQ_RESULT_TABLE="%s" ' % bq_result_table
  cmd += 'tools/run_tests/performance/run_qps_driver.sh '
  cmd += '--scenarios_json=%s ' % pipes.quote(json.dumps({'scenarios': [scenario_json]}))
  cmd += '--scenario_result_file=scenario_result.json'
  if remote_host:
    user_at_host = '%s@%s' % (_REMOTE_HOST_USERNAME, remote_host)
    cmd = 'ssh %s "cd ~/performance_workspace/grpc/ && "%s' % (user_at_host, pipes.quote(cmd))

  return jobset.JobSpec(
      cmdline=[cmd],
      shortname='qps_json_driver.%s' % scenario_json['name'],
      timeout_seconds=3*60,
      shell=True,
      verbose_success=True)


def create_quit_jobspec(workers, remote_host=None):
  """Runs quit using QPS driver."""
  # setting QPS_WORKERS env variable here makes sure it works with SSH too.
  cmd = 'QPS_WORKERS="%s" bins/opt/qps_json_driver --quit' % ','.join(w.host_and_port for w in workers)
  if remote_host:
    user_at_host = '%s@%s' % (_REMOTE_HOST_USERNAME, remote_host)
    cmd = 'ssh %s "cd ~/performance_workspace/grpc/ && "%s' % (user_at_host, pipes.quote(cmd))

  return jobset.JobSpec(
      cmdline=[cmd],
      shortname='qps_json_driver.quit',
      timeout_seconds=3*60,
      shell=True,
      verbose_success=True)


def create_netperf_jobspec(server_host='localhost', client_host=None,
                           bq_result_table=None):
  """Runs netperf benchmark."""
  cmd = 'NETPERF_SERVER_HOST="%s" ' % server_host
  if bq_result_table:
    cmd += 'BQ_RESULT_TABLE="%s" ' % bq_result_table
  if client_host:
    # If netperf is running remotely, the env variables populated by Jenkins
    # won't be available on the client, but we need them for uploading results
    # to BigQuery.
    jenkins_job_name = os.getenv('JOB_NAME')
    if jenkins_job_name:
      cmd += 'JOB_NAME="%s" ' % jenkins_job_name
    jenkins_build_number = os.getenv('BUILD_NUMBER')
    if jenkins_build_number:
      cmd += 'BUILD_NUMBER="%s" ' % jenkins_build_number

  cmd += 'tools/run_tests/performance/run_netperf.sh'
  if client_host:
    user_at_host = '%s@%s' % (_REMOTE_HOST_USERNAME, client_host)
    cmd = 'ssh %s "cd ~/performance_workspace/grpc/ && "%s' % (user_at_host, pipes.quote(cmd))

  return jobset.JobSpec(
      cmdline=[cmd],
      shortname='netperf',
      timeout_seconds=60,
      shell=True,
      verbose_success=True)


def archive_repo(languages):
  """Archives local version of repo including submodules."""
  cmdline=['tar', '-cf', '../grpc.tar', '../grpc/']
  if 'java' in languages:
    cmdline.append('../grpc-java')
  if 'go' in languages:
    cmdline.append('../grpc-go')

  archive_job = jobset.JobSpec(
      cmdline=cmdline,
      shortname='archive_repo',
      timeout_seconds=3*60)

  jobset.message('START', 'Archiving local repository.', do_newline=True)
  num_failures, _ = jobset.run(
      [archive_job], newline_on_success=True, maxjobs=1)
  if num_failures == 0:
    jobset.message('SUCCESS',
                   'Archive with local repository created successfully.',
                   do_newline=True)
  else:
    jobset.message('FAILED', 'Failed to archive local repository.',
                   do_newline=True)
    sys.exit(1)


def prepare_remote_hosts(hosts, prepare_local=False):
  """Prepares remote hosts (and maybe prepare localhost as well)."""
  prepare_timeout = 5*60
  prepare_jobs = []
  for host in hosts:
    user_at_host = '%s@%s' % (_REMOTE_HOST_USERNAME, host)
    prepare_jobs.append(
        jobset.JobSpec(
            cmdline=['tools/run_tests/performance/remote_host_prepare.sh'],
            shortname='remote_host_prepare.%s' % host,
            environ = {'USER_AT_HOST': user_at_host},
            timeout_seconds=prepare_timeout))
  if prepare_local:
    # Prepare localhost as well
    prepare_jobs.append(
        jobset.JobSpec(
            cmdline=['tools/run_tests/performance/kill_workers.sh'],
            shortname='local_prepare',
            timeout_seconds=prepare_timeout))
  jobset.message('START', 'Preparing hosts.', do_newline=True)
  num_failures, _ = jobset.run(
      prepare_jobs, newline_on_success=True, maxjobs=10)
  if num_failures == 0:
    jobset.message('SUCCESS',
                   'Prepare step completed successfully.',
                   do_newline=True)
  else:
    jobset.message('FAILED', 'Failed to prepare remote hosts.',
                   do_newline=True)
    sys.exit(1)


def build_on_remote_hosts(hosts, languages=scenario_config.LANGUAGES.keys(), build_local=False):
  """Builds performance worker on remote hosts (and maybe also locally)."""
  build_timeout = 15*60
  build_jobs = []
  for host in hosts:
    user_at_host = '%s@%s' % (_REMOTE_HOST_USERNAME, host)
    build_jobs.append(
        jobset.JobSpec(
            cmdline=['tools/run_tests/performance/remote_host_build.sh'] + languages,
            shortname='remote_host_build.%s' % host,
            environ = {'USER_AT_HOST': user_at_host, 'CONFIG': 'opt'},
            timeout_seconds=build_timeout))
  if build_local:
    # Build locally as well
    build_jobs.append(
        jobset.JobSpec(
            cmdline=['tools/run_tests/performance/build_performance.sh'] + languages,
            shortname='local_build',
            environ = {'CONFIG': 'opt'},
            timeout_seconds=build_timeout))
  jobset.message('START', 'Building.', do_newline=True)
  num_failures, _ = jobset.run(
      build_jobs, newline_on_success=True, maxjobs=10)
  if num_failures == 0:
    jobset.message('SUCCESS',
                   'Built successfully.',
                   do_newline=True)
  else:
    jobset.message('FAILED', 'Build failed.',
                   do_newline=True)
    sys.exit(1)


def create_qpsworkers(languages, worker_hosts):
  """Creates QPS workers (but does not start them)."""
  if not worker_hosts:
    # run two workers locally (for each language)
    workers=[(None, 10000), (None, 10010)]
  elif len(worker_hosts) == 1:
    # run two workers on the remote host (for each language)
    workers=[(worker_hosts[0], 10000), (worker_hosts[0], 10010)]
  else:
    # run one worker per each remote host (for each language)
    workers=[(worker_host, 10000) for worker_host in worker_hosts]

  return [create_qpsworker_job(language,
                               shortname= 'qps_worker_%s_%s' % (language,
                                                                worker_idx),
                               port=worker[1] + language.worker_port_offset(),
                               remote_host=worker[0])
          for language in languages
          for worker_idx, worker in enumerate(workers)]


Scenario = collections.namedtuple('Scenario', 'jobspec workers')


def create_scenarios(languages, workers_by_lang, remote_host=None, regex='.*',
                     category='all', bq_result_table=None,
                     netperf=False, netperf_hosts=[]):
  """Create jobspecs for scenarios to run."""
  all_workers = [worker
                 for workers in workers_by_lang.values()
                 for worker in workers]
  scenarios = []
  _NO_WORKERS = []

  if netperf:
    if not netperf_hosts:
      netperf_server='localhost'
      netperf_client=None
    elif len(netperf_hosts) == 1:
      netperf_server=netperf_hosts[0]
      netperf_client=netperf_hosts[0]
    else:
      netperf_server=netperf_hosts[0]
      netperf_client=netperf_hosts[1]
    scenarios.append(Scenario(
        create_netperf_jobspec(server_host=netperf_server,
                               client_host=netperf_client,
                               bq_result_table=bq_result_table),
        _NO_WORKERS))

  for language in languages:
    for scenario_json in language.scenarios():
      if re.search(args.regex, scenario_json['name']):
<<<<<<< HEAD
        categories = scenario_json.get('CATEGORIES', ['scalable', 'smoketest'])
        if category in categories or category == 'all':
          workers = workers_by_lang[str(language)]
=======
        categories = scenario_json.get('CATEGORIES', [])
        if category in categories or (category == 'all' and categories != ['sweep']):
          workers = workers_by_lang[str(language)][:]
>>>>>>> 708d35fd
          # 'SERVER_LANGUAGE' is an indicator for this script to pick
          # a server in different language.
          custom_server_lang = scenario_json.get('SERVER_LANGUAGE', None)
          custom_client_lang = scenario_json.get('CLIENT_LANGUAGE', None)
          scenario_json = scenario_config.remove_nonproto_fields(scenario_json)
          if custom_server_lang and custom_client_lang:
            raise Exception('Cannot set both custom CLIENT_LANGUAGE and SERVER_LANGUAGE'
                            'in the same scenario')
          if custom_server_lang:
            if not workers_by_lang.get(custom_server_lang, []):
              print('Warning: Skipping scenario %s as' % scenario_json['name'])
              print('SERVER_LANGUAGE is set to %s yet the language has '
                    'not been selected with -l' % custom_server_lang)
              continue
            for idx in range(0, scenario_json['num_servers']):
              # replace first X workers by workers of a different language
              workers[idx] = workers_by_lang[custom_server_lang][idx]
          if custom_client_lang:
            if not workers_by_lang.get(custom_client_lang, []):
              print('Warning: Skipping scenario %s as' % scenario_json['name'])
              print('CLIENT_LANGUAGE is set to %s yet the language has '
                    'not been selected with -l' % custom_client_lang)
              continue
            for idx in range(scenario_json['num_servers'], len(workers)):
              # replace all client workers by workers of a different language,
              # leave num_server workers as they are server workers.
              workers[idx] = workers_by_lang[custom_client_lang][idx]
          scenario = Scenario(
              create_scenario_jobspec(scenario_json,
                                      [w.host_and_port for w in workers],
                                      remote_host=remote_host,
                                      bq_result_table=bq_result_table),
              workers)
          scenarios.append(scenario)

  return scenarios


def finish_qps_workers(jobs):
  """Waits for given jobs to finish and eventually kills them."""
  retries = 0
  while any(job.is_running() for job in jobs):
    for job in qpsworker_jobs:
      if job.is_running():
        print('QPS worker "%s" is still running.' % job.host_and_port)
    if retries > 10:
      print('Killing all QPS workers.')
      for job in jobs:
        job.kill()
    retries += 1
    time.sleep(3)
  print('All QPS workers finished.')


argp = argparse.ArgumentParser(description='Run performance tests.')
argp.add_argument('-l', '--language',
                  choices=['all'] + sorted(scenario_config.LANGUAGES.keys()),
                  nargs='+',
                  required=True,
                  help='Languages to benchmark.')
argp.add_argument('--remote_driver_host',
                  default=None,
                  help='Run QPS driver on given host. By default, QPS driver is run locally.')
argp.add_argument('--remote_worker_host',
                  nargs='+',
                  default=[],
                  help='Worker hosts where to start QPS workers.')
argp.add_argument('-r', '--regex', default='.*', type=str,
                  help='Regex to select scenarios to run.')
argp.add_argument('--bq_result_table', default=None, type=str,
                  help='Bigquery "dataset.table" to upload results to.')
argp.add_argument('--category',
                  choices=['smoketest','all','scalable','sweep'],
                  default='all',
                  help='Select a category of tests to run.')
argp.add_argument('--netperf',
                  default=False,
                  action='store_const',
                  const=True,
                  help='Run netperf benchmark as one of the scenarios.')

args = argp.parse_args()

languages = set(scenario_config.LANGUAGES[l]
                for l in itertools.chain.from_iterable(
                      scenario_config.LANGUAGES.iterkeys() if x == 'all' else [x]
                      for x in args.language))


# Put together set of remote hosts where to run and build
remote_hosts = set()
if args.remote_worker_host:
  for host in args.remote_worker_host:
    remote_hosts.add(host)
if args.remote_driver_host:
  remote_hosts.add(args.remote_driver_host)

if remote_hosts:
  archive_repo(languages=[str(l) for l in languages])
  prepare_remote_hosts(remote_hosts, prepare_local=True)
else:
  prepare_remote_hosts([], prepare_local=True)

build_local = False
if not args.remote_driver_host:
  build_local = True
build_on_remote_hosts(remote_hosts, languages=[str(l) for l in languages], build_local=build_local)

qpsworker_jobs = create_qpsworkers(languages, args.remote_worker_host)

# get list of worker addresses for each language.
workers_by_lang = dict([(str(language), []) for language in languages])
for job in qpsworker_jobs:
  workers_by_lang[str(job.language)].append(job)

scenarios = create_scenarios(languages,
                           workers_by_lang=workers_by_lang,
                           remote_host=args.remote_driver_host,
                           regex=args.regex,
                           category=args.category,
                           bq_result_table=args.bq_result_table,
                           netperf=args.netperf,
                           netperf_hosts=args.remote_worker_host)

if not scenarios:
  raise Exception('No scenarios to run')

for scenario in scenarios:
  try:
    for worker in scenario.workers:
      worker.start()
    jobset.run([scenario.jobspec,
                create_quit_jobspec(scenario.workers, remote_host=args.remote_driver_host)],
               newline_on_success=True, maxjobs=1)
  finally:
    finish_qps_workers(scenario.workers)<|MERGE_RESOLUTION|>--- conflicted
+++ resolved
@@ -312,15 +312,9 @@
   for language in languages:
     for scenario_json in language.scenarios():
       if re.search(args.regex, scenario_json['name']):
-<<<<<<< HEAD
         categories = scenario_json.get('CATEGORIES', ['scalable', 'smoketest'])
         if category in categories or category == 'all':
-          workers = workers_by_lang[str(language)]
-=======
-        categories = scenario_json.get('CATEGORIES', [])
-        if category in categories or (category == 'all' and categories != ['sweep']):
           workers = workers_by_lang[str(language)][:]
->>>>>>> 708d35fd
           # 'SERVER_LANGUAGE' is an indicator for this script to pick
           # a server in different language.
           custom_server_lang = scenario_json.get('SERVER_LANGUAGE', None)
