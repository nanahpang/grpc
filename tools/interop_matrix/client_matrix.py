--- conflicted
+++ resolved
@@ -102,11 +102,8 @@
         ('v1.22.1', ReleaseInfo()),
         ('v1.23.0', ReleaseInfo()),
         ('v1.24.0', ReleaseInfo()),
-<<<<<<< HEAD
-        ('v1.25.0', ReleaseInfo()),
-=======
-        ('v1.26.0', ReleaseInfo()),
->>>>>>> b1547c9d
+        ('v1.25.0', ReleaseInfo()),
+        ('v1.26.0', ReleaseInfo()),
     ]),
     'go':
     OrderedDict(
@@ -227,11 +224,8 @@
         ('v1.22.1', ReleaseInfo()),
         ('v1.23.0', ReleaseInfo()),
         ('v1.24.0', ReleaseInfo()),
-<<<<<<< HEAD
-        ('v1.25.0', ReleaseInfo()),
-=======
-        ('v1.26.0', ReleaseInfo()),
->>>>>>> b1547c9d
+        ('v1.25.0', ReleaseInfo()),
+        ('v1.26.0', ReleaseInfo()),
     ]),
     'node':
     OrderedDict([
@@ -318,11 +312,8 @@
         ('v1.22.1', ReleaseInfo()),
         ('v1.23.0', ReleaseInfo()),
         ('v1.24.0', ReleaseInfo()),
-<<<<<<< HEAD
-        ('v1.25.0', ReleaseInfo()),
-=======
-        ('v1.26.0', ReleaseInfo()),
->>>>>>> b1547c9d
+        ('v1.25.0', ReleaseInfo()),
+        ('v1.26.0', ReleaseInfo()),
     ]),
     'csharp':
     OrderedDict([
@@ -357,10 +348,7 @@
         ('v1.22.1', ReleaseInfo()),
         ('v1.23.0', ReleaseInfo()),
         ('v1.24.0', ReleaseInfo()),
-<<<<<<< HEAD
-        ('v1.25.0', ReleaseInfo()),
-=======
-        ('v1.26.0', ReleaseInfo()),
->>>>>>> b1547c9d
+        ('v1.25.0', ReleaseInfo()),
+        ('v1.26.0', ReleaseInfo()),
     ]),
 }